--- conflicted
+++ resolved
@@ -52,17 +52,12 @@
     mir_subpixel_arrangement_unknown,
     {},
     mir_output_gamma_unsupported
-<<<<<<< HEAD
-#endif
 
 #if MIR_SERVER_VERSION >= MIR_VERSION_NUMBER(0, 26, 0)
     ,
     std::vector<uint8_t>{128, 0}
 #endif
-    };
-=======
 };
->>>>>>> f89635ea
 
 const mg::DisplayConfigurationOutput fakeOutput2
 {
@@ -91,15 +86,11 @@
     mir_subpixel_arrangement_unknown,
     {},
     mir_output_gamma_unsupported
-<<<<<<< HEAD
-#endif
 
 #if MIR_SERVER_VERSION >= MIR_VERSION_NUMBER(0, 26, 0)
     ,
     std::vector<uint8_t>{128, 0}
 #endif
-=======
->>>>>>> f89635ea
 };
 
 #endif // FAKE_DISPLAYCONFIGURATIONOUTPUT_H
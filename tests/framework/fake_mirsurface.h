/*
 * Copyright (C) 2015 Canonical, Ltd.
 *
 * This program is free software: you can redistribute it and/or modify it under
 * the terms of the GNU Lesser General Public License version 3, as published by
 * the Free Software Foundation.
 *
 * This program is distributed in the hope that it will be useful, but WITHOUT
 * ANY WARRANTY; without even the implied warranties of MERCHANTABILITY,
 * SATISFACTORY QUALITY, or FITNESS FOR A PARTICULAR PURPOSE.  See the GNU
 * Lesser General Public License for more details.
 *
 * You should have received a copy of the GNU Lesser General Public License
 * along with this program.  If not, see <http://www.gnu.org/licenses/>.
 */

#ifndef FAKE_MIRSURFACEINTERFACE_H
#define FAKE_MIRSURFACEINTERFACE_H

#include <Unity/Application/mirsurfaceinterface.h>

#include <QSharedPointer>
#include <QSGTexture>
#include <QPointer>

namespace qtmir {

class FakeMirSurface : public MirSurfaceInterface
{
    Q_OBJECT

public:

    class TouchEvent {
    public:
        TouchEvent(Qt::KeyboardModifiers mods,
                const QList<QTouchEvent::TouchPoint> &points,
                Qt::TouchPointStates states,
                ulong timestamp);
        virtual ~TouchEvent();

        Qt::KeyboardModifiers keyboardModifiers;
        QList<QTouchEvent::TouchPoint> touchPoints;
        Qt::TouchPointStates states;
        ulong timestamp;
    };

    FakeMirSurface(QObject *parent = nullptr);
    virtual ~FakeMirSurface();

    ////
    // unity.shell.application.MirSurfaceInterface
    Mir::Type type() const override;
    QString name() const override;
    QSize size() const override;
    void resize(int width, int height) override;
    void resize(const QSize &size) override;
    Mir::State state() const override;
    void setState(Mir::State qmlState) override;
    bool live() const override;
    bool visible() const override;
    Mir::OrientationAngle orientationAngle() const override;
    void setOrientationAngle(Mir::OrientationAngle angle) override;

    int minimumWidth() const override { return 0; }
    int minimumHeight() const override { return 0; }
    int maximumWidth() const override { return 0; }
    int maximumHeight() const override { return 0; }
    int widthIncrement() const override { return 0; }
    int heightIncrement() const override { return 0; }

    ////
    // qtmir.MirSurfaceInterface

    bool isFirstFrameDrawn() const override;
    void stopFrameDropper() override;
    void startFrameDropper() override;
    void setLive(bool value) override;
    void setViewVisibility(qintptr viewId, bool visible) override;
    bool isBeingDisplayed() const override;
    void registerView(qintptr viewId) override;
    void unregisterView(qintptr viewId) override;

    // methods called from the rendering (scene graph) thread:
    QSharedPointer<QSGTexture> texture() override;
    QSGTexture *weakTexture() const override;
    bool updateTexture() override;
    unsigned int currentFrameNumber() const override;
    bool numBuffersReadyForCompositor() override;
    // end of methods called from the rendering (scene graph) thread

    void setFocus(bool focus) override;

    void mousePressEvent(QMouseEvent *) override;
    void mouseMoveEvent(QMouseEvent *) override;
    void mouseReleaseEvent(QMouseEvent *) override;
    void hoverEnterEvent(QHoverEvent *) override;
    void hoverLeaveEvent(QHoverEvent *) override;
    void hoverMoveEvent(QHoverEvent *) override;
    void wheelEvent(QWheelEvent *) override;
    void keyPressEvent(QKeyEvent *) override;
    void keyReleaseEvent(QKeyEvent *) override;

    void touchEvent(Qt::KeyboardModifiers mods,
            const QList<QTouchEvent::TouchPoint> &points,
            Qt::TouchPointStates states,
            ulong timestamp) override;

    QString appId() const override;

    QCursor cursor() const override { return QCursor(); }

    Mir::ShellChrome shellChrome() const override { return Mir::NormalChrome; }
    void setShellChrome(Mir::ShellChrome) override {}

    void close() override {
        Q_EMIT closeRequested();
    }

<<<<<<< HEAD
    void setScreen(QScreen *) override {}
=======
    QString keymapLayout() const override { return QString(); }
    QString keymapVariant() const override { return QString(); }
    void setKeymap(const QString &layout, const QString &variant) override;
>>>>>>> 0e6cef82

Q_SIGNALS:
    void closeRequested();

public Q_SLOTS:
    void onCompositorSwappedBuffers() override;

    void setMinimumWidth(int) {}
    void setMinimumHeight(int) {}
    void setMaximumWidth(int) {}
    void setMaximumHeight(int) {}
    void setWidthIncrement(int) {}
    void setHeightIncrement(int) {}

    ////
    // Test API from now on

public:

    void drawFirstFrame();

    bool isFrameDropperRunning() const;

    QList<TouchEvent> &touchesReceived();

private:
    void updateVisibility();


    bool m_isFirstFrameDrawn;
    bool m_isFrameDropperRunning;
    bool m_live;
    Mir::State m_state;
    Mir::OrientationAngle m_orientationAngle;
    bool m_visible;
    QSize m_size;
    QHash<int, bool> m_views;
    bool m_focused;

    QList<TouchEvent> m_touchesReceived;
};

} // namespace qtmir

#endif // FAKE_MIRSURFACEINTERFACE_H<|MERGE_RESOLUTION|>--- conflicted
+++ resolved
@@ -117,13 +117,11 @@
         Q_EMIT closeRequested();
     }
 
-<<<<<<< HEAD
     void setScreen(QScreen *) override {}
-=======
+
     QString keymapLayout() const override { return QString(); }
     QString keymapVariant() const override { return QString(); }
     void setKeymap(const QString &layout, const QString &variant) override;
->>>>>>> 0e6cef82
 
 Q_SIGNALS:
     void closeRequested();

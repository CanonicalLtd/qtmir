/*
 * Copyright (C) 2014-2015 Canonical, Ltd.
 *
 * This program is free software: you can redistribute it and/or modify it under
 * the terms of the GNU Lesser General Public License version 3, as published by
 * the Free Software Foundation.
 *
 * This program is distributed in the hope that it will be useful, but WITHOUT
 * ANY WARRANTY; without even the implied warranties of MERCHANTABILITY,
 * SATISFACTORY QUALITY, or FITNESS FOR A PARTICULAR PURPOSE.  See the GNU
 * Lesser General Public License for more details.
 *
 * You should have received a copy of the GNU Lesser General Public License
 * along with this program.  If not, see <http://www.gnu.org/licenses/>.
 */

#ifndef MOCK_MIR_SCENE_SURFACE_H
#define MOCK_MIR_SCENE_SURFACE_H

#include <mir/scene/surface.h>
#include <mir/version.h>
#include <gmock/gmock.h>

#include <string>
#include "mock_renderable.h"

namespace mir {
namespace scene {

struct MockSurface : public mir::scene::Surface
{
    MockSurface();
    virtual ~MockSurface();

    MOCK_CONST_METHOD0(name, std::string());
    MOCK_CONST_METHOD0(client_size, geometry::Size());
    MOCK_CONST_METHOD0(input_bounds, geometry::Rectangle());
    MOCK_CONST_METHOD0(top_left, geometry::Point());
    MOCK_CONST_METHOD0(size, geometry::Size());
    MOCK_CONST_METHOD1(generate_renderables,graphics::RenderableList(compositor::CompositorID id));
    MOCK_CONST_METHOD0(parent, std::shared_ptr<Surface>());


    MOCK_CONST_METHOD0(alpha, float());
    MOCK_CONST_METHOD0(type, MirSurfaceType());
    MOCK_CONST_METHOD0(state, MirSurfaceState());
    MOCK_METHOD0(hide, void());
    MOCK_METHOD0(show, void());
    MOCK_CONST_METHOD0(visible, bool());
    MOCK_METHOD1(move_to, void(geometry::Point const& top_left));
    MOCK_METHOD1(take_input_focus, void(std::shared_ptr<shell::InputTargeter> const& targeter));
    MOCK_METHOD1(set_input_region, void(std::vector<geometry::Rectangle> const& region));
    MOCK_METHOD1(allow_framedropping, void(bool));
    MOCK_METHOD1(resize, void(geometry::Size const& size));
    MOCK_METHOD1(set_transformation, void(glm::mat4 const& t));
    MOCK_METHOD1(set_alpha, void(float alpha));
    MOCK_METHOD1(set_orientation, void(MirOrientation orientation));
    MOCK_METHOD0(force_requests_to_complete, void());
    MOCK_METHOD1(set_cursor_image, void(std::shared_ptr<graphics::CursorImage> const& image));
    MOCK_CONST_METHOD0(cursor_image, std::shared_ptr<graphics::CursorImage>());
    MOCK_METHOD1(add_observer, void(std::shared_ptr<SurfaceObserver> const& observer));
    MOCK_METHOD1(remove_observer, void(std::weak_ptr<SurfaceObserver> const& observer));
    MOCK_CONST_METHOD0(input_channel, std::shared_ptr<input::InputChannel>());
    MOCK_METHOD1(set_reception_mode, void(input::InputReceptionMode mode));
    MOCK_METHOD0(request_client_surface_close, void());
    MOCK_CONST_METHOD1(buffers_ready_for_compositor, int(void const*));
    void set_keymap(MirInputDeviceId, std::string const&, std::string const&,
        std::string const&, std::string const&) override;
    void rename(std::string const&) override;
    MOCK_METHOD1(set_streams, void(std::list<StreamInfo> const&));

    // from mir::input::surface
    MOCK_CONST_METHOD1(input_area_contains, bool(geometry::Point const& point));
    MOCK_CONST_METHOD0(reception_mode, input::InputReceptionMode());
    MOCK_METHOD1(consume, void(MirEvent const* event));
    //void consume(MirEvent const* event) override;

    // from mir::frontend::surface
    MOCK_CONST_METHOD0(pixel_format, MirPixelFormat());
    MOCK_METHOD2(swap_buffers, void(graphics::Buffer* old_buffer, std::function<void(graphics::Buffer* new_buffer)> complete));
    MOCK_CONST_METHOD0(supports_input, bool());
    MOCK_CONST_METHOD0(client_input_fd, int());
    MOCK_METHOD2(configure, int(MirSurfaceAttrib attrib, int value));
    MOCK_CONST_METHOD1(query, int(MirSurfaceAttrib attrib));
    MOCK_CONST_METHOD0(primary_buffer_stream, std::shared_ptr<frontend::BufferStream>());

    // from mir::scene::SurfaceBufferAccess
    MOCK_METHOD1(with_most_recent_buffer_do, void(std::function<void(graphics::Buffer&)> const& exec));

    MOCK_METHOD2(set_cursor_stream, void(std::shared_ptr<frontend::BufferStream> const&, geometry::Displacement const&));

<<<<<<< HEAD
#if MIR_SERVER_VERSION >= MIR_VERSION_NUMBER(0, 24, 0)
    void set_confine_pointer_state(MirPointerConfinementState) {}
    MirPointerConfinementState confine_pointer_state() const { return {}; }
#endif
=======
    MOCK_METHOD1(set_confine_pointer_state, void(MirPointerConfinementState));
    MOCK_CONST_METHOD0(confine_pointer_state, MirPointerConfinementState());
    MOCK_METHOD1(placed_relative, void(mir::geometry::Rectangle const& placement));
>>>>>>> c680f79e
};

} // namespace scene
} // namespace mir

#endif // MOCK_MIR_SCENE_SURFACE_H<|MERGE_RESOLUTION|>--- conflicted
+++ resolved
@@ -89,16 +89,9 @@
 
     MOCK_METHOD2(set_cursor_stream, void(std::shared_ptr<frontend::BufferStream> const&, geometry::Displacement const&));
 
-<<<<<<< HEAD
-#if MIR_SERVER_VERSION >= MIR_VERSION_NUMBER(0, 24, 0)
-    void set_confine_pointer_state(MirPointerConfinementState) {}
-    MirPointerConfinementState confine_pointer_state() const { return {}; }
-#endif
-=======
     MOCK_METHOD1(set_confine_pointer_state, void(MirPointerConfinementState));
     MOCK_CONST_METHOD0(confine_pointer_state, MirPointerConfinementState());
     MOCK_METHOD1(placed_relative, void(mir::geometry::Rectangle const& placement));
->>>>>>> c680f79e
 };
 
 } // namespace scene

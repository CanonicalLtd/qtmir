/*
 * Copyright (C) 2013-2016 Canonical, Ltd.
 *
 * This program is free software: you can redistribute it and/or modify it under
 * the terms of the GNU Lesser General Public License version 3, as published by
 * the Free Software Foundation.
 *
 * This program is distributed in the hope that it will be useful, but WITHOUT
 * ANY WARRANTY; without even the implied warranties of MERCHANTABILITY,
 * SATISFACTORY QUALITY, or FITNESS FOR A PARTICULAR PURPOSE.  See the GNU
 * Lesser General Public License for more details.
 *
 * You should have received a copy of the GNU Lesser General Public License
 * along with this program.  If not, see <http://www.gnu.org/licenses/>.
 */

#define MIR_INCLUDE_DEPRECATED_EVENT_HEADER

#include <condition_variable>
#include <QSignalSpy>

#include <Unity/Application/mirfocuscontroller.h>
#include <Unity/Application/timer.h>

#include <fake_mirsurface.h>
#include <mock_application_info.h>
#include <mock_surface.h>
#include <qtmir_test.h>

using namespace qtmir;
using mir::scene::MockSession;

namespace ms = mir::scene;
namespace unityapi = unity::shell::application;

class ApplicationManagerTests : public ::testing::QtMirTest
{
public:
    ApplicationManagerTests()
    {}

    ~ApplicationManagerTests() {
    }

    inline void onSessionCreatedSurface(const mir::scene::Session *mirSession,
            MirSurfaceInterface *qmlSurface) {

        SessionInterface* qmlSession = sessionManager.findSession(mirSession);
        if (qmlSession) {
            qmlSession->registerSurface(qmlSurface);
        }
    }

    inline void suspend(Application *application) {
        application->setRequestedState(Application::RequestedSuspended);
        ASSERT_EQ(Application::InternalState::SuspendingWaitSession, application->internalState());
        static_cast<qtmir::Session*>(application->session())->doSuspend();
        ASSERT_EQ(Application::InternalState::SuspendingWaitProcess, application->internalState());
        applicationManager.onProcessSuspended(application->appId());
        ASSERT_EQ(Application::InternalState::Suspended, application->internalState());
    }

protected:
    virtual void SetUp() override {
        if (m_tempDir.isValid()) qputenv("XDG_CACHE_HOME", m_tempDir.path().toUtf8());
    }

private:
    const QTemporaryDir m_tempDir;
};

TEST_F(ApplicationManagerTests,bug_case_1240400_second_dialer_app_fails_to_authorize_and_gets_mixed_up_with_first_one)
{
    using namespace ::testing;
    const pid_t firstProcId = 5921;
    const pid_t secondProcId = 5922;
    const char dialer_app_id[] = "dialer-app";
    QByteArray cmdLine( "/usr/bin/dialer-app --desktop_file_hint=dialer-app");
    QByteArray secondcmdLine( "/usr/bin/dialer-app");

    FakeMirSurface surface;

    EXPECT_CALL(procInfo,command_line(firstProcId))
        .Times(1)
        .WillOnce(Return(cmdLine));
    EXPECT_CALL(procInfo,command_line(secondProcId))
        .Times(1)
        .WillOnce(Return(secondcmdLine));

    bool authed = true;

    std::shared_ptr<mir::scene::Session> mirSession = std::make_shared<MockSession>(dialer_app_id, firstProcId);
    applicationManager.authorizeSession(firstProcId, authed);
    ASSERT_EQ(true, authed);
<<<<<<< HEAD
    onSessionStarting(mirSession);
=======
    sessionManager.onSessionStarting(mirSession);
>>>>>>> e2f55d88
    onSessionCreatedSurface(mirSession.get(), &surface);
    surface.drawFirstFrame();
    Application * application = applicationManager.findApplication(dialer_app_id);
    ASSERT_NE(nullptr,application);
    ASSERT_EQ(Application::InternalState::Running, application->internalState());

    // now a second session without desktop file is launched:
    applicationManager.authorizeSession(secondProcId, authed);
    applicationManager.onProcessStarting(dialer_app_id);

    EXPECT_FALSE(authed);
    EXPECT_EQ(application, applicationManager.findApplication(dialer_app_id));
}

TEST_F(ApplicationManagerTests,application_dies_while_starting)
{
    using namespace ::testing;
    const pid_t procId = 5921;
    const char app_id[] = "my-app";
    QByteArray cmdLine( "/usr/bin/my-app --desktop_file_hint=my-app");

    EXPECT_CALL(procInfo,command_line(procId))
        .Times(1)
        .WillOnce(Return(cmdLine));

    bool authed = true;

    std::shared_ptr<mir::scene::Session> mirSession = std::make_shared<MockSession>(app_id, procId);
    applicationManager.authorizeSession(procId, authed);
    sessionManager.onSessionStarting(mirSession);
    Application * beforeFailure = applicationManager.findApplication(app_id);
    applicationManager.onProcessStarting(app_id);
    sessionManager.onSessionStopping(mirSession);
    applicationManager.onProcessFailed(app_id, TaskController::Error::APPLICATION_FAILED_TO_START);
    Application * afterFailure = applicationManager.findApplication(app_id);

    EXPECT_EQ(true, authed);
    EXPECT_NE(nullptr, beforeFailure);
    EXPECT_EQ(nullptr, afterFailure);
}

TEST_F(ApplicationManagerTests,startApplicationSupportsShortAppId)
{
    using namespace ::testing;

    const QString shortAppId("com.canonical.test_test");

    EXPECT_CALL(*taskController, start(_, _)).Times(1);
    EXPECT_CALL(*taskController, getInfoForApp(shortAppId)).Times(1);

    auto application = applicationManager.startApplication(
                shortAppId,
                QStringList());

    EXPECT_EQ(shortAppId, application->appId());
}

TEST_F(ApplicationManagerTests,startApplicationSupportsLongAppId)
{
    using namespace ::testing;

    const QString longAppId("com.canonical.test_test_0.1.235");
    const QString shortAppId("com.canonical.test_test");

    EXPECT_CALL(*taskController, start(_, _)).Times(1);
    EXPECT_CALL(*taskController, getInfoForApp(shortAppId)).Times(1);

    auto application = applicationManager.startApplication(
                longAppId,
                QStringList());

    EXPECT_EQ(shortAppId, application->appId());
}

TEST_F(ApplicationManagerTests,testAppIdGuessFromDesktopFileName)
{
    using namespace ::testing;
    const pid_t procId = 5921;
    QString appId("sudoku-app");
    QString cmdLine = QString("/usr/bin/my-app --desktop_file_hint=/usr/share/click/preinstalled/com.ubuntu.sudoku/1.0.180/%1.desktop").arg(appId);

    EXPECT_CALL(procInfo,command_line(procId))
        .Times(1)
        .WillOnce(Return(qPrintable(cmdLine)));

    bool authed = true;
    applicationManager.authorizeSession(procId, authed);
    Application *app = applicationManager.findApplication(appId);

    EXPECT_EQ(true, authed);
    EXPECT_NE(app, nullptr);
    EXPECT_EQ(appId, app->appId());
}

TEST_F(ApplicationManagerTests,testAppIdGuessFromDesktopFileNameWithLongAppId)
{
    using namespace ::testing;
    const pid_t procId = 5921;
    QString shortAppId("com.ubuntu.desktop_desktop");
    QString cmdLine = QString("/usr/bin/my-app --desktop_file_hint=/usr/share/applications/%1_1.0.180.desktop").arg(shortAppId);

    EXPECT_CALL(procInfo,command_line(procId))
        .Times(1)
        .WillOnce(Return(qPrintable(cmdLine)));

    bool authed = true;
    applicationManager.authorizeSession(procId, authed);
    Application *app = applicationManager.findApplication(shortAppId);

    EXPECT_EQ(true, authed);
    EXPECT_NE(app, nullptr);
    EXPECT_EQ(shortAppId, app->appId());
}

TEST_F(ApplicationManagerTests,bug_case_1281075_session_ptrs_always_distributed_to_last_started_app)
{
    using namespace ::testing;
    const pid_t first_procId = 5921;
    const pid_t second_procId = 5922;
    const pid_t third_procId = 5923;
    std::shared_ptr<mir::scene::Surface> aSurface(nullptr);
    const char first_app_id[] = "app1";
    QByteArray first_cmdLine( "/usr/bin/app1 --desktop_file_hint=app1");
    const char second_app_id[] = "app2";
    QByteArray second_cmdLine( "/usr/bin/app2--desktop_file_hint=app2");
    const char third_app_id[] = "app3";
    QByteArray third_cmdLine( "/usr/bin/app3 --desktop_file_hint=app3");

    EXPECT_CALL(procInfo,command_line(first_procId))
        .Times(1)
        .WillOnce(Return(first_cmdLine));

    ON_CALL(*taskController,appIdHasProcessId(_,_)).WillByDefault(Return(false));

    EXPECT_CALL(procInfo,command_line(second_procId))
        .Times(1)
        .WillOnce(Return(second_cmdLine));

    EXPECT_CALL(procInfo,command_line(third_procId))
        .Times(1)
        .WillOnce(Return(third_cmdLine));

    bool authed = true;

    std::shared_ptr<mir::scene::Session> first_session = std::make_shared<MockSession>("Oo", first_procId);
    std::shared_ptr<mir::scene::Session> second_session = std::make_shared<MockSession>("oO", second_procId);
    std::shared_ptr<mir::scene::Session> third_session = std::make_shared<MockSession>("OO", third_procId);
    applicationManager.authorizeSession(first_procId, authed);
    applicationManager.authorizeSession(second_procId, authed);
    applicationManager.authorizeSession(third_procId, authed);
    sessionManager.onSessionStarting(first_session);
    sessionManager.onSessionStarting(third_session);
    sessionManager.onSessionStarting(second_session);

    Application * firstApp = applicationManager.findApplication(first_app_id);
    Application * secondApp = applicationManager.findApplication(second_app_id);
    Application * thirdApp = applicationManager.findApplication(third_app_id);

    EXPECT_EQ(first_session, firstApp->session()->session());
    EXPECT_EQ(second_session, secondApp->session()->session());
    EXPECT_EQ(third_session, thirdApp->session()->session());
}

TEST_F(ApplicationManagerTests,two_session_on_one_application)
{
    int argc = 0;
    char* argv[0];
    QCoreApplication qtApp(argc, argv); // app for deleteLater event

    using namespace ::testing;
    const pid_t a_procId = 5921;
    const char an_app_id[] = "some_app";
    QByteArray a_cmd( "/usr/bin/app1 --desktop_file_hint=some_app");

    ON_CALL(procInfo,command_line(_)).WillByDefault(Return(a_cmd));

    ON_CALL(*taskController,appIdHasProcessId(_,_)).WillByDefault(Return(false));

    bool authed = true;

    std::shared_ptr<mir::scene::Session> first_session = std::make_shared<MockSession>("Oo", a_procId);
    std::shared_ptr<mir::scene::Session> second_session = std::make_shared<MockSession>("oO", a_procId);
    applicationManager.authorizeSession(a_procId, authed);

    sessionManager.onSessionStarting(first_session);
    sessionManager.onSessionStarting(second_session);

    Application * the_app = applicationManager.findApplication(an_app_id);

    EXPECT_EQ(true, authed);
    EXPECT_EQ(second_session, the_app->session()->session());

    sessionManager.onSessionStopping(first_session);
    sessionManager.onSessionStopping(second_session);
    qtApp.sendPostedEvents(nullptr, QEvent::DeferredDelete);
}

TEST_F(ApplicationManagerTests,two_session_on_one_application_after_starting)
{
    int argc = 0;
    char* argv[0];
    QCoreApplication qtApp(argc, argv); // app for deleteLater event

    using namespace ::testing;
    const pid_t a_procId = 5921;
    const char an_app_id[] = "some_app";
    QByteArray a_cmd( "/usr/bin/app1 --desktop_file_hint=some_app");
    FakeMirSurface aSurface;

    ON_CALL(procInfo,command_line(_)).WillByDefault(Return(a_cmd));

    ON_CALL(*taskController,appIdHasProcessId(_,_)).WillByDefault(Return(false));

    bool authed = true;

    std::shared_ptr<mir::scene::Session> first_session = std::make_shared<MockSession>("Oo", a_procId);
    std::shared_ptr<mir::scene::Session> second_session = std::make_shared<MockSession>("oO", a_procId);
    applicationManager.authorizeSession(a_procId, authed);

<<<<<<< HEAD
    onSessionStarting(first_session);
    onSessionCreatedSurface(first_session.get(), &aSurface);
    aSurface.drawFirstFrame();
    onSessionStarting(second_session);
=======
    sessionManager.onSessionStarting(first_session);
    onSessionCreatedSurface(first_session.get(), &aSurface);
    aSurface.drawFirstFrame();
    sessionManager.onSessionStarting(second_session);
>>>>>>> e2f55d88

    Application * the_app = applicationManager.findApplication(an_app_id);

    EXPECT_EQ(true, authed);
    EXPECT_EQ(Application::Running, the_app->state());
    EXPECT_EQ(first_session, the_app->session()->session());

<<<<<<< HEAD
    onSessionStopping(first_session);
    onSessionStopping(second_session);
=======
    sessionManager.onSessionStopping(first_session);
    sessionManager.onSessionStopping(second_session);
>>>>>>> e2f55d88
    qtApp.sendPostedEvents(nullptr, QEvent::DeferredDelete);
}

TEST_F(ApplicationManagerTests,starting_app_is_suspended_when_it_gets_ready_if_requested)
{
    using namespace ::testing;
    const pid_t procId = 5921;
    FakeMirSurface aSurface;
    QByteArray cmdLine( "/usr/bin/app --desktop_file_hint=app");

    EXPECT_CALL(procInfo,command_line(procId))
        .Times(1)
        .WillOnce(Return(cmdLine));

    ON_CALL(*taskController,appIdHasProcessId(_,_)).WillByDefault(Return(false));

    bool authed = true;

    std::shared_ptr<mir::scene::Session> session = std::make_shared<MockSession>("Oo", procId);
    applicationManager.authorizeSession(procId, authed);
    sessionManager.onSessionStarting(session);

    Application * app = applicationManager.findApplication("app");
    app->setRequestedState(Application::RequestedSuspended);

    // First app starting...
    EXPECT_EQ(Application::Starting, app->state());

    // Signal app is ready now
    applicationManager.onProcessStarting("app");
    onSessionCreatedSurface(session.get(), &aSurface);
    aSurface.drawFirstFrame();

    // now that its ready, suspend process should have begun
    EXPECT_EQ(Application::InternalState::SuspendingWaitSession, app->internalState());
}

TEST_F(ApplicationManagerTests,requestFocusApplication)
{
    using namespace ::testing;
    const pid_t first_procId = 5921;
    const pid_t second_procId = 5922;
    const pid_t third_procId = 5923;
    std::shared_ptr<mir::scene::Surface> aSurface(nullptr);
    QByteArray first_cmdLine( "/usr/bin/app1 --desktop_file_hint=app1");
    QByteArray second_cmdLine( "/usr/bin/app2--desktop_file_hint=app2");
    QByteArray third_cmdLine( "/usr/bin/app3 --desktop_file_hint=app3");

    EXPECT_CALL(procInfo,command_line(first_procId))
        .Times(1)
        .WillOnce(Return(first_cmdLine));

    ON_CALL(*taskController,appIdHasProcessId(_,_)).WillByDefault(Return(false));

    EXPECT_CALL(procInfo,command_line(second_procId))
        .Times(1)
        .WillOnce(Return(second_cmdLine));

    EXPECT_CALL(procInfo,command_line(third_procId))
        .Times(1)
        .WillOnce(Return(third_cmdLine));

    bool authed = true;

    std::shared_ptr<mir::scene::Session> first_session = std::make_shared<MockSession>("Oo", first_procId);
    std::shared_ptr<mir::scene::Session> second_session = std::make_shared<MockSession>("oO", second_procId);
    std::shared_ptr<mir::scene::Session> third_session = std::make_shared<MockSession>("OO", third_procId);
    applicationManager.authorizeSession(first_procId, authed);
    applicationManager.authorizeSession(second_procId, authed);
    applicationManager.authorizeSession(third_procId, authed);
    sessionManager.onSessionStarting(first_session);
    sessionManager.onSessionStarting(third_session);
    sessionManager.onSessionStarting(second_session);

    QSignalSpy spy(&applicationManager, SIGNAL(focusRequested(const QString &)));

    applicationManager.requestFocusApplication("app3");

    EXPECT_EQ(spy.count(), 1);

    QList<QVariant> arguments = spy.takeFirst(); // take the first signal
    EXPECT_EQ(arguments.at(0).toString(), "app3");
}

/*
 * Test that an application launched by shell itself creates the correct Application instance and
 * emits signals indicating the model updated
 */
TEST_F(ApplicationManagerTests,appStartedByShell)
{
    using namespace ::testing;
    const QString appId("testAppId");
    const QString name("Test App");

    // Set up Mocks & signal watcher
    auto mockApplicationInfo = QSharedPointer<MockApplicationInfo>(new NiceMock<MockApplicationInfo>(appId));
    ON_CALL(*mockApplicationInfo, name()).WillByDefault(Return(name));

    EXPECT_CALL(*taskController, getInfoForApp(appId))
        .Times(1)
        .WillOnce(Return(mockApplicationInfo));

    EXPECT_CALL(*taskController, start(appId, _))
        .Times(1)
        .WillOnce(Return(true));

    QSignalSpy countSpy(&applicationManager, SIGNAL(countChanged()));

    // start the application
    Application *theApp = applicationManager.startApplication(appId);

    // check application data
    EXPECT_EQ(Application::Starting, theApp->state());
    EXPECT_EQ(appId, theApp->appId());
    EXPECT_EQ(name, theApp->name());
    EXPECT_EQ(Application::ProcessUnknown, theApp->processState());

    // check signals were emitted
    EXPECT_EQ(2, countSpy.count()); //FIXME(greyback)
    EXPECT_EQ(1, applicationManager.count());

    // check application in list of apps
    Application *theAppAgain = applicationManager.findApplication(appId);
    EXPECT_EQ(theApp, theAppAgain);
}

/*
 * Test that an application launched upstart (i.e. not by shell itself) creates the correct Application
 * instance and emits signals indicating the model updated
 */
TEST_F(ApplicationManagerTests,appStartedByUpstart)
{
    using namespace ::testing;
    const QString appId("testAppId");
    const QString name("Test App");

    // Set up Mocks & signal watcher
    auto mockApplicationInfo = QSharedPointer<MockApplicationInfo>(new NiceMock<MockApplicationInfo>(appId));
    ON_CALL(*mockApplicationInfo, name()).WillByDefault(Return(name));

    EXPECT_CALL(*taskController, getInfoForApp(appId))
        .Times(1)
        .WillOnce(Return(mockApplicationInfo));

    QSignalSpy countSpy(&applicationManager, SIGNAL(countChanged()));
    QSignalSpy focusSpy(&applicationManager, SIGNAL(focusRequested(const QString &)));

    // upstart sends notification that the application was started
    applicationManager.onProcessStarting(appId);

    Application *theApp = applicationManager.findApplication(appId);

    // check application data
    EXPECT_EQ(Application::Starting, theApp->state());
    EXPECT_EQ(appId, theApp->appId());
    EXPECT_EQ(name, theApp->name());
    EXPECT_NE(Application::ProcessUnknown, theApp->processState());

    // check signals were emitted
    EXPECT_EQ(2, countSpy.count()); //FIXME(greyback)
    EXPECT_EQ(1, applicationManager.count());
    EXPECT_EQ(1, focusSpy.count());
    EXPECT_EQ(appId, focusSpy.takeFirst().at(0).toString());
}

/*
 * Test that an application launched via the command line with a correct --desktop_file_hint is accepted,
 * creates the correct Application instance and emits signals indicating the model updated
 */
TEST_F(ApplicationManagerTests,appStartedUsingCorrectDesktopFileHintSwitch)
{
    using namespace ::testing;
    const QString appId("testAppId");
    const QString name("Test App");
    const pid_t procId = 5551;
    QByteArray cmdLine("/usr/bin/testApp --desktop_file_hint=");
    cmdLine = cmdLine.append(appId);

    // Set up Mocks & signal watcher
    EXPECT_CALL(procInfo,command_line(procId))
        .Times(1)
        .WillOnce(Return(cmdLine));

    auto mockApplicationInfo = QSharedPointer<MockApplicationInfo>(new NiceMock<MockApplicationInfo>(appId));
    ON_CALL(*mockApplicationInfo, name()).WillByDefault(Return(name));

    EXPECT_CALL(*taskController, getInfoForApp(appId))
        .Times(1)
        .WillOnce(Return(mockApplicationInfo));

    QSignalSpy countSpy(&applicationManager, SIGNAL(countChanged()));

    // Mir requests authentication for an application that was started
    bool authed = false;
    applicationManager.authorizeSession(procId, authed);
    EXPECT_EQ(authed, true);

    Application *theApp = applicationManager.findApplication(appId);

    // check application data
    EXPECT_EQ(theApp->state(), Application::Starting);
    EXPECT_EQ(theApp->appId(), appId);
    EXPECT_EQ(theApp->name(), name);
    EXPECT_EQ(theApp->processState(), Application::ProcessUnknown);

    // check signals were emitted
    EXPECT_EQ(countSpy.count(), 2); //FIXME(greyback)
    EXPECT_EQ(applicationManager.count(), 1);
}

/*
 * Test that an application launched via the command line without the correct --desktop_file_hint is rejected
 */
TEST_F(ApplicationManagerTests,appDoesNotStartWhenUsingBadDesktopFileHintSwitch)
{
    using namespace ::testing;
    const QString appId("testAppId");
    const QString name("Test App");
    const pid_t procId = 5551;
    QByteArray cmdLine("/usr/bin/testApp");

    // Set up Mocks & signal watcher
    EXPECT_CALL(procInfo,command_line(procId))
        .Times(1)
        .WillOnce(Return(cmdLine));

    QSignalSpy countSpy(&applicationManager, SIGNAL(countChanged()));

    // Mir requests authentication for an application that was started
    bool authed = true;
    applicationManager.authorizeSession(procId, authed);
    EXPECT_EQ(authed, false);

    Application *theApp = applicationManager.findApplication(appId);

    EXPECT_EQ(theApp, nullptr);

    // check no new signals were emitted
    EXPECT_EQ(countSpy.count(), 0);
    EXPECT_EQ(applicationManager.count(), 0);
}

/*
 * Test that if TaskController synchronously calls back processStarted, that ApplicationManager
 * does not add the app to the model twice.
 */
TEST_F(ApplicationManagerTests,synchronousProcessStartedCallDoesNotDuplicateEntryInModel)
{
    using namespace ::testing;
    const QString appId("testAppId");
    const QString name("Test App");

    // Set up Mocks & signal watcher
    auto mockApplicationInfo = QSharedPointer<MockApplicationInfo>(new NiceMock<MockApplicationInfo>(appId));
    ON_CALL(*mockApplicationInfo, name()).WillByDefault(Return(name));

    EXPECT_CALL(*taskController, getInfoForApp(appId))
        .Times(1)
        .WillOnce(Return(mockApplicationInfo));

    ON_CALL(*taskController, start(appId, _))
        .WillByDefault(Invoke(
                        [&](const QString &appId, Unused) {
                            applicationManager.onProcessStarting(appId);
                            return true;
                        }
                      ));

    // start the application
    Application *theApp = applicationManager.startApplication(appId);

    // check application data
    EXPECT_EQ(theApp->state(), Application::Starting);
    EXPECT_EQ(theApp->appId(), appId);
    EXPECT_EQ(theApp->name(), name);
    EXPECT_NE(Application::ProcessUnknown, theApp->processState());

    // check only once instance in the model
    EXPECT_EQ(applicationManager.count(), 1);

    // check application in list of apps
    Application *theAppAgain = applicationManager.findApplication(appId);
    EXPECT_EQ(theAppAgain, theApp);
}

/*
 * Test that the child sessions of a webapp process are accepted
 */
TEST_F(ApplicationManagerTests,webAppSecondarySessionsAccepted)
{
    using namespace ::testing;
    const pid_t procId = 5551;
    QByteArray cmdLine("/usr/bin/qt5/libexec/QtWebProcess");

    // Set up Mocks & signal watcher
    EXPECT_CALL(procInfo,command_line(procId))
        .Times(1)
        .WillOnce(Return(cmdLine));

    bool authed = false;
    applicationManager.authorizeSession(procId, authed);
    EXPECT_EQ(authed, true);
}

/*
 * Test that maliit sessions are accepted
 */
TEST_F(ApplicationManagerTests,maliitSessionsAccepted)
{
    using namespace ::testing;
    const pid_t procId = 151;
    QByteArray cmdLine("maliit-server --blah");

    // Set up Mocks & signal watcher
    EXPECT_CALL(procInfo,command_line(procId))
        .Times(1)
        .WillOnce(Return(cmdLine));

    bool authed = false;
    applicationManager.authorizeSession(procId, authed);
    EXPECT_EQ(authed, true);
}

/*
 * Test that an application in the Starting state is not impacted by the upstart "Starting" message
 * for that application (i.e. the upstart message is effectively useless)
 */
TEST_F(ApplicationManagerTests,onceAppAddedToApplicationLists_upstartStartingEventIgnored)
{
    using namespace ::testing;
    const QString appId("testAppId");

    // Set up Mocks & signal watcher
    EXPECT_CALL(*taskController, start(appId, _))
        .Times(1)
        .WillOnce(Return(true));

    applicationManager.startApplication(appId);

    QSignalSpy countSpy(&applicationManager, SIGNAL(countChanged()));

    // upstart sends notification that the application was started
    applicationManager.onProcessStarting(appId);

    // check no new signals were emitted and application state unchanged
    EXPECT_EQ(countSpy.count(), 0);
    EXPECT_EQ(applicationManager.count(), 1);

    Application *theApp = applicationManager.findApplication(appId);
    EXPECT_EQ(Application::Starting, theApp->state());
}

/*
 * Test that an application in the Starting state reacts correctly to the Mir sessionStarted
 * event for that application (i.e. the Session is associated)
 */
TEST_F(ApplicationManagerTests,onceAppAddedToApplicationLists_mirSessionStartingEventHandled)
{
    using namespace ::testing;
    const QString appId("testAppId");
    const pid_t procId = 5551;

    // Set up Mocks & signal watcher
    ON_CALL(*taskController, appIdHasProcessId(appId, procId)).WillByDefault(Return(true));

    EXPECT_CALL(*taskController, start(appId, _))
        .Times(1)
        .WillOnce(Return(true));

    applicationManager.startApplication(appId);
    applicationManager.onProcessStarting(appId);

    QSignalSpy countSpy(&applicationManager, SIGNAL(countChanged()));

    std::shared_ptr<mir::scene::Session> session = std::make_shared<MockSession>("", procId);

    // Authorize session and emit Mir sessionStarting event
    bool authed = true;
    applicationManager.authorizeSession(procId, authed);
    sessionManager.onSessionStarting(session);

    EXPECT_EQ(countSpy.count(), 0);
    EXPECT_EQ(applicationManager.count(), 1);

    // Check application state and session are correctly set
    Application *theApp = applicationManager.findApplication(appId);
    EXPECT_EQ(theApp->session()->session(), session);
    EXPECT_EQ(theApp->focused(), false);
}

/*
 * Test that an application in the Starting state reacts correctly to the Mir surfaceCreated
 * event for that application (i.e. the Surface is associated and state set to Running)
 */
TEST_F(ApplicationManagerTests,onceAppAddedToApplicationLists_mirSurfaceCreatedEventHandled)
{
    using namespace ::testing;
    const QString appId("testAppId");
    const pid_t procId = 5551;

    // Set up Mocks & signal watcher
    ON_CALL(*taskController, appIdHasProcessId(appId, procId)).WillByDefault(Return(true));

    EXPECT_CALL(*taskController, start(appId, _))
        .Times(1)
        .WillOnce(Return(true));

    applicationManager.startApplication(appId);
    applicationManager.onProcessStarting(appId);

    std::shared_ptr<mir::scene::Session> session = std::make_shared<MockSession>("", procId);

    bool authed = true;
    applicationManager.authorizeSession(procId, authed);
    sessionManager.onSessionStarting(session);

    FakeMirSurface surface;

    onSessionCreatedSurface(session.get(), &surface);
    surface.drawFirstFrame();

    // Check application state is correctly set
    Application *theApp = applicationManager.findApplication(appId);
    EXPECT_EQ(theApp->state(), Application::Running);
}

/*
 * Test that an application is stopped correctly, if it has not yet created a surface (still in Starting state)
 */
TEST_F(ApplicationManagerTests,shellStopsAppCorrectlyBeforeSurfaceCreated)
{
    using namespace ::testing;
    const QString appId("testAppId");
    const pid_t procId = 5551;

    // Set up Mocks & signal watcher
    ON_CALL(*taskController, appIdHasProcessId(appId, procId)).WillByDefault(Return(true));

    EXPECT_CALL(*taskController, start(appId, _))
        .Times(1)
        .WillOnce(Return(true));

    applicationManager.startApplication(appId);
    applicationManager.onProcessStarting(appId);
    std::shared_ptr<mir::scene::Session> session = std::make_shared<MockSession>("", procId);
    bool authed = true;
    applicationManager.authorizeSession(procId, authed);
    sessionManager.onSessionStarting(session);

    QSignalSpy countSpy(&applicationManager, SIGNAL(countChanged()));

    EXPECT_CALL(*taskController, stop(appId))
        .Times(1)
        .WillOnce(Return(true));

    // Stop app
    applicationManager.stopApplication(appId);

    Mock::VerifyAndClearExpectations(taskController);

    // emulate mir session dying and taskController emitting processStopped(appId) in response
    // to the taskController->stop(appId) call from applicationManager
    sessionManager.onSessionStopping(session);
    applicationManager.onProcessStopped(appId);

    EXPECT_EQ(countSpy.count(), 2); //FIXME(greyback)
    EXPECT_EQ(applicationManager.count(), 0);
}

/*
 * Test that a running application is stopped correctly (is in Running state, has surface)
 */
TEST_F(ApplicationManagerTests,shellStopsForegroundAppCorrectly)
{
    using namespace ::testing;
    const QString appId("testAppId");
    const pid_t procId = 5551;

    // Set up Mocks & signal watcher
    ON_CALL(*taskController, appIdHasProcessId(appId, procId)).WillByDefault(Return(true));

    EXPECT_CALL(*taskController, start(appId, _))
        .Times(1)
        .WillOnce(Return(true));

    Application *app = applicationManager.startApplication(appId);
    applicationManager.onProcessStarting(appId);
    std::shared_ptr<mir::scene::Session> session = std::make_shared<NiceMock<MockSession>>("", procId);
    bool authed = true;
    applicationManager.authorizeSession(procId, authed);
    sessionManager.onSessionStarting(session);

    QScopedPointer<FakeMirSurface> surface(new FakeMirSurface);
    onSessionCreatedSurface(session.get(), surface.data());
    surface->drawFirstFrame();

    QSignalSpy countSpy(&applicationManager, SIGNAL(countChanged()));

    QSignalSpy closeRequestedSpy(surface.data(), SIGNAL(closeRequested()));

    // Stop app
    applicationManager.stopApplication(appId);

    // Asking ApplicationManager to stop the application just makes it request its surfaces to be
    // closed
    EXPECT_EQ(1, closeRequestedSpy.count());

    // comply
    surface.reset();

    // now it's the turn of the application process itself to go away, since its last surface has gone
    EXPECT_EQ(Application::InternalState::Closing, app->internalState());

    // Simulates that the application complied to the close() request and stopped itself
    sessionManager.onSessionStopping(session);
    applicationManager.onProcessStopped(appId);

    EXPECT_EQ(countSpy.count(), 2); //FIXME(greyback)
    EXPECT_EQ(applicationManager.count(), 0);
}

/*
 * Test that if the foreground Running application is stopped by upstart, AppMan cleans up after it ok
 */
TEST_F(ApplicationManagerTests,upstartNotifiesOfStoppingForegroundApp)
{
    using namespace ::testing;
    const QString appId("testAppId");
    const pid_t procId = 5551;

    // Set up Mocks & signal watcher
    ON_CALL(*taskController, appIdHasProcessId(appId, procId)).WillByDefault(Return(true));

    EXPECT_CALL(*taskController, start(appId, _))
        .Times(1)
        .WillOnce(Return(true));

    applicationManager.startApplication(appId);
    applicationManager.onProcessStarting(appId);
    std::shared_ptr<mir::scene::Session> session = std::make_shared<MockSession>("", procId);
    bool authed = true;
    applicationManager.authorizeSession(procId, authed);
    sessionManager.onSessionStarting(session);

    FakeMirSurface surface;
    onSessionCreatedSurface(session.get(), &surface);
    surface.drawFirstFrame();

    QSignalSpy countSpy(&applicationManager, SIGNAL(countChanged()));

    sessionManager.onSessionStopping(session);
    // Upstart notifies of stopping app
    applicationManager.onProcessStopped(appId);

    EXPECT_EQ(2, countSpy.count()); //FIXME(greyback)
    EXPECT_EQ(0, applicationManager.count());
}

/*
 * Test that if a running application is reported to have stopped unexpectedly by upstart, AppMan
 * cleans up after it ok (as was not suspended, had not lifecycle saved its state, so cannot be resumed)
 */
TEST_F(ApplicationManagerTests,upstartNotifiesOfUnexpectedStopOfRunningApp)
{
    using namespace ::testing;
    const QString appId("testAppId");
    const pid_t procId = 5551;

    // Set up Mocks & signal watcher
    ON_CALL(*taskController, appIdHasProcessId(appId, procId)).WillByDefault(Return(true));

    EXPECT_CALL(*taskController, start(appId, _))
        .Times(1)
        .WillOnce(Return(true));

    applicationManager.startApplication(appId);
    applicationManager.onProcessStarting(appId);
    std::shared_ptr<mir::scene::Session> session = std::make_shared<MockSession>("", procId);
    bool authed = true;
    applicationManager.authorizeSession(procId, authed);
    sessionManager.onSessionStarting(session);

    FakeMirSurface surface;
    onSessionCreatedSurface(session.get(), &surface);
    surface.drawFirstFrame();

    QSignalSpy countSpy(&applicationManager, SIGNAL(countChanged()));

    sessionManager.onSessionStopping(session);

    // Upstart notifies of crashing / OOM killed app
    applicationManager.onProcessFailed(appId, TaskController::Error::APPLICATION_CRASHED);

    // Upstart finally notifies the app stopped
    applicationManager.onProcessStopped(appId);

    EXPECT_EQ(countSpy.count(), 2); //FIXME(greyback)
    EXPECT_EQ(applicationManager.count(), 0);
}

/*
 * Test that if a background application is reported to unexpectedly stop by upstart, AppMan does not remove
 * it from the app lists but instead considers it Stopped, ready to be resumed. This is due to the fact the
 * app should have saved its state, so can be resumed. This situation can occur due to the OOM killer, or
 * a dodgy app crashing.
 */
TEST_F(ApplicationManagerTests,unexpectedStopOfBackgroundApp)
{
    using namespace ::testing;
    const QString appId("testAppId");
    const pid_t procId = 5551;

    // Set up Mocks & signal watcher
    ON_CALL(*taskController, appIdHasProcessId(appId, procId)).WillByDefault(Return(true));

    EXPECT_CALL(*taskController, start(appId, _))
        .Times(1)
        .WillOnce(Return(true));

    Application *app = applicationManager.startApplication(appId);
    applicationManager.onProcessStarting(appId);
    std::shared_ptr<mir::scene::Session> session = std::make_shared<MockSession>("", procId);
    bool authed = true;
    applicationManager.authorizeSession(procId, authed);
    sessionManager.onSessionStarting(session);

    FakeMirSurface surface;
    onSessionCreatedSurface(session.get(), &surface);
    surface.drawFirstFrame();

    suspend(app);

    QSignalSpy countSpy(&applicationManager, SIGNAL(countChanged()));
    QSignalSpy focusSpy(&applicationManager, SIGNAL(focusedApplicationIdChanged()));

    // Mir reports disconnection
    sessionManager.onSessionStopping(session);

    // Upstart notifies of crashing / OOM-killed app
    applicationManager.onProcessFailed(appId, TaskController::Error::APPLICATION_CRASHED);

    EXPECT_EQ(0, focusSpy.count());

    // Upstart finally notifies the app stopped
    applicationManager.onProcessStopped(appId);

    EXPECT_EQ(0, countSpy.count());
    EXPECT_EQ(1, applicationManager.count());
}

/*
 * Test that if a background application is reported to have stopped on startup by upstart, that it
 * is kept in the application model, as the app can be lifecycle resumed.
 *
 * Note that upstart reports this "stopped on startup" even for applications which are running.
 * This may be an upstart bug, or AppMan mis-understanding upstart's intentions. But need to check
 * we're doing the right thing in either case. CHECKME(greyback)!
 */
TEST_F(ApplicationManagerTests,unexpectedStopOfBackgroundAppCheckingUpstartBug)
{
    using namespace ::testing;
    const QString appId("testAppId");
    const pid_t procId = 5551;

    // Set up Mocks & signal watcher
    ON_CALL(*taskController, appIdHasProcessId(appId, procId)).WillByDefault(Return(true));

    EXPECT_CALL(*taskController, start(appId, _))
        .Times(1)
        .WillOnce(Return(true));

    Application *app = applicationManager.startApplication(appId);
    applicationManager.onProcessStarting(appId);
    std::shared_ptr<mir::scene::Session> session = std::make_shared<MockSession>("", procId);
    bool authed = true;
    applicationManager.authorizeSession(procId, authed);
    sessionManager.onSessionStarting(session);

    FakeMirSurface surface;
    onSessionCreatedSurface(session.get(), &surface);
    surface.drawFirstFrame();

    suspend(app);

    QSignalSpy countSpy(&applicationManager, SIGNAL(countChanged()));
    QSignalSpy focusSpy(&applicationManager, SIGNAL(focusedApplicationIdChanged()));

    // Mir reports disconnection
    sessionManager.onSessionStopping(session);

    // Upstart notifies of crashing app
    applicationManager.onProcessFailed(appId, TaskController::Error::APPLICATION_FAILED_TO_START);

    EXPECT_EQ(focusSpy.count(), 0);

    // Upstart finally notifies the app stopped
    applicationManager.onProcessStopped(appId);

    EXPECT_EQ(countSpy.count(), 0);
    EXPECT_EQ(applicationManager.count(), 1);
}

/*
 * Test that if a Starting application is then reported to be stopping by Mir, AppMan cleans up after it ok
 */
TEST_F(ApplicationManagerTests,mirNotifiesStartingAppIsNowStopping)
{
    using namespace ::testing;
    const QString appId("testAppId");
    const pid_t procId = 5551;

    // Set up Mocks & signal watcher
    ON_CALL(*taskController, appIdHasProcessId(appId, procId)).WillByDefault(Return(true));

    EXPECT_CALL(*taskController, start(appId, _))
        .Times(1)
        .WillOnce(Return(true));

    applicationManager.startApplication(appId);
    applicationManager.onProcessStarting(appId);
    std::shared_ptr<mir::scene::Session> session = std::make_shared<MockSession>("", procId);
    bool authed = true;
    applicationManager.authorizeSession(procId, authed);
    sessionManager.onSessionStarting(session);

    QSignalSpy countSpy(&applicationManager, SIGNAL(countChanged()));

    // Mir notifies of stopping app
    sessionManager.onSessionStopping(session);

    EXPECT_EQ(countSpy.count(), 2); //FIXME(greyback)
    EXPECT_EQ(applicationManager.count(), 0);
}

/*
 * Test that if a Running foreground application is reported to be stopping by Mir, AppMan cleans up after it ok
 */
TEST_F(ApplicationManagerTests,mirNotifiesOfStoppingForegroundApp)
{
    using namespace ::testing;
    const QString appId("testAppId");
    const pid_t procId = 5551;

    // Set up Mocks & signal watcher
    ON_CALL(*taskController, appIdHasProcessId(appId, procId)).WillByDefault(Return(true));

    EXPECT_CALL(*taskController, start(appId, _))
        .Times(1)
        .WillOnce(Return(true));

    applicationManager.startApplication(appId);
    applicationManager.onProcessStarting(appId);
    std::shared_ptr<mir::scene::Session> session = std::make_shared<MockSession>("", procId);
    bool authed = true;
    applicationManager.authorizeSession(procId, authed);
    sessionManager.onSessionStarting(session);

    // Associate a surface so AppMan considers app Running, check focused
    FakeMirSurface surface;
    onSessionCreatedSurface(session.get(), &surface);
    surface.drawFirstFrame();

    QSignalSpy countSpy(&applicationManager, SIGNAL(countChanged()));

    // Mir notifies of stopping app
    sessionManager.onSessionStopping(session);

    EXPECT_EQ(countSpy.count(), 2); //FIXME(greyback)
    EXPECT_EQ(applicationManager.count(), 0);
}

/*
 * Test that if an application (one launched via desktop_file_hint) is reported to be stopping by
 * Mir, AppMan removes it from the model immediately
 */
TEST_F(ApplicationManagerTests,mirNotifiesOfStoppingAppLaunchedWithDesktopFileHint)
{
    using namespace ::testing;
    const QString appId("testAppId");
    const pid_t procId = 5551;
    QByteArray cmdLine("/usr/bin/testApp --desktop_file_hint=");
    cmdLine = cmdLine.append(appId);

    // Set up Mocks & signal watcher
    EXPECT_CALL(procInfo,command_line(procId))
        .Times(1)
        .WillOnce(Return(cmdLine));

    // Mir requests authentication for an application that was started
    bool authed = true;
    applicationManager.authorizeSession(procId, authed);
    EXPECT_EQ(authed, true);
    std::shared_ptr<mir::scene::Session> session = std::make_shared<MockSession>("", procId);
    sessionManager.onSessionStarting(session);

    // Associate a surface so AppMan considers app Running, check focused
    FakeMirSurface surface;
    onSessionCreatedSurface(session.get(), &surface);
    surface.drawFirstFrame();

    QSignalSpy countSpy(&applicationManager, SIGNAL(countChanged()));

    // Mir notifies of stopping app
    sessionManager.onSessionStopping(session);

    EXPECT_EQ(countSpy.count(), 2); //FIXME(greyback)
    EXPECT_EQ(applicationManager.count(), 0);

    Application *app = applicationManager.findApplication(appId);
    EXPECT_EQ(nullptr, app);
}

/*
 * Test that if a background application is reported to be stopping by Mir, AppMan sets its state to Stopped
 * but does not remove it from the model
 */
TEST_F(ApplicationManagerTests,mirNotifiesOfStoppingBackgroundApp)
{
    using namespace ::testing;
    const QString appId("testAppId");
    const pid_t procId = 5551;

    // Set up Mocks & signal watcher
    ON_CALL(*taskController, appIdHasProcessId(appId, procId)).WillByDefault(Return(true));

    EXPECT_CALL(*taskController, start(appId, _))
        .Times(1)
        .WillOnce(Return(true));

    Application *app = applicationManager.startApplication(appId);
    applicationManager.onProcessStarting(appId);
    std::shared_ptr<mir::scene::Session> session = std::make_shared<MockSession>("", procId);
    bool authed = true;
    applicationManager.authorizeSession(procId, authed);
    sessionManager.onSessionStarting(session);
    EXPECT_EQ(Application::Starting, app->state());

    app->setRequestedState(Application::RequestedSuspended);

    // should not suspend an app that`s still starting up
    ASSERT_EQ(Application::InternalState::Starting, app->internalState());

    // Associate a surface so AppMan considers app Running
    FakeMirSurface surface;
    onSessionCreatedSurface(session.get(), &surface);
    surface.drawFirstFrame();

    ASSERT_EQ(Application::InternalState::SuspendingWaitSession, app->internalState());

    static_cast<qtmir::Session*>(app->session())->doSuspend();
    ASSERT_EQ(Application::InternalState::SuspendingWaitProcess, app->internalState());

    applicationManager.onProcessSuspended(app->appId());
    ASSERT_EQ(Application::InternalState::Suspended, app->internalState());

    QSignalSpy countSpy(&applicationManager, SIGNAL(countChanged()));

    // Mir notifies of stopping app
    sessionManager.onSessionStopping(session);

    EXPECT_EQ(0, countSpy.count());
    EXPECT_EQ(1, applicationManager.count());

    EXPECT_EQ(Application::Stopped, app->state());
}

/*
 * Test that when an application is stopped correctly by shell, the upstart stopping event is ignored
 */
TEST_F(ApplicationManagerTests,shellStoppedApp_upstartStoppingEventIgnored)
{
    using namespace ::testing;
    const QString appId("testAppId");
    const pid_t procId = 5551;

    // Set up Mocks & signal watcher
    ON_CALL(*taskController, appIdHasProcessId(appId, procId)).WillByDefault(Return(true));

    EXPECT_CALL(*taskController, start(appId, _))
        .Times(1)
        .WillOnce(Return(true));

    applicationManager.startApplication(appId);
    applicationManager.onProcessStarting(appId);
    std::shared_ptr<mir::scene::Session> session = std::make_shared<MockSession>("", procId);
    bool authed = true;
    applicationManager.authorizeSession(procId, authed);
    sessionManager.onSessionStarting(session);

    Mock::VerifyAndClearExpectations(taskController);
    EXPECT_CALL(*taskController, stop(appId))
        .Times(1)
        .WillOnce(Return(true));

    applicationManager.stopApplication(appId);

    QSignalSpy countSpy(&applicationManager, SIGNAL(countChanged()));

    // the mir session always ends before upstart notifies the process has stopped
    sessionManager.onSessionStopping(session);

    // Upstart notifies of stopping app
    applicationManager.onProcessStopped(appId);

    EXPECT_EQ(0, countSpy.count());
}

/*
 * Webapps have multiple sessions, but only one is linked to the application (other is considered a hidden session).
 * If webapp in foreground stops unexpectedly, remove it and it alone from app list
 */
TEST_F(ApplicationManagerTests,unexpectedStopOfForegroundWebapp)
{
    int argc = 0;
    char* argv[0];
    QCoreApplication qtApp(argc, argv); // app for deleteLater event

    using namespace ::testing;
    const QString appId("webapp");
    const pid_t procId1 = 5551;
    const pid_t procId2 = 5564;
    QByteArray cmdLine("/usr/bin/qt5/libexec/QtWebProcess");

    // Set up Mocks & signal watcher
    EXPECT_CALL(procInfo,command_line(procId2))
        .Times(1)
        .WillOnce(Return(cmdLine));

    ON_CALL(*taskController,appIdHasProcessId(appId, procId1)).WillByDefault(Return(true));
    ON_CALL(*taskController,appIdHasProcessId(_, procId2)).WillByDefault(Return(false));

    // Set up Mocks & signal watcher
    EXPECT_CALL(*taskController, start(appId, _))
        .Times(1)
        .WillOnce(Return(true));

    applicationManager.startApplication(appId);
    applicationManager.onProcessStarting(appId);
    std::shared_ptr<mir::scene::Session> session1 = std::make_shared<MockSession>("", procId1);
    std::shared_ptr<mir::scene::Session> session2 = std::make_shared<MockSession>("", procId2);

    bool authed = false;
    applicationManager.authorizeSession(procId1, authed);
    sessionManager.onSessionStarting(session1);
    EXPECT_EQ(authed, true);
    applicationManager.authorizeSession(procId2, authed);
    sessionManager.onSessionStarting(session2);
    EXPECT_EQ(authed, true);
    FakeMirSurface *surface = new FakeMirSurface;
    onSessionCreatedSurface(session2.get(), surface);
    surface->drawFirstFrame();

    QSignalSpy countSpy(&applicationManager, SIGNAL(countChanged()));

    // Mir notifies of stopping app/Session
    sessionManager.onSessionStopping(session2);
    sessionManager.onSessionStopping(session1);

    EXPECT_EQ(countSpy.count(), 2); //FIXME(greyback)
    EXPECT_EQ(applicationManager.count(), 0);

    delete surface;

    qtApp.sendPostedEvents(nullptr, QEvent::DeferredDelete);
}

/*
 * Webapps have multiple sessions, but only one is linked to the application (other is considered a hidden session).
 * If webapp in background stops unexpectedly, do not remove it from app list
 */
TEST_F(ApplicationManagerTests,unexpectedStopOfBackgroundWebapp)
{
    int argc = 0;
    char* argv[0];
    QCoreApplication qtApp(argc, argv); // app for deleteLater event

    using namespace ::testing;
    const QString appId("webapp");
    const pid_t procId1 = 5551;
    const pid_t procId2 = 5564;
    QByteArray cmdLine("/usr/bin/qt5/libexec/QtWebProcess");

    // Set up Mocks & signal watcher
    EXPECT_CALL(procInfo,command_line(procId2))
        .Times(1)
        .WillOnce(Return(cmdLine));

    ON_CALL(*taskController,appIdHasProcessId(appId, procId1)).WillByDefault(Return(true));
    ON_CALL(*taskController,appIdHasProcessId(_, procId2)).WillByDefault(Return(false));

    // Set up Mocks & signal watcher
    EXPECT_CALL(*taskController, start(appId, _))
        .Times(1)
        .WillOnce(Return(true));

    Application *app = applicationManager.startApplication(appId);
    applicationManager.onProcessStarting(appId);
    std::shared_ptr<mir::scene::Session> session1 = std::make_shared<MockSession>("", procId1);
    std::shared_ptr<mir::scene::Session> session2 = std::make_shared<MockSession>("", procId2);

    bool authed = false;
    applicationManager.authorizeSession(procId1, authed);
    sessionManager.onSessionStarting(session1);
    EXPECT_EQ(true, authed);
    applicationManager.authorizeSession(procId2, authed);
    sessionManager.onSessionStarting(session2);
    EXPECT_EQ(true, authed);

    // both sessions create surfaces, then get them all suspended
    FakeMirSurface *surface1 = new FakeMirSurface;
    onSessionCreatedSurface(session1.get(), surface1);
    surface1->drawFirstFrame();
    FakeMirSurface *surface2 = new FakeMirSurface;
    onSessionCreatedSurface(session2.get(), surface2);
    surface2->drawFirstFrame();
    suspend(app);
    EXPECT_EQ(Application::Suspended, app->state());

    QSignalSpy countSpy(&applicationManager, SIGNAL(countChanged()));

    // Mir notifies of stopping app/Session
    sessionManager.onSessionStopping(session2);
    sessionManager.onSessionStopping(session1);

    EXPECT_EQ(0, countSpy.count());

    delete surface1;
    delete surface2;

    qtApp.sendPostedEvents(nullptr, QEvent::DeferredDelete);
}

/*
 * Test for when a background application that has been OOM killed is relaunched by upstart.
 * AppMan will have the application in the app lists, in a Stopped state. Upstart will notify of
 * the app launching (like any normal app). Need to set the old Application instance to Starting
 * state and emit focusRequested to shell - authorizeSession will then associate new process with
 * the Application as normal.
 */
TEST_F(ApplicationManagerTests,stoppedBackgroundAppRelaunchedByUpstart)
{
    using namespace ::testing;
    const QString appId("testAppId");
    const pid_t procId = 5551;

    int argc = 0;
    char* argv[0];
    QCoreApplication qtApp(argc, argv); // app for deleteLater event

    // Set up Mocks & signal watcher
    ON_CALL(*taskController, appIdHasProcessId(appId, procId)).WillByDefault(Return(true));

    EXPECT_CALL(*taskController, start(appId, _))
        .Times(1)
        .WillOnce(Return(true));

    Application *app = applicationManager.startApplication(appId);
    applicationManager.onProcessStarting(appId);
    std::shared_ptr<mir::scene::Session> session = std::make_shared<MockSession>("", procId);
    bool authed = true;
    applicationManager.authorizeSession(procId, authed);
    sessionManager.onSessionStarting(session);

    // App creates surface, puts it in background, then is OOM killed.
    QScopedPointer<FakeMirSurface> surface(new FakeMirSurface);
    onSessionCreatedSurface(session.get(), surface.data());
    surface->drawFirstFrame();
    suspend(app);

    surface->setLive(false);
    sessionManager.onSessionStopping(session);
    applicationManager.onProcessFailed(appId, TaskController::Error::APPLICATION_CRASHED);
    applicationManager.onProcessStopped(appId);

    EXPECT_EQ(Application::Stopped, app->state());

    surface.reset();

    // Session should have called deleteLater() on itself, as it's zombie and doesn't hold any surface
    // But DeferredDelete is special: likes to be called out specifically or it won't come out
    qtApp.sendPostedEvents(app->session(), QEvent::DeferredDelete);
    qtApp.sendPostedEvents();

    ASSERT_EQ(app->session(), nullptr);

    QSignalSpy focusRequestSpy(&applicationManager, SIGNAL(focusRequested(const QString &)));

    // Upstart re-launches app
    applicationManager.onProcessStarting(appId);

    EXPECT_EQ(Application::Starting, app->state());
    EXPECT_EQ(1, focusRequestSpy.count());
    EXPECT_EQ(1, applicationManager.count());
}

TEST_F(ApplicationManagerTests, lifecycleExemptAppIsNotSuspended)
{
    using namespace ::testing;

    const QString appId("testAppId");
    const quint64 procId = 12345;

    // Set up Mocks & signal watcher
    ON_CALL(*taskController, appIdHasProcessId(appId, procId)).WillByDefault(Return(true));

    EXPECT_CALL(*taskController, start(appId, _))
            .Times(1)
            .WillOnce(Return(true));

    auto the_app = applicationManager.startApplication(appId);
    applicationManager.onProcessStarting(appId);
    std::shared_ptr<mir::scene::Session> session = std::make_shared<MockSession>("", procId);
    bool authed = true;
    applicationManager.authorizeSession(procId, authed);
    sessionManager.onSessionStarting(session);

    // App creates surface, focuses it so state is running
    FakeMirSurface surface;
    onSessionCreatedSurface(session.get(), &surface);
    surface.drawFirstFrame();

    // Test normal lifecycle management as a control group
    ASSERT_EQ(Application::InternalState::Running, the_app->internalState());
    ASSERT_EQ(Application::ProcessState::ProcessRunning, the_app->processState());

    EXPECT_CALL(*(mir::scene::MockSession*)session.get(), set_lifecycle_state(mir_lifecycle_state_will_suspend));
    the_app->setRequestedState(Application::RequestedSuspended);
    ASSERT_EQ(Application::InternalState::SuspendingWaitSession, the_app->internalState());

    static_cast<qtmir::Session*>(the_app->session())->doSuspend();
    ASSERT_EQ(Application::InternalState::SuspendingWaitProcess, the_app->internalState());
    applicationManager.onProcessSuspended(the_app->appId());
    ASSERT_EQ(Application::InternalState::Suspended, the_app->internalState());

    EXPECT_CALL(*(mir::scene::MockSession*)session.get(), set_lifecycle_state(mir_lifecycle_state_resumed));
    the_app->setRequestedState(Application::RequestedRunning);

    EXPECT_EQ(Application::Running, the_app->state());

    // Now mark the app as exempt from lifecycle management and retest
    the_app->setExemptFromLifecycle(true);

    EXPECT_EQ(Application::Running, the_app->state());

    EXPECT_CALL(*(mir::scene::MockSession*)session.get(), set_lifecycle_state(_)).Times(0);
    the_app->setRequestedState(Application::RequestedSuspended);

    // And expect it to be running still
    ASSERT_EQ(Application::InternalState::RunningInBackground, the_app->internalState());

    the_app->setRequestedState(Application::RequestedRunning);

    EXPECT_EQ(Application::Running, the_app->state());
    ASSERT_EQ(Application::InternalState::Running, the_app->internalState());
}

/*
 * Test lifecycle exempt applications have their wakelocks released when shell tries to suspend them
 */
TEST_F(ApplicationManagerTests, lifecycleExemptAppHasWakelockReleasedOnAttemptedSuspend)
{
    using namespace ::testing;

    const QString appId("testAppId");
    const quint64 procId = 12345;

    // Set up Mocks & signal watcher
    ON_CALL(*taskController, appIdHasProcessId(appId, procId)).WillByDefault(Return(true));

    EXPECT_CALL(*taskController, start(appId, _))
            .Times(1)
            .WillOnce(Return(true));

    auto application = applicationManager.startApplication(appId);
    applicationManager.onProcessStarting(appId);
    std::shared_ptr<mir::scene::Session> session = std::make_shared<MockSession>("", procId);
    bool authed = true;
    applicationManager.authorizeSession(procId, authed);
    sessionManager.onSessionStarting(session);

    // App creates surface, focuses it so state is running
    FakeMirSurface surface;
    onSessionCreatedSurface(session.get(), &surface);
    surface.drawFirstFrame();

    // Mark app as exempt
    application->setExemptFromLifecycle(true);

    application->setRequestedState(Application::RequestedSuspended);

    EXPECT_FALSE(sharedWakelock.enabled());
    ASSERT_EQ(Application::InternalState::RunningInBackground, application->internalState());
    EXPECT_EQ(Application::Running, application->state());
}

/*
 * Test that when user stops an application, application does not delete QML cache
 */
TEST_F(ApplicationManagerTests,QMLcacheRetainedOnAppStop)
{
    using namespace ::testing;
    const QString appId("testAppId1234");
    const pid_t procId = 5551;

    // Set up Mocks & signal watcher
    ON_CALL(*taskController, appIdHasProcessId(appId, procId)).WillByDefault(Return(true));

    EXPECT_CALL(*taskController, start(appId, _))
        .Times(1)
        .WillOnce(Return(true));

    applicationManager.startApplication(appId);
    applicationManager.onProcessStarting(appId);
    std::shared_ptr<mir::scene::Session> session = std::make_shared<MockSession>("", procId);
    bool authed = true;
    applicationManager.authorizeSession(procId, authed);
    sessionManager.onSessionStarting(session);

    // Create fake QML cache for this app
    QString path(QStandardPaths::writableLocation(QStandardPaths::GenericCacheLocation)
                 + QStringLiteral("/QML/Apps/") + appId);
    QDir dir(path);
    dir.mkpath(path);

    EXPECT_CALL(*taskController, stop(appId))
        .Times(1)
        .WillOnce(Return(true));

    // Stop app
    applicationManager.stopApplication(appId);

    EXPECT_EQ(0, applicationManager.count());
    EXPECT_TRUE(dir.exists());
}

/*
 * Test that if running application stops unexpectedly, AppMan deletes the QML cache
 */
TEST_F(ApplicationManagerTests,DISABLED_QMLcacheDeletedOnAppCrash)
{
    using namespace ::testing;
    const QString appId("testAppId12345");
    const pid_t procId = 5551;

    // Set up Mocks & signal watcher
    ON_CALL(*taskController, appIdHasProcessId(appId, procId)).WillByDefault(Return(true));

    EXPECT_CALL(*taskController, start(appId, _))
        .Times(1)
        .WillOnce(Return(true));

    Application *the_app = applicationManager.startApplication(appId);
    applicationManager.onProcessStarting(appId);
    std::shared_ptr<mir::scene::Session> session = std::make_shared<MockSession>("", procId);
    bool authed = true;
    applicationManager.authorizeSession(procId, authed);
    sessionManager.onSessionStarting(session);

    // Have app in fully Running state
    FakeMirSurface *aSurface = new FakeMirSurface;
    onSessionCreatedSurface(session.get(), aSurface);
    aSurface->drawFirstFrame();
    ASSERT_EQ(Application::InternalState::Running, the_app->internalState());

    // Create fake QML cache for this app
    QString path(QStandardPaths::writableLocation(QStandardPaths::GenericCacheLocation)
                 + QStringLiteral("/QML/Apps/") + appId);
    QDir dir(path);
    dir.mkpath(path);

    // Report app crash
    sessionManager.onSessionStopping(session);
    // Upstart notifies of **crashing** app
    applicationManager.onProcessFailed(appId, TaskController::Error::APPLICATION_FAILED_TO_START);
    applicationManager.onProcessStopped(appId);

    EXPECT_EQ(0, applicationManager.count());
    EXPECT_FALSE(dir.exists());
}

/*
 * Test that if running application stops itself cleanly, AppMan retains the QML cache
 */
TEST_F(ApplicationManagerTests,QMLcacheRetainedOnAppShutdown)
{
    using namespace ::testing;
    const QString appId("testAppId123456");
    const pid_t procId = 5551;

    // Set up Mocks & signal watcher
    ON_CALL(*taskController, appIdHasProcessId(appId, procId)).WillByDefault(Return(true));

    EXPECT_CALL(*taskController, start(appId, _))
        .Times(1)
        .WillOnce(Return(true));

    Application *the_app = applicationManager.startApplication(appId);
    applicationManager.onProcessStarting(appId);
    std::shared_ptr<mir::scene::Session> session = std::make_shared<MockSession>("", procId);
    bool authed = true;
    applicationManager.authorizeSession(procId, authed);
    sessionManager.onSessionStarting(session);

    // Have app in fully Running state
    FakeMirSurface aSurface;
    onSessionCreatedSurface(session.get(), &aSurface);
    aSurface.drawFirstFrame();
    ASSERT_EQ(Application::InternalState::Running, the_app->internalState());

    // Create fake QML cache for this app
    QString path(QStandardPaths::writableLocation(QStandardPaths::GenericCacheLocation)
                 + QStringLiteral("/QML/Apps/") + appId);
    QDir dir(path);
    dir.mkpath(path);

    // Report app stop
    sessionManager.onSessionStopping(session);
    // Upstart notifies of stopping app
    applicationManager.onProcessStopped(appId);

    EXPECT_EQ(0, applicationManager.count());
    EXPECT_TRUE(dir.exists());
}

/*
 * Test that there is an attempt at polite exiting of the app by requesting closure of the surface.
 */
TEST_F(ApplicationManagerTests,requestSurfaceCloseOnStop)
{
    using namespace ::testing;

    const QString appId("testAppId");
    quint64 procId = 5551;
    Application* app = startApplication(procId, appId);
    std::shared_ptr<mir::scene::Session> session = app->session()->session();

    FakeMirSurface surface;
    onSessionCreatedSurface(session.get(), &surface);
    surface.drawFirstFrame();

    QSignalSpy spy(&surface, SIGNAL(closeRequested()));

    // Stop app
    applicationManager.stopApplication(appId);

    EXPECT_EQ(1, spy.count());
}


//  * Test that if there is no surface available to the app when it is stopped, that it is forced to close.
TEST_F(ApplicationManagerTests,forceAppDeleteWhenRemovedWithMissingSurface)
{
    using namespace ::testing;

    int argc = 0;
    char* argv[0];
    QCoreApplication qtApp(argc, argv); // app for deleteLater event

    const QString appId("testAppId");
    quint64 procId = 5551;

    ON_CALL(*taskController, appIdHasProcessId(appId, procId)).WillByDefault(Return(true));

    EXPECT_CALL(*taskController, start(appId, _))
        .Times(1)
        .WillOnce(Return(true));

    auto app = applicationManager.startApplication(appId);
    applicationManager.onProcessStarting(appId);
    std::shared_ptr<mir::scene::Session> session = std::make_shared<MockSession>("", procId);
    bool authed = true;
    applicationManager.authorizeSession(procId, authed);
    sessionManager.onSessionStarting(session);

    Mock::VerifyAndClearExpectations(taskController);

    // Stop app

    QSignalSpy appDestroyedSpy(app, SIGNAL(destroyed(QObject*)));

    EXPECT_CALL(*taskController, stop(appId))
        .Times(1)
        .WillOnce(Return(true));

    applicationManager.stopApplication(appId);

    // the mir session always ends before upstart notifies the process has stopped
    sessionManager.onSessionStopping(session);

    // Upstart notifies of stopping app
    applicationManager.onProcessStopped(appId);

    // DeferredDelete is special: likes to be called out specifically or it won't come out
    qtApp.sendPostedEvents(app, QEvent::DeferredDelete);
    qtApp.sendPostedEvents();

    EXPECT_EQ(1, appDestroyedSpy.count());
}

/*
 * Test that if an application is started while it is still attempting to close, it is queued to start again.
 */
TEST_F(ApplicationManagerTests,applicationStartQueuedOnStartStopStart)
{
    using namespace ::testing;

    int argc = 0;
    char* argv[0];
    QCoreApplication qtApp(argc, argv); // app for deleteLater event

    const QString appId("testAppId");
    quint64 procId = 5551;

    ON_CALL(*taskController, appIdHasProcessId(appId, procId)).WillByDefault(Return(true));

    EXPECT_CALL(*taskController, start(appId, _))
        .Times(1)
        .WillOnce(Return(true));

    auto app = applicationManager.startApplication(appId);
    applicationManager.onProcessStarting(appId);
    std::shared_ptr<mir::scene::Session> session = std::make_shared<MockSession>("", procId);
    bool authed = true;
    applicationManager.authorizeSession(procId, authed);
    sessionManager.onSessionStarting(session);

    QScopedPointer<FakeMirSurface> surface(new FakeMirSurface);
    onSessionCreatedSurface(session.get(), surface.data());
    surface->drawFirstFrame();

    EXPECT_EQ(Application::InternalState::Running, app->internalState());

    // Stop app

    Mock::VerifyAndClearExpectations(taskController);

    EXPECT_CALL(*taskController, start(appId, _))
        .Times(1)
        .WillOnce(Return(true));

    QSignalSpy closeRequestedSpy(surface.data(), SIGNAL(closeRequested()));

    applicationManager.stopApplication(appId);

    // Asking ApplicationManager to stop the application just makes it request its surfaces to be
    // closed
    EXPECT_EQ(1, closeRequestedSpy.count());

    // comply
    surface.reset();

    // now it's the turn of the application process itself to go away, since its last surface has gone
    EXPECT_EQ(Application::InternalState::Closing, app->internalState());

    // Trying to start a new instance of this app while we are still waiting for its current
    // instance to end yields no immediate result. This command gets queued instead.
    EXPECT_EQ(nullptr, applicationManager.startApplication(appId));

    QSignalSpy appAddedSpy(&applicationManager, &QAbstractItemModel::rowsInserted);

    // Simulates that the application complied to the close() request and stopped itself
    sessionManager.onSessionStopping(session);
    applicationManager.onProcessStopped(appId);

    // DeferredDelete is special: likes to be called out specifically or it won't come out
    qtApp.sendPostedEvents(app, QEvent::DeferredDelete);
    qtApp.sendPostedEvents();

    EXPECT_EQ(1, appAddedSpy.count());
}

/*
  Change focus between surfaces of different applications and check that
  ApplicationManager::focusedApplicationId changes accordingly
 */
TEST_F(ApplicationManagerTests,focusedApplicationId)
{
    using namespace ::testing;

    int argc = 0;
    char* argv[0];
    QCoreApplication qtApp(argc, argv);

    const QString appId1("testAppId1");
    quint64 procId1 = 5551;
    const QString appId2("testAppId2");
    quint64 procId2 = 5552;

    ON_CALL(*taskController, appIdHasProcessId(appId1, procId1)).WillByDefault(Return(true));
    ON_CALL(*taskController, appIdHasProcessId(appId2, procId2)).WillByDefault(Return(true));

    EXPECT_CALL(*taskController, start(appId1, _))
        .Times(1)
        .WillOnce(Return(true));

    auto app1 = applicationManager.startApplication(appId1);
    applicationManager.onProcessStarting(appId1);
    std::shared_ptr<mir::scene::Session> session1 = std::make_shared<MockSession>("", procId1);
    bool authed = true;
    applicationManager.authorizeSession(procId1, authed);
    sessionManager.onSessionStarting(session1);

    FakeMirSurface surface1;
    surface1.setSession(app1->session());
    onSessionCreatedSurface(session1.get(), &surface1);
    surface1.drawFirstFrame();

    EXPECT_EQ(Application::InternalState::Running, app1->internalState());

    QSignalSpy focusedApplicationIdChangedSpy(&applicationManager,
            &unityapi::ApplicationManagerInterface::focusedApplicationIdChanged);

    MirFocusController::instance()->setFocusedSurface(&surface1);
    qtApp.processEvents(); // process queued signal-slot connections

    EXPECT_EQ(1, focusedApplicationIdChangedSpy.count());
    EXPECT_EQ(appId1, applicationManager.focusedApplicationId());

    EXPECT_CALL(*taskController, start(appId2, _))
        .Times(1)
        .WillOnce(Return(true));

    auto app2 = applicationManager.startApplication(appId2);
    applicationManager.onProcessStarting(appId2);
    std::shared_ptr<mir::scene::Session> session2 = std::make_shared<MockSession>("", procId2);
    authed = true;
    applicationManager.authorizeSession(procId2, authed);
    sessionManager.onSessionStarting(session2);

    FakeMirSurface surface2;
    surface2.setSession(app2->session());
    onSessionCreatedSurface(session2.get(), &surface2);
    surface2.drawFirstFrame();

    EXPECT_EQ(Application::InternalState::Running, app2->internalState());

    MirFocusController::instance()->setFocusedSurface(&surface2);
    qtApp.processEvents(); // process queued signal-slot connections

    EXPECT_EQ(2, focusedApplicationIdChangedSpy.count());
    EXPECT_EQ(appId2, applicationManager.focusedApplicationId());

    MirFocusController::instance()->setFocusedSurface(&surface1);
    qtApp.processEvents(); // process queued signal-slot connections

    EXPECT_EQ(3, focusedApplicationIdChangedSpy.count());
    EXPECT_EQ(appId1, applicationManager.focusedApplicationId());
}

/*
 This is the compatibility mode between application-centric window management
 and the new (proper) surface-based window management

 Whenever a surface request focus, its corresponding application should do likewise,
 causing ApplicationManager::focusRequested(appId) to be emitted as well.
 */
TEST_F(ApplicationManagerTests,surfaceFocusRequestGeneratesApplicationFocusRequest)
{
    using namespace ::testing;

    const QString appId("testAppId");
    quint64 procId = 5551;

    ON_CALL(*taskController, appIdHasProcessId(appId, procId)).WillByDefault(Return(true));

    EXPECT_CALL(*taskController, start(appId, _))
        .Times(1)
        .WillOnce(Return(true));

    auto app = applicationManager.startApplication(appId);
    applicationManager.onProcessStarting(appId);
    std::shared_ptr<mir::scene::Session> session = std::make_shared<MockSession>("", procId);
    bool authed = true;
    applicationManager.authorizeSession(procId, authed);
    sessionManager.onSessionStarting(session);

    FakeMirSurface surface;
    onSessionCreatedSurface(session.get(), &surface);
    surface.drawFirstFrame();

    EXPECT_EQ(Application::InternalState::Running, app->internalState());

    QSignalSpy focusRequestedSpy(&applicationManager,
            &unityapi::ApplicationManagerInterface::focusRequested);

    surface.requestFocus();

    EXPECT_EQ(1, focusRequestedSpy.count());
}<|MERGE_RESOLUTION|>--- conflicted
+++ resolved
@@ -92,11 +92,7 @@
     std::shared_ptr<mir::scene::Session> mirSession = std::make_shared<MockSession>(dialer_app_id, firstProcId);
     applicationManager.authorizeSession(firstProcId, authed);
     ASSERT_EQ(true, authed);
-<<<<<<< HEAD
-    onSessionStarting(mirSession);
-=======
     sessionManager.onSessionStarting(mirSession);
->>>>>>> e2f55d88
     onSessionCreatedSurface(mirSession.get(), &surface);
     surface.drawFirstFrame();
     Application * application = applicationManager.findApplication(dialer_app_id);
@@ -316,17 +312,10 @@
     std::shared_ptr<mir::scene::Session> second_session = std::make_shared<MockSession>("oO", a_procId);
     applicationManager.authorizeSession(a_procId, authed);
 
-<<<<<<< HEAD
-    onSessionStarting(first_session);
-    onSessionCreatedSurface(first_session.get(), &aSurface);
-    aSurface.drawFirstFrame();
-    onSessionStarting(second_session);
-=======
     sessionManager.onSessionStarting(first_session);
     onSessionCreatedSurface(first_session.get(), &aSurface);
     aSurface.drawFirstFrame();
     sessionManager.onSessionStarting(second_session);
->>>>>>> e2f55d88
 
     Application * the_app = applicationManager.findApplication(an_app_id);
 
@@ -334,13 +323,8 @@
     EXPECT_EQ(Application::Running, the_app->state());
     EXPECT_EQ(first_session, the_app->session()->session());
 
-<<<<<<< HEAD
-    onSessionStopping(first_session);
-    onSessionStopping(second_session);
-=======
     sessionManager.onSessionStopping(first_session);
     sessionManager.onSessionStopping(second_session);
->>>>>>> e2f55d88
     qtApp.sendPostedEvents(nullptr, QEvent::DeferredDelete);
 }
 

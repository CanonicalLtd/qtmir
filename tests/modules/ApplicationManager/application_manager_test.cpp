/*
 * Copyright (C) 2013-2015 Canonical, Ltd.
 *
 * This program is free software: you can redistribute it and/or modify it under
 * the terms of the GNU Lesser General Public License version 3, as published by
 * the Free Software Foundation.
 *
 * This program is distributed in the hope that it will be useful, but WITHOUT
 * ANY WARRANTY; without even the implied warranties of MERCHANTABILITY,
 * SATISFACTORY QUALITY, or FITNESS FOR A PARTICULAR PURPOSE.  See the GNU
 * Lesser General Public License for more details.
 *
 * You should have received a copy of the GNU Lesser General Public License
 * along with this program.  If not, see <http://www.gnu.org/licenses/>.
 */

#define MIR_INCLUDE_DEPRECATED_EVENT_HEADER

#include <thread>
#include <condition_variable>
#include <QSignalSpy>

#include <Unity/Application/applicationscreenshotprovider.h>
#include <Unity/Application/timer.h>

#include <fake_desktopfilereader.h>
#include <fake_mirsurface.h>
#include <mock_surface.h>
#include <qtmir_test.h>


using namespace qtmir;
using mir::scene::MockSession;

namespace ms = mir::scene;

class ApplicationManagerTests : public ::testing::QtMirTest
{
public:
    ApplicationManagerTests()
    {}

    inline void onSessionStarting(const std::shared_ptr<mir::scene::Session> &session) {
        applicationManager.onSessionStarting(session);
        sessionManager.onSessionStarting(session);
    }
    inline void onSessionStopping(const std::shared_ptr<mir::scene::Session> &session) {
        applicationManager.onSessionStopping(session);
        sessionManager.onSessionStopping(session);
    }
    inline void onSessionCreatedSurface(const mir::scene::Session *mirSession,
            MirSurfaceInterface *qmlSurface) {

        SessionInterface* qmlSession = sessionManager.findSession(mirSession);
        if (qmlSession) {
            qmlSession->registerSurface(qmlSurface);
        }

        // I assume that applicationManager ignores the mirSurface parameter, so sending
        // a null shared pointer must suffice
        std::shared_ptr<mir::scene::Surface> mirSurface(nullptr);
        applicationManager.onSessionCreatedSurface(mirSession, mirSurface);
    }

    inline void suspend(Application *application) {
        application->setRequestedState(Application::RequestedSuspended);
        ASSERT_EQ(Application::InternalState::SuspendingWaitSession, application->internalState());
        static_cast<qtmir::Session*>(application->session())->doSuspend();
        ASSERT_EQ(Application::InternalState::SuspendingWaitProcess, application->internalState());
        applicationManager.onProcessSuspended(application->appId());
        ASSERT_EQ(Application::InternalState::Suspended, application->internalState());
    }

protected:
    virtual void SetUp() override {
        if (m_tempDir.isValid()) qputenv("XDG_CACHE_HOME", m_tempDir.path().toUtf8());
    }

private:
    const QTemporaryDir m_tempDir;
};

TEST_F(ApplicationManagerTests,bug_case_1240400_second_dialer_app_fails_to_authorize_and_gets_mixed_up_with_first_one)
{
    using namespace ::testing;
    const pid_t firstProcId = 5921;
    const pid_t secondProcId = 5922;
    const char dialer_app_id[] = "dialer-app";
    QByteArray cmdLine( "/usr/bin/dialer-app --desktop_file_hint=dialer-app");
    QByteArray secondcmdLine( "/usr/bin/dialer-app");

    FakeMirSurface *surface = new FakeMirSurface;

    EXPECT_CALL(procInfo,command_line(firstProcId))
        .Times(1)
        .WillOnce(Return(cmdLine));
    EXPECT_CALL(procInfo,command_line(secondProcId))
        .Times(1)
        .WillOnce(Return(secondcmdLine));

    bool authed = true;

    std::shared_ptr<mir::scene::Session> mirSession = std::make_shared<MockSession>(dialer_app_id, firstProcId);
    applicationManager.authorizeSession(firstProcId, authed);
    ASSERT_EQ(true, authed);
    onSessionStarting(mirSession);
    onSessionCreatedSurface(mirSession.get(), surface);
    surface->drawFirstFrame();
    Application * application = applicationManager.findApplication(dialer_app_id);
    ASSERT_NE(nullptr,application);
    ASSERT_EQ(Application::InternalState::Running, application->internalState());

    // now a second session without desktop file is launched:
    applicationManager.authorizeSession(secondProcId, authed);
    applicationManager.onProcessStarting(dialer_app_id);

    EXPECT_FALSE(authed);
    EXPECT_EQ(application, applicationManager.findApplication(dialer_app_id));
}

TEST_F(ApplicationManagerTests,application_dies_while_starting)
{
    using namespace ::testing;
    const pid_t procId = 5921;
    const char app_id[] = "my-app";
    QByteArray cmdLine( "/usr/bin/my-app --desktop_file_hint=my-app");

    EXPECT_CALL(procInfo,command_line(procId))
        .Times(1)
        .WillOnce(Return(cmdLine));

    bool authed = true;

    std::shared_ptr<mir::scene::Session> mirSession = std::make_shared<MockSession>(app_id, procId);
    applicationManager.authorizeSession(procId, authed);
    onSessionStarting(mirSession);
    Application * beforeFailure = applicationManager.findApplication(app_id);
    applicationManager.onProcessStarting(app_id);
    onSessionStopping(mirSession);
    applicationManager.onProcessFailed(app_id, TaskController::Error::APPLICATION_FAILED_TO_START);
    Application * afterFailure = applicationManager.findApplication(app_id);

    EXPECT_EQ(true, authed);
    EXPECT_NE(nullptr, beforeFailure);
    EXPECT_EQ(nullptr, afterFailure);
}

TEST_F(ApplicationManagerTests,startApplicationSupportsShortAppId)
{
    using namespace ::testing;

    const QString shortAppId("com.canonical.test_test");

    EXPECT_CALL(*taskController, start(_, _)).Times(1);
    EXPECT_CALL(*taskController, findDesktopFileForAppId(shortAppId)).Times(1);

    EXPECT_CALL(desktopFileReaderFactory, createInstance(_, _)).Times(1);

    auto application = applicationManager.startApplication(
                shortAppId,
                QStringList());

    EXPECT_EQ(shortAppId, application->appId());
}

TEST_F(ApplicationManagerTests,startApplicationSupportsLongAppId)
{
    using namespace ::testing;

    const QString longAppId("com.canonical.test_test_0.1.235");
    const QString shortAppId("com.canonical.test_test");

    EXPECT_CALL(*taskController, start(_, _)).Times(1);
    EXPECT_CALL(*taskController, findDesktopFileForAppId(shortAppId)).Times(1);

    EXPECT_CALL(desktopFileReaderFactory, createInstance(_, _)).Times(1);

    auto application = applicationManager.startApplication(
                longAppId,
                QStringList());

    EXPECT_EQ(shortAppId, application->appId());
}

TEST_F(ApplicationManagerTests,testAppIdGuessFromDesktopFileName)
{
    using namespace ::testing;
    const pid_t procId = 5921;
    QString appId("sudoku-app");
    QString cmdLine = QString("/usr/bin/my-app --desktop_file_hint=/usr/share/click/preinstalled/com.ubuntu.sudoku/1.0.180/%1.desktop").arg(appId);

    EXPECT_CALL(procInfo,command_line(procId))
        .Times(1)
        .WillOnce(Return(qPrintable(cmdLine)));

    bool authed = true;
    applicationManager.authorizeSession(procId, authed);
    Application *app = applicationManager.findApplication(appId);

    EXPECT_EQ(true, authed);
    EXPECT_NE(app, nullptr);
    EXPECT_EQ(appId, app->appId());
}

TEST_F(ApplicationManagerTests,testAppIdGuessFromDesktopFileNameWithLongAppId)
{
    using namespace ::testing;
    const pid_t procId = 5921;
    QString shortAppId("com.ubuntu.desktop_desktop");
    QString cmdLine = QString("/usr/bin/my-app --desktop_file_hint=/usr/share/applications/%1_1.0.180.desktop").arg(shortAppId);

    EXPECT_CALL(procInfo,command_line(procId))
        .Times(1)
        .WillOnce(Return(qPrintable(cmdLine)));

    bool authed = true;
    applicationManager.authorizeSession(procId, authed);
    Application *app = applicationManager.findApplication(shortAppId);

    EXPECT_EQ(true, authed);
    EXPECT_NE(app, nullptr);
    EXPECT_EQ(shortAppId, app->appId());
}

TEST_F(ApplicationManagerTests,bug_case_1281075_session_ptrs_always_distributed_to_last_started_app)
{
    using namespace ::testing;
    const pid_t first_procId = 5921;
    const pid_t second_procId = 5922;
    const pid_t third_procId = 5923;
    std::shared_ptr<mir::scene::Surface> aSurface(nullptr);
    const char first_app_id[] = "app1";
    QByteArray first_cmdLine( "/usr/bin/app1 --desktop_file_hint=app1");
    const char second_app_id[] = "app2";
    QByteArray second_cmdLine( "/usr/bin/app2--desktop_file_hint=app2");
    const char third_app_id[] = "app3";
    QByteArray third_cmdLine( "/usr/bin/app3 --desktop_file_hint=app3");

    EXPECT_CALL(procInfo,command_line(first_procId))
        .Times(1)
        .WillOnce(Return(first_cmdLine));

    ON_CALL(*taskController,appIdHasProcessId(_,_)).WillByDefault(Return(false));

    EXPECT_CALL(procInfo,command_line(second_procId))
        .Times(1)
        .WillOnce(Return(second_cmdLine));

    EXPECT_CALL(procInfo,command_line(third_procId))
        .Times(1)
        .WillOnce(Return(third_cmdLine));

    bool authed = true;

    std::shared_ptr<mir::scene::Session> first_session = std::make_shared<MockSession>("Oo", first_procId);
    std::shared_ptr<mir::scene::Session> second_session = std::make_shared<MockSession>("oO", second_procId);
    std::shared_ptr<mir::scene::Session> third_session = std::make_shared<MockSession>("OO", third_procId);
    applicationManager.authorizeSession(first_procId, authed);
    applicationManager.authorizeSession(second_procId, authed);
    applicationManager.authorizeSession(third_procId, authed);
    onSessionStarting(first_session);
    onSessionStarting(third_session);
    onSessionStarting(second_session);

    Application * firstApp = applicationManager.findApplication(first_app_id);
    Application * secondApp = applicationManager.findApplication(second_app_id);
    Application * thirdApp = applicationManager.findApplication(third_app_id);

    EXPECT_EQ(first_session, firstApp->session()->session());
    EXPECT_EQ(second_session, secondApp->session()->session());
    EXPECT_EQ(third_session, thirdApp->session()->session());
}

TEST_F(ApplicationManagerTests,two_session_on_one_application)
{
    using namespace ::testing;
    const pid_t a_procId = 5921;
    const char an_app_id[] = "some_app";
    QByteArray a_cmd( "/usr/bin/app1 --desktop_file_hint=some_app");

    ON_CALL(procInfo,command_line(_)).WillByDefault(Return(a_cmd));

    ON_CALL(*taskController,appIdHasProcessId(_,_)).WillByDefault(Return(false));

    bool authed = true;

    std::shared_ptr<mir::scene::Session> first_session = std::make_shared<MockSession>("Oo", a_procId);
    std::shared_ptr<mir::scene::Session> second_session = std::make_shared<MockSession>("oO", a_procId);
    applicationManager.authorizeSession(a_procId, authed);

    onSessionStarting(first_session);
    onSessionStarting(second_session);

    Application * the_app = applicationManager.findApplication(an_app_id);

    EXPECT_EQ(true, authed);
    EXPECT_EQ(second_session, the_app->session()->session());
}

TEST_F(ApplicationManagerTests,DISABLED_upstart_launching_sidestage_app_on_phone_forced_into_mainstage)
{
    using namespace ::testing;
    QString appId("sideStage");

    EXPECT_CALL(*taskController, findDesktopFileForAppId(appId)).Times(1);

    auto mockDesktopFileReader = new NiceMock<MockDesktopFileReader>(appId, QFileInfo());
    ON_CALL(*mockDesktopFileReader, loaded()).WillByDefault(Return(true));
    ON_CALL(*mockDesktopFileReader, stageHint()).WillByDefault(Return("SideStage"));

    ON_CALL(desktopFileReaderFactory, createInstance(appId, _)).WillByDefault(Return(mockDesktopFileReader));

    // mock upstart launching an app which reports itself as sidestage, but we're on phone
    applicationManager.onProcessStarting(appId);

    // ensure the app stage is overridden to be main stage
    Application* theApp = applicationManager.findApplication(appId);
    ASSERT_NE(theApp, nullptr);
    EXPECT_EQ(Application::MainStage, theApp->stage());
}

TEST_F(ApplicationManagerTests,two_session_on_one_application_after_starting)
{
    using namespace ::testing;
    const pid_t a_procId = 5921;
    const char an_app_id[] = "some_app";
    QByteArray a_cmd( "/usr/bin/app1 --desktop_file_hint=some_app");
    FakeMirSurface *aSurface = new FakeMirSurface;

    ON_CALL(procInfo,command_line(_)).WillByDefault(Return(a_cmd));

    ON_CALL(*taskController,appIdHasProcessId(_,_)).WillByDefault(Return(false));

    bool authed = true;

    std::shared_ptr<mir::scene::Session> first_session = std::make_shared<MockSession>("Oo", a_procId);
    std::shared_ptr<mir::scene::Session> second_session = std::make_shared<MockSession>("oO", a_procId);
    applicationManager.authorizeSession(a_procId, authed);

    onSessionStarting(first_session);
    onSessionCreatedSurface(first_session.get(), aSurface);
    aSurface->drawFirstFrame();
    onSessionStarting(second_session);

    Application * the_app = applicationManager.findApplication(an_app_id);

    EXPECT_EQ(true, authed);
    EXPECT_EQ(Application::Running, the_app->state());
    EXPECT_EQ(first_session, the_app->session()->session());
}

TEST_F(ApplicationManagerTests, focused_app_can_rerequest_focus)
{
    using namespace ::testing;
    const pid_t a_procId = 5921;
    const char an_app_id[] = "some_app";
    QByteArray a_cmd("/usr/bin/app1 --desktop_file_hint=some_app");
    FakeMirSurface *aSurface = new FakeMirSurface;

    ON_CALL(procInfo, command_line(_)).WillByDefault(Return(a_cmd));
    ON_CALL(*taskController, appIdHasProcessId(_,_)).WillByDefault(Return(false));

    bool authed = true;

    std::shared_ptr<mir::scene::Session> a_session = std::make_shared<MockSession>("Oo", a_procId);

    applicationManager.authorizeSession(a_procId, authed);
    onSessionStarting(a_session);
    onSessionCreatedSurface(a_session.get(), aSurface);
    aSurface->drawFirstFrame();

    Application * the_app = applicationManager.findApplication(an_app_id);
    applicationManager.focusApplication(an_app_id);

    EXPECT_EQ(Application::Running, the_app->state());
    EXPECT_EQ(true, the_app->focused());

    applicationManager.focusApplication(an_app_id);
    EXPECT_EQ(true, the_app->focused());
}

TEST_F(ApplicationManagerTests,starting_app_is_suspended_when_it_gets_ready_if_requested)
{
    using namespace ::testing;
    const pid_t procId = 5921;
    FakeMirSurface *aSurface = new FakeMirSurface;
    QByteArray cmdLine( "/usr/bin/app --desktop_file_hint=app");

    EXPECT_CALL(procInfo,command_line(procId))
        .Times(1)
        .WillOnce(Return(cmdLine));

    ON_CALL(*taskController,appIdHasProcessId(_,_)).WillByDefault(Return(false));

    bool authed = true;

    std::shared_ptr<mir::scene::Session> session = std::make_shared<MockSession>("Oo", procId);
    applicationManager.authorizeSession(procId, authed);
    onSessionStarting(session);

    Application * app = applicationManager.findApplication("app");
    app->setRequestedState(Application::RequestedSuspended);

    // First app starting...
    EXPECT_EQ(Application::Starting, app->state());

    // Signal app is ready now
    applicationManager.onProcessStarting("app");
    onSessionCreatedSurface(session.get(), aSurface);
    aSurface->drawFirstFrame();

    // now that its ready, suspend process should have begun
    EXPECT_EQ(Application::InternalState::SuspendingWaitSession, app->internalState());
}

TEST_F(ApplicationManagerTests,requestFocusApplication)
{
    using namespace ::testing;
    const pid_t first_procId = 5921;
    const pid_t second_procId = 5922;
    const pid_t third_procId = 5923;
    std::shared_ptr<mir::scene::Surface> aSurface(nullptr);
    QByteArray first_cmdLine( "/usr/bin/app1 --desktop_file_hint=app1");
    QByteArray second_cmdLine( "/usr/bin/app2--desktop_file_hint=app2");
    QByteArray third_cmdLine( "/usr/bin/app3 --desktop_file_hint=app3");

    EXPECT_CALL(procInfo,command_line(first_procId))
        .Times(1)
        .WillOnce(Return(first_cmdLine));

    ON_CALL(*taskController,appIdHasProcessId(_,_)).WillByDefault(Return(false));

    EXPECT_CALL(procInfo,command_line(second_procId))
        .Times(1)
        .WillOnce(Return(second_cmdLine));

    EXPECT_CALL(procInfo,command_line(third_procId))
        .Times(1)
        .WillOnce(Return(third_cmdLine));

    bool authed = true;

    std::shared_ptr<mir::scene::Session> first_session = std::make_shared<MockSession>("Oo", first_procId);
    std::shared_ptr<mir::scene::Session> second_session = std::make_shared<MockSession>("oO", second_procId);
    std::shared_ptr<mir::scene::Session> third_session = std::make_shared<MockSession>("OO", third_procId);
    applicationManager.authorizeSession(first_procId, authed);
    applicationManager.authorizeSession(second_procId, authed);
    applicationManager.authorizeSession(third_procId, authed);
    onSessionStarting(first_session);
    onSessionStarting(third_session);
    onSessionStarting(second_session);

    QSignalSpy spy(&applicationManager, SIGNAL(focusRequested(const QString &)));

    applicationManager.requestFocusApplication("app3");

    EXPECT_EQ(spy.count(), 1);

    QList<QVariant> arguments = spy.takeFirst(); // take the first signal
    EXPECT_EQ(arguments.at(0).toString(), "app3");
}

/*
 * Test that an application launched by shell itself creates the correct Application instance and
 * emits signals indicating the model updated
 */
TEST_F(ApplicationManagerTests,appStartedByShell)
{
    using namespace ::testing;
    const QString appId("testAppId");
    const QString name("Test App");

    // Set up Mocks & signal watcher
    auto mockDesktopFileReader = new NiceMock<MockDesktopFileReader>(appId, QFileInfo());
    ON_CALL(*mockDesktopFileReader, loaded()).WillByDefault(Return(true));
    ON_CALL(*mockDesktopFileReader, appId()).WillByDefault(Return(appId));
    ON_CALL(*mockDesktopFileReader, name()).WillByDefault(Return(name));

    ON_CALL(desktopFileReaderFactory, createInstance(appId, _)).WillByDefault(Return(mockDesktopFileReader));

    EXPECT_CALL(*taskController, start(appId, _))
        .Times(1)
        .WillOnce(Return(true));

    QSignalSpy countSpy(&applicationManager, SIGNAL(countChanged()));
    QSignalSpy addedSpy(&applicationManager, SIGNAL(applicationAdded(const QString &)));

    // start the application
    Application *theApp = applicationManager.startApplication(appId);

    // check application data
    EXPECT_EQ(Application::Starting, theApp->state());
    EXPECT_EQ(appId, theApp->appId());
    EXPECT_EQ(name, theApp->name());
    EXPECT_FALSE(theApp->canBeResumed());

    // check signals were emitted
    EXPECT_EQ(2, countSpy.count()); //FIXME(greyback)
    EXPECT_EQ(1, applicationManager.count());
    EXPECT_EQ(1, addedSpy.count());
    EXPECT_EQ(appId, addedSpy.takeFirst().at(0).toString());

    // check application in list of apps
    Application *theAppAgain = applicationManager.findApplication(appId);
    EXPECT_EQ(theApp, theAppAgain);
}

/*
 * Test that an application launched upstart (i.e. not by shell itself) creates the correct Application
 * instance and emits signals indicating the model updated
 */
TEST_F(ApplicationManagerTests,appStartedByUpstart)
{
    using namespace ::testing;
    const QString appId("testAppId");
    const QString name("Test App");

    // Set up Mocks & signal watcher
    auto mockDesktopFileReader = new NiceMock<MockDesktopFileReader>(appId, QFileInfo());
    ON_CALL(*mockDesktopFileReader, loaded()).WillByDefault(Return(true));
    ON_CALL(*mockDesktopFileReader, appId()).WillByDefault(Return(appId));
    ON_CALL(*mockDesktopFileReader, name()).WillByDefault(Return(name));

    ON_CALL(desktopFileReaderFactory, createInstance(appId, _)).WillByDefault(Return(mockDesktopFileReader));

    QSignalSpy countSpy(&applicationManager, SIGNAL(countChanged()));
    QSignalSpy addedSpy(&applicationManager, SIGNAL(applicationAdded(const QString &)));
    QSignalSpy focusSpy(&applicationManager, SIGNAL(focusRequested(const QString &)));

    // upstart sends notification that the application was started
    applicationManager.onProcessStarting(appId);

    Application *theApp = applicationManager.findApplication(appId);

    // check application data
    EXPECT_EQ(Application::Starting, theApp->state());
    EXPECT_EQ(appId, theApp->appId());
    EXPECT_EQ(name, theApp->name());
    EXPECT_EQ(true, theApp->canBeResumed());

    // check signals were emitted
    EXPECT_EQ(2, countSpy.count()); //FIXME(greyback)
    EXPECT_EQ(1, applicationManager.count());
    EXPECT_EQ(1, addedSpy.count());
    EXPECT_EQ(appId, addedSpy.takeFirst().at(0).toString());
    EXPECT_EQ(1, focusSpy.count());
    EXPECT_EQ(appId, focusSpy.takeFirst().at(0).toString());
}

/*
 * Test that an application launched via the command line with a correct --desktop_file_hint is accepted,
 * creates the correct Application instance and emits signals indicating the model updated
 */
TEST_F(ApplicationManagerTests,appStartedUsingCorrectDesktopFileHintSwitch)
{
    using namespace ::testing;
    const QString appId("testAppId");
    const QString name("Test App");
    const pid_t procId = 5551;
    QByteArray cmdLine("/usr/bin/testApp --desktop_file_hint=");
    cmdLine = cmdLine.append(appId);

    // Set up Mocks & signal watcher
    EXPECT_CALL(procInfo,command_line(procId))
        .Times(1)
        .WillOnce(Return(cmdLine));

    auto mockDesktopFileReader = new NiceMock<MockDesktopFileReader>(appId, QFileInfo());
    ON_CALL(*mockDesktopFileReader, loaded()).WillByDefault(Return(true));
    ON_CALL(*mockDesktopFileReader, appId()).WillByDefault(Return(appId));
    ON_CALL(*mockDesktopFileReader, name()).WillByDefault(Return(name));

    ON_CALL(desktopFileReaderFactory, createInstance(appId, _)).WillByDefault(Return(mockDesktopFileReader));

    QSignalSpy countSpy(&applicationManager, SIGNAL(countChanged()));
    QSignalSpy addedSpy(&applicationManager, SIGNAL(applicationAdded(const QString &)));

    // Mir requests authentication for an application that was started
    bool authed = false;
    applicationManager.authorizeSession(procId, authed);
    EXPECT_EQ(authed, true);

    Application *theApp = applicationManager.findApplication(appId);

    // check application data
    EXPECT_EQ(theApp->state(), Application::Starting);
    EXPECT_EQ(theApp->appId(), appId);
    EXPECT_EQ(theApp->name(), name);
    EXPECT_EQ(theApp->canBeResumed(), false);

    // check signals were emitted
    EXPECT_EQ(countSpy.count(), 2); //FIXME(greyback)
    EXPECT_EQ(applicationManager.count(), 1);
    EXPECT_EQ(addedSpy.count(), 1);
    EXPECT_EQ(addedSpy.takeFirst().at(0).toString(), appId);
}

/*
 * Test that an application launched via the command line without the correct --desktop_file_hint is rejected
 */
TEST_F(ApplicationManagerTests,appDoesNotStartWhenUsingBadDesktopFileHintSwitch)
{
    using namespace ::testing;
    const QString appId("testAppId");
    const QString name("Test App");
    const pid_t procId = 5551;
    QByteArray cmdLine("/usr/bin/testApp");

    // Set up Mocks & signal watcher
    EXPECT_CALL(procInfo,command_line(procId))
        .Times(1)
        .WillOnce(Return(cmdLine));

    QSignalSpy countSpy(&applicationManager, SIGNAL(countChanged()));
    QSignalSpy addedSpy(&applicationManager, SIGNAL(applicationAdded(const QString &)));

    // Mir requests authentication for an application that was started
    bool authed = true;
    applicationManager.authorizeSession(procId, authed);
    EXPECT_EQ(authed, false);

    Application *theApp = applicationManager.findApplication(appId);

    EXPECT_EQ(theApp, nullptr);

    // check no new signals were emitted
    EXPECT_EQ(countSpy.count(), 0);
    EXPECT_EQ(applicationManager.count(), 0);
    EXPECT_EQ(addedSpy.count(), 0);
}

/*
 * Test that an application launched via the command line with the --desktop_file_hint but an incorrect
 * desktop file specified is rejected
 */
TEST_F(ApplicationManagerTests,appDoesNotStartWhenUsingBadDesktopFileHintFile)
{
    using namespace ::testing;
    const QString appId("testAppId");
    const QString badDesktopFile = QString("%1.desktop").arg(appId);
    const pid_t procId = 5551;
    QByteArray cmdLine("/usr/bin/testApp --desktop_file_hint=");
    cmdLine = cmdLine.append(badDesktopFile);

    // Set up Mocks & signal watcher
    EXPECT_CALL(procInfo,command_line(procId))
        .Times(1)
        .WillOnce(Return(cmdLine));

    auto mockDesktopFileReader = new NiceMock<MockDesktopFileReader>(appId, QFileInfo());
    ON_CALL(*mockDesktopFileReader, loaded()).WillByDefault(Return(false));

    ON_CALL(desktopFileReaderFactory, createInstance(appId, _)).WillByDefault(Return(mockDesktopFileReader));

    // Mir requests authentication for an application that was started, should fail
    bool authed = true;
    applicationManager.authorizeSession(procId, authed);
    EXPECT_EQ(authed, false);
}

/*
 * Test that if TaskController synchronously calls back processStarted, that ApplicationManager
 * does not add the app to the model twice.
 */
TEST_F(ApplicationManagerTests,synchronousProcessStartedCallDoesNotDuplicateEntryInModel)
{
    using namespace ::testing;
    const QString appId("testAppId");
    const QString name("Test App");

    // Set up Mocks & signal watcher
    auto mockDesktopFileReader = new NiceMock<MockDesktopFileReader>(appId, QFileInfo());
    ON_CALL(*mockDesktopFileReader, loaded()).WillByDefault(Return(true));
    ON_CALL(*mockDesktopFileReader, appId()).WillByDefault(Return(appId));
    ON_CALL(*mockDesktopFileReader, name()).WillByDefault(Return(name));

    ON_CALL(desktopFileReaderFactory, createInstance(appId, _)).WillByDefault(Return(mockDesktopFileReader));

    ON_CALL(*taskController, start(appId, _))
        .WillByDefault(Invoke(
                        [&](const QString &appId, Unused) {
                            applicationManager.onProcessStarting(appId);
                            return true;
                        }
                      ));

    // start the application
    Application *theApp = applicationManager.startApplication(appId);

    // check application data
    EXPECT_EQ(theApp->state(), Application::Starting);
    EXPECT_EQ(theApp->appId(), appId);
    EXPECT_EQ(theApp->name(), name);
    EXPECT_EQ(theApp->canBeResumed(), true);

    // check only once instance in the model
    EXPECT_EQ(applicationManager.count(), 1);

    // check application in list of apps
    Application *theAppAgain = applicationManager.findApplication(appId);
    EXPECT_EQ(theAppAgain, theApp);
}

/*
 * Test that the child sessions of a webapp process are accepted
 */
TEST_F(ApplicationManagerTests,webAppSecondarySessionsAccepted)
{
    using namespace ::testing;
    const pid_t procId = 5551;
    QByteArray cmdLine("/usr/bin/qt5/libexec/QtWebProcess");

    // Set up Mocks & signal watcher
    EXPECT_CALL(procInfo,command_line(procId))
        .Times(1)
        .WillOnce(Return(cmdLine));

    bool authed = false;
    applicationManager.authorizeSession(procId, authed);
    EXPECT_EQ(authed, true);
}

/*
 * Test that maliit sessions are accepted
 */
TEST_F(ApplicationManagerTests,maliitSessionsAccepted)
{
    using namespace ::testing;
    const pid_t procId = 151;
    QByteArray cmdLine("maliit-server --blah");

    // Set up Mocks & signal watcher
    EXPECT_CALL(procInfo,command_line(procId))
        .Times(1)
        .WillOnce(Return(cmdLine));

    bool authed = false;
    applicationManager.authorizeSession(procId, authed);
    EXPECT_EQ(authed, true);
}

/*
 * Test that an application in the Starting state is not impacted by the upstart "Starting" message
 * for that application (i.e. the upstart message is effectively useless)
 */
TEST_F(ApplicationManagerTests,onceAppAddedToApplicationLists_upstartStartingEventIgnored)
{
    using namespace ::testing;
    const QString appId("testAppId");

    // Set up Mocks & signal watcher
    auto mockDesktopFileReader = new NiceMock<MockDesktopFileReader>(appId, QFileInfo());
    ON_CALL(*mockDesktopFileReader, loaded()).WillByDefault(Return(true));
    ON_CALL(*mockDesktopFileReader, appId()).WillByDefault(Return(appId));

    ON_CALL(desktopFileReaderFactory, createInstance(appId, _)).WillByDefault(Return(mockDesktopFileReader));

    EXPECT_CALL(*taskController, start(appId, _))
        .Times(1)
        .WillOnce(Return(true));

    applicationManager.startApplication(appId);

    QSignalSpy countSpy(&applicationManager, SIGNAL(countChanged()));
    QSignalSpy addedSpy(&applicationManager, SIGNAL(applicationAdded(const QString &)));

    // upstart sends notification that the application was started
    applicationManager.onProcessStarting(appId);

    // check no new signals were emitted and application state unchanged
    EXPECT_EQ(countSpy.count(), 0);
    EXPECT_EQ(applicationManager.count(), 1);
    EXPECT_EQ(addedSpy.count(), 0);

    Application *theApp = applicationManager.findApplication(appId);
    EXPECT_EQ(Application::Starting, theApp->state());
}

/*
 * Test that an application in the Starting state reacts correctly to the Mir sessionStarted
 * event for that application (i.e. the Session is associated)
 */
TEST_F(ApplicationManagerTests,onceAppAddedToApplicationLists_mirSessionStartingEventHandled)
{
    using namespace ::testing;
    const QString appId("testAppId");
    const pid_t procId = 5551;

    // Set up Mocks & signal watcher
    auto mockDesktopFileReader = new NiceMock<MockDesktopFileReader>(appId, QFileInfo());
    ON_CALL(*mockDesktopFileReader, loaded()).WillByDefault(Return(true));
    ON_CALL(*mockDesktopFileReader, appId()).WillByDefault(Return(appId));

    ON_CALL(desktopFileReaderFactory, createInstance(appId, _)).WillByDefault(Return(mockDesktopFileReader));

    EXPECT_CALL(*taskController, start(appId, _))
        .Times(1)
        .WillOnce(Return(true));

    applicationManager.startApplication(appId);
    applicationManager.onProcessStarting(appId);

    QSignalSpy countSpy(&applicationManager, SIGNAL(countChanged()));
    QSignalSpy addedSpy(&applicationManager, SIGNAL(applicationAdded(const QString &)));

    std::shared_ptr<mir::scene::Session> session = std::make_shared<MockSession>("", procId);

    // Authorize session and emit Mir sessionStarting event
    bool authed = true;
    applicationManager.authorizeSession(procId, authed);
    onSessionStarting(session);

    EXPECT_EQ(countSpy.count(), 0);
    EXPECT_EQ(applicationManager.count(), 1);
    EXPECT_EQ(addedSpy.count(), 0);

    // Check application state and session are correctly set
    Application *theApp = applicationManager.findApplication(appId);
    EXPECT_EQ(theApp->session()->session(), session);
    EXPECT_EQ(theApp->focused(), false);
}

/*
 * Test that an application in the Starting state reacts correctly to the Mir surfaceCreated
 * event for that application (i.e. the Surface is associated and state set to Running)
 */
TEST_F(ApplicationManagerTests,onceAppAddedToApplicationLists_mirSurfaceCreatedEventHandled)
{
    using namespace ::testing;
    const QString appId("testAppId");
    const pid_t procId = 5551;

    // Set up Mocks & signal watcher
    auto mockDesktopFileReader = new NiceMock<MockDesktopFileReader>(appId, QFileInfo());
    ON_CALL(*mockDesktopFileReader, loaded()).WillByDefault(Return(true));
    ON_CALL(*mockDesktopFileReader, appId()).WillByDefault(Return(appId));

    ON_CALL(desktopFileReaderFactory, createInstance(appId, _)).WillByDefault(Return(mockDesktopFileReader));

    EXPECT_CALL(*taskController, start(appId, _))
        .Times(1)
        .WillOnce(Return(true));

    applicationManager.startApplication(appId);
    applicationManager.onProcessStarting(appId);

    std::shared_ptr<mir::scene::Session> session = std::make_shared<MockSession>("", procId);

    bool authed = true;
    applicationManager.authorizeSession(procId, authed);
    onSessionStarting(session);

    FakeMirSurface *surface = new FakeMirSurface;

    onSessionCreatedSurface(session.get(), surface);
    surface->drawFirstFrame();

    // Check application state is correctly set
    Application *theApp = applicationManager.findApplication(appId);
    EXPECT_EQ(theApp->state(), Application::Running);
}

/*
 * Test that an application is stopped correctly, if it has not yet created a surface (still in Starting state)
 */
TEST_F(ApplicationManagerTests,shellStopsAppCorrectlyBeforeSurfaceCreated)
{
    using namespace ::testing;
    const QString appId("testAppId");
    const QString desktopFilePath("testAppId.desktop");
    const pid_t procId = 5551;

    // Set up Mocks & signal watcher
    auto mockDesktopFileReader = new NiceMock<MockDesktopFileReader>(appId, QFileInfo());
    ON_CALL(*mockDesktopFileReader, loaded()).WillByDefault(Return(true));
    ON_CALL(*mockDesktopFileReader, appId()).WillByDefault(Return(appId));
    ON_CALL(*mockDesktopFileReader, file()).WillByDefault(Return(desktopFilePath));

    ON_CALL(desktopFileReaderFactory, createInstance(appId, _)).WillByDefault(Return(mockDesktopFileReader));

    EXPECT_CALL(*taskController, start(appId, _))
        .Times(1)
        .WillOnce(Return(true));

    applicationManager.startApplication(appId);
    applicationManager.onProcessStarting(appId);
    std::shared_ptr<mir::scene::Session> session = std::make_shared<MockSession>("", procId);
    bool authed = true;
    applicationManager.authorizeSession(procId, authed);
    onSessionStarting(session);

    QSignalSpy countSpy(&applicationManager, SIGNAL(countChanged()));
    QSignalSpy removedSpy(&applicationManager, SIGNAL(applicationRemoved(const QString &)));

    EXPECT_CALL(*taskController, stop(appId))
        .Times(1)
        .WillOnce(Return(true));

    // Stop app
    applicationManager.stopApplication(appId);

    EXPECT_EQ(countSpy.count(), 2); //FIXME(greyback)
    EXPECT_EQ(applicationManager.count(), 0);
    EXPECT_EQ(removedSpy.count(), 1);
    EXPECT_EQ(removedSpy.takeFirst().at(0).toString(), appId);
}

/*
 * Test that a running application is stopped correctly (is in Running state, has surface)
 */
TEST_F(ApplicationManagerTests,shellStopsForegroundAppCorrectly)
{
    using namespace ::testing;
    const QString appId("testAppId");
    const pid_t procId = 5551;

    // Set up Mocks & signal watcher
    auto mockDesktopFileReader = new NiceMock<MockDesktopFileReader>(appId, QFileInfo());
    ON_CALL(*mockDesktopFileReader, loaded()).WillByDefault(Return(true));
    ON_CALL(*mockDesktopFileReader, appId()).WillByDefault(Return(appId));

    ON_CALL(desktopFileReaderFactory, createInstance(appId, _)).WillByDefault(Return(mockDesktopFileReader));

    EXPECT_CALL(*taskController, start(appId, _))
        .Times(1)
        .WillOnce(Return(true));

    applicationManager.startApplication(appId);
    applicationManager.onProcessStarting(appId);
    std::shared_ptr<mir::scene::Session> session = std::make_shared<MockSession>("", procId);
    bool authed = true;
    applicationManager.authorizeSession(procId, authed);
    onSessionStarting(session);

    FakeMirSurface *surface = new FakeMirSurface;
    onSessionCreatedSurface(session.get(), surface);
    surface->drawFirstFrame();

    QSignalSpy countSpy(&applicationManager, SIGNAL(countChanged()));
    QSignalSpy removedSpy(&applicationManager, SIGNAL(applicationRemoved(const QString &)));

    // Stop app
    applicationManager.stopApplication(appId);

    EXPECT_EQ(countSpy.count(), 2); //FIXME(greyback)
    EXPECT_EQ(applicationManager.count(), 0);
    EXPECT_EQ(removedSpy.count(), 1);
    EXPECT_EQ(removedSpy.takeFirst().at(0).toString(), appId);
}

/*
 * Test that a suspended application is stopped correctly
 */
TEST_F(ApplicationManagerTests,shellStopsSuspendedAppCorrectly)
{
    using namespace ::testing;
    const QString appId("testAppId");
    const pid_t procId = 5551;

    // Set up Mocks & signal watcher
    auto mockDesktopFileReader = new NiceMock<MockDesktopFileReader>(appId, QFileInfo());
    ON_CALL(*mockDesktopFileReader, loaded()).WillByDefault(Return(true));
    ON_CALL(*mockDesktopFileReader, appId()).WillByDefault(Return(appId));

    ON_CALL(desktopFileReaderFactory, createInstance(appId, _)).WillByDefault(Return(mockDesktopFileReader));

    EXPECT_CALL(*taskController, start(appId, _))
        .Times(1)
        .WillOnce(Return(true));

    Application *application = applicationManager.startApplication(appId);
    applicationManager.onProcessStarting(appId);
    std::shared_ptr<mir::scene::Session> session = std::make_shared<MockSession>("", procId);
    bool authed = true;
    applicationManager.authorizeSession(procId, authed);
    onSessionStarting(session);
    applicationManager.onProcessStarting(appId);

    FakeMirSurface *surface = new FakeMirSurface;
    onSessionCreatedSurface(session.get(), surface);
    surface->drawFirstFrame();

    suspend(application);

    QSignalSpy countSpy(&applicationManager, SIGNAL(countChanged()));
    QSignalSpy removedSpy(&applicationManager, SIGNAL(applicationRemoved(const QString &)));

    // Stop app
    applicationManager.stopApplication(appId);

    EXPECT_EQ(countSpy.count(), 2); //FIXME(greyback)
    EXPECT_EQ(applicationManager.count(), 0);
    EXPECT_EQ(removedSpy.count(), 1);
    EXPECT_EQ(removedSpy.takeFirst().at(0).toString(), appId);
}

/*
 * Test that if the foreground Running application is stopped by upstart, AppMan cleans up after it ok
 */
TEST_F(ApplicationManagerTests,upstartNotifiesOfStoppingForegroundApp)
{
    using namespace ::testing;
    const QString appId("testAppId");
    const pid_t procId = 5551;

    // Set up Mocks & signal watcher
    auto mockDesktopFileReader = new NiceMock<MockDesktopFileReader>(appId, QFileInfo());
    ON_CALL(*mockDesktopFileReader, loaded()).WillByDefault(Return(true));
    ON_CALL(*mockDesktopFileReader, appId()).WillByDefault(Return(appId));

    ON_CALL(desktopFileReaderFactory, createInstance(appId, _)).WillByDefault(Return(mockDesktopFileReader));

    EXPECT_CALL(*taskController, start(appId, _))
        .Times(1)
        .WillOnce(Return(true));

    applicationManager.startApplication(appId);
    applicationManager.onProcessStarting(appId);
    std::shared_ptr<mir::scene::Session> session = std::make_shared<MockSession>("", procId);
    bool authed = true;
    applicationManager.authorizeSession(procId, authed);
    onSessionStarting(session);

    FakeMirSurface *surface = new FakeMirSurface;
    onSessionCreatedSurface(session.get(), surface);
    surface->drawFirstFrame();

    QSignalSpy countSpy(&applicationManager, SIGNAL(countChanged()));
    QSignalSpy removedSpy(&applicationManager, SIGNAL(applicationRemoved(const QString &)));

    onSessionStopping(session);
    // Upstart notifies of stopping app
    applicationManager.onProcessStopped(appId);

    EXPECT_EQ(2, countSpy.count()); //FIXME(greyback)
    EXPECT_EQ(0, applicationManager.count());
    EXPECT_EQ(1, removedSpy.count());
    EXPECT_EQ(appId, removedSpy.takeFirst().at(0).toString());
}

/*
 * Test that if a running application is reported to have stopped unexpectedly by upstart, AppMan
 * cleans up after it ok (as was not suspended, had not lifecycle saved its state, so cannot be resumed)
 */
TEST_F(ApplicationManagerTests,upstartNotifiesOfUnexpectedStopOfRunningApp)
{
    using namespace ::testing;
    const QString appId("testAppId");
    const pid_t procId = 5551;

    // Set up Mocks & signal watcher
    auto mockDesktopFileReader = new NiceMock<MockDesktopFileReader>(appId, QFileInfo());
    ON_CALL(*mockDesktopFileReader, loaded()).WillByDefault(Return(true));
    ON_CALL(*mockDesktopFileReader, appId()).WillByDefault(Return(appId));

    ON_CALL(desktopFileReaderFactory, createInstance(appId, _)).WillByDefault(Return(mockDesktopFileReader));

    EXPECT_CALL(*taskController, start(appId, _))
        .Times(1)
        .WillOnce(Return(true));

    applicationManager.startApplication(appId);
    applicationManager.onProcessStarting(appId);
    std::shared_ptr<mir::scene::Session> session = std::make_shared<MockSession>("", procId);
    bool authed = true;
    applicationManager.authorizeSession(procId, authed);
    onSessionStarting(session);

    FakeMirSurface *surface = new FakeMirSurface;
    onSessionCreatedSurface(session.get(), surface);
    surface->drawFirstFrame();

    QSignalSpy countSpy(&applicationManager, SIGNAL(countChanged()));
    QSignalSpy removedSpy(&applicationManager, SIGNAL(applicationRemoved(const QString &)));

    onSessionStopping(session);

    // Upstart notifies of crashing / OOM killed app
    applicationManager.onProcessFailed(appId, TaskController::Error::APPLICATION_CRASHED);

    // Upstart finally notifies the app stopped
    applicationManager.onProcessStopped(appId);

    EXPECT_EQ(countSpy.count(), 2); //FIXME(greyback)
    EXPECT_EQ(applicationManager.count(), 0);
    EXPECT_EQ(removedSpy.count(), 1);
    EXPECT_EQ(removedSpy.takeFirst().at(0).toString(), appId);
}

/*
 * Test that if a background application is reported to unexpectedly stop by upstart, AppMan does not remove
 * it from the app lists but instead considers it Stopped, ready to be resumed. This is due to the fact the
 * app should have saved its state, so can be resumed. This situation can occur due to the OOM killer, or
 * a dodgy app crashing.
 */
TEST_F(ApplicationManagerTests,unexpectedStopOfBackgroundApp)
{
    using namespace ::testing;
    const QString appId("testAppId");
    const pid_t procId = 5551;

    // Set up Mocks & signal watcher
    auto mockDesktopFileReader = new NiceMock<MockDesktopFileReader>(appId, QFileInfo());
    ON_CALL(*mockDesktopFileReader, loaded()).WillByDefault(Return(true));
    ON_CALL(*mockDesktopFileReader, appId()).WillByDefault(Return(appId));

    ON_CALL(desktopFileReaderFactory, createInstance(appId, _)).WillByDefault(Return(mockDesktopFileReader));

    EXPECT_CALL(*taskController, start(appId, _))
        .Times(1)
        .WillOnce(Return(true));

    Application *app = applicationManager.startApplication(appId);
    applicationManager.onProcessStarting(appId);
    std::shared_ptr<mir::scene::Session> session = std::make_shared<MockSession>("", procId);
    bool authed = true;
    applicationManager.authorizeSession(procId, authed);
    onSessionStarting(session);

    FakeMirSurface *surface = new FakeMirSurface;
    onSessionCreatedSurface(session.get(), surface);
    surface->drawFirstFrame();

    suspend(app);

    QSignalSpy countSpy(&applicationManager, SIGNAL(countChanged()));
    QSignalSpy focusSpy(&applicationManager, SIGNAL(focusedApplicationIdChanged()));
    QSignalSpy removedSpy(&applicationManager, SIGNAL(applicationRemoved(const QString &)));

    // Mir reports disconnection
    onSessionStopping(session);

    // Upstart notifies of crashing / OOM-killed app
    applicationManager.onProcessFailed(appId, TaskController::Error::APPLICATION_CRASHED);

    EXPECT_EQ(0, focusSpy.count());

    // Upstart finally notifies the app stopped
    applicationManager.onProcessStopped(appId);

    EXPECT_EQ(0, countSpy.count());
    EXPECT_EQ(1, applicationManager.count());
    EXPECT_EQ(0, removedSpy.count());
}

/*
 * Test that if a background application is reported to have stopped on startup by upstart, that it
 * is kept in the application model, as the app can be lifecycle resumed.
 *
 * Note that upstart reports this "stopped on startup" even for applications which are running.
 * This may be an upstart bug, or AppMan mis-understanding upstart's intentions. But need to check
 * we're doing the right thing in either case. CHECKME(greyback)!
 */
TEST_F(ApplicationManagerTests,unexpectedStopOfBackgroundAppCheckingUpstartBug)
{
    using namespace ::testing;
    const QString appId("testAppId");
    const pid_t procId = 5551;

    // Set up Mocks & signal watcher
    auto mockDesktopFileReader = new NiceMock<MockDesktopFileReader>(appId, QFileInfo());
    ON_CALL(*mockDesktopFileReader, loaded()).WillByDefault(Return(true));
    ON_CALL(*mockDesktopFileReader, appId()).WillByDefault(Return(appId));

    ON_CALL(desktopFileReaderFactory, createInstance(appId, _)).WillByDefault(Return(mockDesktopFileReader));

    EXPECT_CALL(*taskController, start(appId, _))
        .Times(1)
        .WillOnce(Return(true));

    Application *app = applicationManager.startApplication(appId);
    applicationManager.onProcessStarting(appId);
    std::shared_ptr<mir::scene::Session> session = std::make_shared<MockSession>("", procId);
    bool authed = true;
    applicationManager.authorizeSession(procId, authed);
    onSessionStarting(session);

    FakeMirSurface *surface = new FakeMirSurface;
    onSessionCreatedSurface(session.get(), surface);
    surface->drawFirstFrame();

    suspend(app);

    QSignalSpy countSpy(&applicationManager, SIGNAL(countChanged()));
    QSignalSpy focusSpy(&applicationManager, SIGNAL(focusedApplicationIdChanged()));
    QSignalSpy removedSpy(&applicationManager, SIGNAL(applicationRemoved(const QString &)));

    // Mir reports disconnection
    onSessionStopping(session);

    // Upstart notifies of crashing app
    applicationManager.onProcessFailed(appId, TaskController::Error::APPLICATION_FAILED_TO_START);

    EXPECT_EQ(focusSpy.count(), 0);

    // Upstart finally notifies the app stopped
    applicationManager.onProcessStopped(appId);

    EXPECT_EQ(countSpy.count(), 0);
    EXPECT_EQ(applicationManager.count(), 1);
    EXPECT_EQ(removedSpy.count(), 0);
}

/*
 * Test that if a Starting application is then reported to be stopping by Mir, AppMan cleans up after it ok
 */
TEST_F(ApplicationManagerTests,mirNotifiesStartingAppIsNowStopping)
{
    using namespace ::testing;
    const QString appId("testAppId");
    const pid_t procId = 5551;

    // Set up Mocks & signal watcher
    auto mockDesktopFileReader = new NiceMock<MockDesktopFileReader>(appId, QFileInfo());
    ON_CALL(*mockDesktopFileReader, loaded()).WillByDefault(Return(true));
    ON_CALL(*mockDesktopFileReader, appId()).WillByDefault(Return(appId));

    ON_CALL(desktopFileReaderFactory, createInstance(appId, _)).WillByDefault(Return(mockDesktopFileReader));

    EXPECT_CALL(*taskController, start(appId, _))
        .Times(1)
        .WillOnce(Return(true));

    applicationManager.startApplication(appId);
    applicationManager.onProcessStarting(appId);
    std::shared_ptr<mir::scene::Session> session = std::make_shared<MockSession>("", procId);
    bool authed = true;
    applicationManager.authorizeSession(procId, authed);
    onSessionStarting(session);

    QSignalSpy countSpy(&applicationManager, SIGNAL(countChanged()));
    QSignalSpy removedSpy(&applicationManager, SIGNAL(applicationRemoved(const QString &)));

    // Mir notifies of stopping app
    onSessionStopping(session);

    EXPECT_EQ(countSpy.count(), 2); //FIXME(greyback)
    EXPECT_EQ(applicationManager.count(), 0);
    EXPECT_EQ(removedSpy.count(), 1);
    EXPECT_EQ(removedSpy.takeFirst().at(0).toString(), appId);
}

/*
 * Test that if a Running foreground application is reported to be stopping by Mir, AppMan cleans up after it ok
 */
TEST_F(ApplicationManagerTests,mirNotifiesOfStoppingForegroundApp)
{
    using namespace ::testing;
    const QString appId("testAppId");
    const pid_t procId = 5551;

    // Set up Mocks & signal watcher
    auto mockDesktopFileReader = new NiceMock<MockDesktopFileReader>(appId, QFileInfo());
    ON_CALL(*mockDesktopFileReader, loaded()).WillByDefault(Return(true));
    ON_CALL(*mockDesktopFileReader, appId()).WillByDefault(Return(appId));

    ON_CALL(desktopFileReaderFactory, createInstance(appId, _)).WillByDefault(Return(mockDesktopFileReader));

    EXPECT_CALL(*taskController, start(appId, _))
        .Times(1)
        .WillOnce(Return(true));

    applicationManager.startApplication(appId);
    applicationManager.onProcessStarting(appId);
    std::shared_ptr<mir::scene::Session> session = std::make_shared<MockSession>("", procId);
    bool authed = true;
    applicationManager.authorizeSession(procId, authed);
    onSessionStarting(session);

    // Associate a surface so AppMan considers app Running, check focused
    FakeMirSurface *surface = new FakeMirSurface;
    onSessionCreatedSurface(session.get(), surface);
    surface->drawFirstFrame();

    QSignalSpy countSpy(&applicationManager, SIGNAL(countChanged()));
    QSignalSpy removedSpy(&applicationManager, SIGNAL(applicationRemoved(const QString &)));

    // Mir notifies of stopping app
    onSessionStopping(session);

    EXPECT_EQ(countSpy.count(), 2); //FIXME(greyback)
    EXPECT_EQ(applicationManager.count(), 0);
    EXPECT_EQ(removedSpy.count(), 1);
    EXPECT_EQ(removedSpy.takeFirst().at(0).toString(), appId);
}

/*
 * Test that if an application (one launched via desktop_file_hint) is reported to be stopping by
 * Mir, AppMan removes it from the model immediately
 */
TEST_F(ApplicationManagerTests,mirNotifiesOfStoppingAppLaunchedWithDesktopFileHint)
{
    using namespace ::testing;
    const QString appId("testAppId");
    const QString name("Test App");
    const pid_t procId = 5551;
    QByteArray cmdLine("/usr/bin/testApp --desktop_file_hint=");
    cmdLine = cmdLine.append(appId);

    // Set up Mocks & signal watcher
    EXPECT_CALL(procInfo,command_line(procId))
        .Times(1)
        .WillOnce(Return(cmdLine));

    auto mockDesktopFileReader = new NiceMock<MockDesktopFileReader>(appId, QFileInfo());
    ON_CALL(*mockDesktopFileReader, loaded()).WillByDefault(Return(true));
    ON_CALL(*mockDesktopFileReader, appId()).WillByDefault(Return(appId));
    ON_CALL(*mockDesktopFileReader, name()).WillByDefault(Return(name));

    ON_CALL(desktopFileReaderFactory, createInstance(appId, _)).WillByDefault(Return(mockDesktopFileReader));

    // Mir requests authentication for an application that was started
    bool authed = true;
    applicationManager.authorizeSession(procId, authed);
    EXPECT_EQ(authed, true);
    std::shared_ptr<mir::scene::Session> session = std::make_shared<MockSession>("", procId);
    onSessionStarting(session);

    // Associate a surface so AppMan considers app Running, check focused
    FakeMirSurface *surface = new FakeMirSurface;
    onSessionCreatedSurface(session.get(), surface);
    surface->drawFirstFrame();

    QSignalSpy countSpy(&applicationManager, SIGNAL(countChanged()));
    QSignalSpy removedSpy(&applicationManager, SIGNAL(applicationRemoved(const QString &)));

    // Mir notifies of stopping app
    onSessionStopping(session);

    EXPECT_EQ(countSpy.count(), 2); //FIXME(greyback)
    EXPECT_EQ(applicationManager.count(), 0);
    EXPECT_EQ(removedSpy.count(), 1);

    Application *app = applicationManager.findApplication(appId);
    EXPECT_EQ(nullptr, app);
}

/*
 * Test that if a background application is reported to be stopping by Mir, AppMan sets its state to Stopped
 * but does not remove it from the model
 */
TEST_F(ApplicationManagerTests,mirNotifiesOfStoppingBackgroundApp)
{
    using namespace ::testing;
    const QString appId("testAppId");
    const pid_t procId = 5551;

    // Set up Mocks & signal watcher
    auto mockDesktopFileReader = new NiceMock<MockDesktopFileReader>(appId, QFileInfo());
    ON_CALL(*mockDesktopFileReader, loaded()).WillByDefault(Return(true));
    ON_CALL(*mockDesktopFileReader, appId()).WillByDefault(Return(appId));

    ON_CALL(desktopFileReaderFactory, createInstance(appId, _)).WillByDefault(Return(mockDesktopFileReader));

    EXPECT_CALL(*taskController, start(appId, _))
        .Times(1)
        .WillOnce(Return(true));

    Application *app = applicationManager.startApplication(appId);
    applicationManager.onProcessStarting(appId);
    std::shared_ptr<mir::scene::Session> session = std::make_shared<MockSession>("", procId);
    bool authed = true;
    applicationManager.authorizeSession(procId, authed);
    onSessionStarting(session);
    EXPECT_EQ(Application::Starting, app->state());

    app->setRequestedState(Application::RequestedSuspended);

    // should not suspend an app that`s still starting up
    ASSERT_EQ(Application::InternalState::Starting, app->internalState());

    // Associate a surface so AppMan considers app Running
    FakeMirSurface *surface = new FakeMirSurface;
    onSessionCreatedSurface(session.get(), surface);
    surface->drawFirstFrame();

    ASSERT_EQ(Application::InternalState::SuspendingWaitSession, app->internalState());

    static_cast<qtmir::Session*>(app->session())->doSuspend();
    ASSERT_EQ(Application::InternalState::SuspendingWaitProcess, app->internalState());

    applicationManager.onProcessSuspended(app->appId());
    ASSERT_EQ(Application::InternalState::Suspended, app->internalState());

    QSignalSpy countSpy(&applicationManager, SIGNAL(countChanged()));
    QSignalSpy removedSpy(&applicationManager, SIGNAL(applicationRemoved(const QString &)));

    // Mir notifies of stopping app
    onSessionStopping(session);

    EXPECT_EQ(0, countSpy.count());
    EXPECT_EQ(1, applicationManager.count());
    EXPECT_EQ(0, removedSpy.count());

    EXPECT_EQ(Application::Stopped, app->state());
}

/*
 * Test that when an application is stopped correctly by shell, the upstart stopping event is ignored
 */
TEST_F(ApplicationManagerTests,shellStoppedApp_upstartStoppingEventIgnored)
{
    using namespace ::testing;
    const QString appId("testAppId");
    const pid_t procId = 5551;

    // Set up Mocks & signal watcher
    auto mockDesktopFileReader = new NiceMock<MockDesktopFileReader>(appId, QFileInfo());
    ON_CALL(*mockDesktopFileReader, loaded()).WillByDefault(Return(true));
    ON_CALL(*mockDesktopFileReader, appId()).WillByDefault(Return(appId));
    ON_CALL(*mockDesktopFileReader, file()).WillByDefault(Return(appId + ".desktop"));

    ON_CALL(desktopFileReaderFactory, createInstance(appId, _)).WillByDefault(Return(mockDesktopFileReader));

    EXPECT_CALL(*taskController, start(appId, _))
        .Times(1)
        .WillOnce(Return(true));

    applicationManager.startApplication(appId);
    applicationManager.onProcessStarting(appId);
    std::shared_ptr<mir::scene::Session> session = std::make_shared<MockSession>("", procId);
    bool authed = true;
    applicationManager.authorizeSession(procId, authed);
    onSessionStarting(session);

    EXPECT_CALL(*taskController, stop(appId))
        .Times(1)
        .WillOnce(Return(true));

<<<<<<< HEAD
    applicationManager.startApplication(appId);
    applicationManager.onProcessStarting(appId);
    std::shared_ptr<mir::scene::Session> session = std::make_shared<MockSession>("", procId);
    bool authed = true;
    applicationManager.authorizeSession(procId, authed);
    onSessionStarting(session);

=======
>>>>>>> 2b8e99fc
    applicationManager.stopApplication(appId);

    QSignalSpy countSpy(&applicationManager, SIGNAL(countChanged()));
    QSignalSpy removedSpy(&applicationManager, SIGNAL(applicationRemoved(const QString &)));

    // the mir session always ends before upstart notifies the process has stopped
    onSessionStopping(session);

    // Upstart notifies of stopping app
    applicationManager.onProcessStopped(appId);

    EXPECT_EQ(0, countSpy.count());
    EXPECT_EQ(0, removedSpy.count());
}

/*
 * Webapps have multiple sessions, but only one is linked to the application (other is considered a hidden session).
 * If webapp in foreground stops unexpectedly, remove it and it alone from app list
 */
TEST_F(ApplicationManagerTests,unexpectedStopOfForegroundWebapp)
{
    using namespace ::testing;
    const QString appId("webapp");
    const pid_t procId1 = 5551;
    const pid_t procId2 = 5564;
    QByteArray cmdLine("/usr/bin/qt5/libexec/QtWebProcess");

    // Set up Mocks & signal watcher
    EXPECT_CALL(procInfo,command_line(procId2))
        .Times(1)
        .WillOnce(Return(cmdLine));

    ON_CALL(*taskController,appIdHasProcessId(appId, procId1)).WillByDefault(Return(true));
    ON_CALL(*taskController,appIdHasProcessId(_, procId2)).WillByDefault(Return(false));

    // Set up Mocks & signal watcher
    auto mockDesktopFileReader = new NiceMock<MockDesktopFileReader>(appId, QFileInfo());
    ON_CALL(*mockDesktopFileReader, loaded()).WillByDefault(Return(true));
    ON_CALL(*mockDesktopFileReader, appId()).WillByDefault(Return(appId));

    ON_CALL(desktopFileReaderFactory, createInstance(appId, _)).WillByDefault(Return(mockDesktopFileReader));

    EXPECT_CALL(*taskController, start(appId, _))
        .Times(1)
        .WillOnce(Return(true));

    applicationManager.startApplication(appId);
    applicationManager.onProcessStarting(appId);
    std::shared_ptr<mir::scene::Session> session1 = std::make_shared<MockSession>("", procId1);
    std::shared_ptr<mir::scene::Session> session2 = std::make_shared<MockSession>("", procId2);

    bool authed = false;
    applicationManager.authorizeSession(procId1, authed);
    onSessionStarting(session1);
    EXPECT_EQ(authed, true);
    applicationManager.authorizeSession(procId2, authed);
    onSessionStarting(session2);
    EXPECT_EQ(authed, true);
    FakeMirSurface *surface = new FakeMirSurface;
    onSessionCreatedSurface(session2.get(), surface);
    surface->drawFirstFrame();

    QSignalSpy countSpy(&applicationManager, SIGNAL(countChanged()));
    QSignalSpy removedSpy(&applicationManager, SIGNAL(applicationRemoved(const QString &)));

    // Mir notifies of stopping app/Session
    onSessionStopping(session2);
    onSessionStopping(session1);

    EXPECT_EQ(countSpy.count(), 2); //FIXME(greyback)
    EXPECT_EQ(applicationManager.count(), 0);
    EXPECT_EQ(removedSpy.count(), 1);
    EXPECT_EQ(removedSpy.takeFirst().at(0).toString(), appId);
}

/*
 * Webapps have multiple sessions, but only one is linked to the application (other is considered a hidden session).
 * If webapp in background stops unexpectedly, do not remove it from app list
 */
TEST_F(ApplicationManagerTests,unexpectedStopOfBackgroundWebapp)
{
    using namespace ::testing;
    const QString appId("webapp");
    const pid_t procId1 = 5551;
    const pid_t procId2 = 5564;
    QByteArray cmdLine("/usr/bin/qt5/libexec/QtWebProcess");

    // Set up Mocks & signal watcher
    EXPECT_CALL(procInfo,command_line(procId2))
        .Times(1)
        .WillOnce(Return(cmdLine));

    ON_CALL(*taskController,appIdHasProcessId(appId, procId1)).WillByDefault(Return(true));
    ON_CALL(*taskController,appIdHasProcessId(_, procId2)).WillByDefault(Return(false));

    // Set up Mocks & signal watcher
    auto mockDesktopFileReader = new NiceMock<MockDesktopFileReader>(appId, QFileInfo());
    ON_CALL(*mockDesktopFileReader, loaded()).WillByDefault(Return(true));
    ON_CALL(*mockDesktopFileReader, appId()).WillByDefault(Return(appId));

    ON_CALL(desktopFileReaderFactory, createInstance(appId, _)).WillByDefault(Return(mockDesktopFileReader));

    EXPECT_CALL(*taskController, start(appId, _))
        .Times(1)
        .WillOnce(Return(true));

    Application *app = applicationManager.startApplication(appId);
    applicationManager.onProcessStarting(appId);
    std::shared_ptr<mir::scene::Session> session1 = std::make_shared<MockSession>("", procId1);
    std::shared_ptr<mir::scene::Session> session2 = std::make_shared<MockSession>("", procId2);

    bool authed = false;
    applicationManager.authorizeSession(procId1, authed);
    onSessionStarting(session1);
    EXPECT_EQ(true, authed);
    applicationManager.authorizeSession(procId2, authed);
    onSessionStarting(session2);
    EXPECT_EQ(true, authed);

    // both sessions create surfaces, then get them all suspended
    FakeMirSurface *surface1 = new FakeMirSurface;
    onSessionCreatedSurface(session1.get(), surface1);
    surface1->drawFirstFrame();
    FakeMirSurface *surface2 = new FakeMirSurface;
    onSessionCreatedSurface(session2.get(), surface2);
    surface2->drawFirstFrame();
    suspend(app);
    EXPECT_EQ(Application::Suspended, app->state());

    QSignalSpy countSpy(&applicationManager, SIGNAL(countChanged()));
    QSignalSpy removedSpy(&applicationManager, SIGNAL(applicationRemoved(const QString &)));

    // Mir notifies of stopping app/Session
    onSessionStopping(session2);
    onSessionStopping(session1);

    EXPECT_EQ(0, countSpy.count());
    EXPECT_EQ(0, removedSpy.count());
}

/*
 * Test for when a background application that has been OOM killed is relaunched by upstart.
 * AppMan will have the application in the app lists, in a Stopped state. Upstart will notify of
 * the app launching (like any normal app). Need to set the old Application instance to Starting
 * state and emit focusRequested to shell - authorizeSession will then associate new process with
 * the Application as normal.
 */
TEST_F(ApplicationManagerTests,stoppedBackgroundAppRelaunchedByUpstart)
{
    using namespace ::testing;
    const QString appId("testAppId");
    const pid_t procId = 5551;

    // Set up Mocks & signal watcher
    auto mockDesktopFileReader = new NiceMock<MockDesktopFileReader>(appId, QFileInfo());
    ON_CALL(*mockDesktopFileReader, loaded()).WillByDefault(Return(true));
    ON_CALL(*mockDesktopFileReader, appId()).WillByDefault(Return(appId));

    ON_CALL(desktopFileReaderFactory, createInstance(appId, _)).WillByDefault(Return(mockDesktopFileReader));

    EXPECT_CALL(*taskController, start(appId, _))
        .Times(1)
        .WillOnce(Return(true));

    Application *app = applicationManager.startApplication(appId);
    applicationManager.onProcessStarting(appId);
    std::shared_ptr<mir::scene::Session> session = std::make_shared<MockSession>("", procId);
    bool authed = true;
    applicationManager.authorizeSession(procId, authed);
    onSessionStarting(session);

    // App creates surface, puts it in background, then is OOM killed.
    FakeMirSurface *surface = new FakeMirSurface;
    onSessionCreatedSurface(session.get(), surface);
    surface->drawFirstFrame();
    suspend(app);

    onSessionStopping(session);
    applicationManager.onProcessFailed(appId, TaskController::Error::APPLICATION_CRASHED);
    applicationManager.onProcessStopped(appId);

    EXPECT_EQ(Application::Stopped, app->state());

    QSignalSpy focusRequestSpy(&applicationManager, SIGNAL(focusRequested(const QString &)));

    // Upstart re-launches app
    applicationManager.onProcessStarting(appId);

    EXPECT_EQ(Application::Starting, app->state());
    EXPECT_EQ(1, focusRequestSpy.count());
    EXPECT_EQ(1, applicationManager.count());
}

/*
 * Test that screenshotting callback works cross thread.
 */
TEST_F(ApplicationManagerTests, threadedScreenshot)
{
    using namespace testing;
    const QString appId("webapp");
    const QString desktopFilePath("webapp.desktop");
    const pid_t procId = 5551;

    std::mutex mutex;
    std::condition_variable cv;
    bool done = false;

    auto mockDesktopFileReader = new NiceMock<MockDesktopFileReader>(appId, QFileInfo());
    ON_CALL(*mockDesktopFileReader, loaded()).WillByDefault(Return(true));
    ON_CALL(*mockDesktopFileReader, appId()).WillByDefault(Return(appId));
    ON_CALL(*mockDesktopFileReader, file()).WillByDefault(Return(desktopFilePath));

    ON_CALL(desktopFileReaderFactory, createInstance(appId, _)).WillByDefault(Return(mockDesktopFileReader));

    EXPECT_CALL(*taskController, start(appId, _))
        .Times(1)
        .WillOnce(Return(true));

    applicationManager.startApplication(appId, ApplicationManager::NoFlag);
    applicationManager.onProcessStarting(appId);
    auto session = std::make_shared<MockSession>("", procId);
    bool authed = true;
    applicationManager.authorizeSession(procId, authed);
    onSessionStarting(session);

    ON_CALL(*session, take_snapshot(_)).WillByDefault(Invoke(
        [&](mir::scene::SnapshotCallback const& callback)
        {
            std::thread ([&, callback]() {
                std::unique_lock<std::mutex> lk(mutex);

                mir::scene::Snapshot snapshot{mir::geometry::Size{0,0},
                                              mir::geometry::Stride{0},
                                              nullptr};

                callback(snapshot);

                done = true;
                lk.unlock();
                cv.notify_one();
            }).detach();
        }));

    auto mockSurface = std::make_shared<ms::MockSurface>();
    EXPECT_CALL(*session, default_surface()).WillRepeatedly(Return(mockSurface));

    {
        ApplicationScreenshotProvider screenshotProvider(&applicationManager);
        QSize actualSize;
        QSize requestedSize;
        QString imageId(appId + "/123456");
        screenshotProvider.requestImage(imageId, &actualSize, requestedSize);
    }

    {
        std::unique_lock<decltype(mutex)> lk(mutex);
        cv.wait(lk, [&] { return done; } );
        EXPECT_TRUE(done);
    }

    EXPECT_CALL(*taskController, stop(appId))
        .Times(1)
        .WillOnce(Return(true));

    applicationManager.stopApplication(appId);
}

/*
 * Test that screenshotting callback works when application has been deleted
 */
TEST_F(ApplicationManagerTests, threadedScreenshotAfterAppDelete)
{
    using namespace testing;
    const pid_t procId1 = 5551;

    std::mutex mutex;
    std::condition_variable cv;
    bool done = false;

    auto application = startApplication(procId1, "webapp");
    auto session = std::dynamic_pointer_cast<MockSession>(application->session()->session());
    ON_CALL(*session, take_snapshot(_)).WillByDefault(Invoke(
        [&](mir::scene::SnapshotCallback const& callback)
        {
            std::thread ([&, callback]() {
                mir::scene::Snapshot snapshot{mir::geometry::Size{0,0},
                                              mir::geometry::Stride{0},
                                              nullptr};

                // stop the application before calling the callback
                applicationManager.stopApplication(application->appId());

                callback(snapshot);

                done = true;
                cv.notify_one();
            }).detach();
        }));

    auto mockSurface = std::make_shared<ms::MockSurface>();
    EXPECT_CALL(*session, default_surface()).WillRepeatedly(Return(mockSurface));

    {
        ApplicationScreenshotProvider screenshotProvider(&applicationManager);
        QSize actualSize;
        QSize requestedSize;
        QString imageId("webapp/123456");
        screenshotProvider.requestImage(imageId, &actualSize, requestedSize);
    }

    {
        std::unique_lock<decltype(mutex)> lk(mutex);
        cv.wait(lk, [&] { return done; } );
    }
}

TEST_F(ApplicationManagerTests, lifecycleExemptAppIsNotSuspended)
{
    using namespace ::testing;

    const QString appId("testAppId");
    const quint64 procId = 12345;

    // Set up Mocks & signal watcher
    auto mockDesktopFileReader = new NiceMock<MockDesktopFileReader>(appId, QFileInfo());
    ON_CALL(*mockDesktopFileReader, loaded()).WillByDefault(Return(true));
    ON_CALL(*mockDesktopFileReader, appId()).WillByDefault(Return(appId));

    ON_CALL(desktopFileReaderFactory, createInstance(appId, _)).WillByDefault(Return(mockDesktopFileReader));

    EXPECT_CALL(*taskController, start(appId, _))
            .Times(1)
            .WillOnce(Return(true));

    auto the_app = applicationManager.startApplication(appId);
    applicationManager.onProcessStarting(appId);
    std::shared_ptr<mir::scene::Session> session = std::make_shared<MockSession>("", procId);
    bool authed = true;
    applicationManager.authorizeSession(procId, authed);
    onSessionStarting(session);

    // App creates surface, focuses it so state is running
    FakeMirSurface *surface = new FakeMirSurface;
    onSessionCreatedSurface(session.get(), surface);
    surface->drawFirstFrame();

    // Test normal lifecycle management as a control group
    ASSERT_EQ(Application::InternalState::Running, the_app->internalState());
    ASSERT_EQ(Application::ProcessState::ProcessRunning, the_app->processState());

    EXPECT_CALL(*(mir::scene::MockSession*)session.get(), set_lifecycle_state(mir_lifecycle_state_will_suspend));
    the_app->setRequestedState(Application::RequestedSuspended);
    ASSERT_EQ(Application::InternalState::SuspendingWaitSession, the_app->internalState());

    static_cast<qtmir::Session*>(the_app->session())->doSuspend();
    ASSERT_EQ(Application::InternalState::SuspendingWaitProcess, the_app->internalState());
    applicationManager.onProcessSuspended(the_app->appId());
    ASSERT_EQ(Application::InternalState::Suspended, the_app->internalState());

    EXPECT_CALL(*(mir::scene::MockSession*)session.get(), set_lifecycle_state(mir_lifecycle_state_resumed));
    the_app->setRequestedState(Application::RequestedRunning);

    EXPECT_EQ(Application::Running, the_app->state());

    // Now mark the app as exempt from lifecycle management and retest
    the_app->setExemptFromLifecycle(true);

    EXPECT_EQ(Application::Running, the_app->state());

    EXPECT_CALL(*(mir::scene::MockSession*)session.get(), set_lifecycle_state(_)).Times(0);
    the_app->setRequestedState(Application::RequestedSuspended);

    // And expect it to be running still
    ASSERT_EQ(Application::InternalState::RunningInBackground, the_app->internalState());

    the_app->setRequestedState(Application::RequestedRunning);

    EXPECT_EQ(Application::Running, the_app->state());
    ASSERT_EQ(Application::InternalState::Running, the_app->internalState());
}

/*
 * Test lifecycle exempt applications have their wakelocks released when shell tries to suspend them
 */
TEST_F(ApplicationManagerTests, lifecycleExemptAppHasWakelockReleasedOnAttemptedSuspend)
{
    using namespace ::testing;

    const QString appId("testAppId");
    const quint64 procId = 12345;

    // Set up Mocks & signal watcher
    auto mockDesktopFileReader = new NiceMock<MockDesktopFileReader>(appId, QFileInfo());
    ON_CALL(*mockDesktopFileReader, loaded()).WillByDefault(Return(true));
    ON_CALL(*mockDesktopFileReader, appId()).WillByDefault(Return(appId));

    ON_CALL(desktopFileReaderFactory, createInstance(appId, _)).WillByDefault(Return(mockDesktopFileReader));

    EXPECT_CALL(*taskController, start(appId, _))
            .Times(1)
            .WillOnce(Return(true));

    auto application = applicationManager.startApplication(appId);
    applicationManager.onProcessStarting(appId);
    std::shared_ptr<mir::scene::Session> session = std::make_shared<MockSession>("", procId);
    bool authed = true;
    applicationManager.authorizeSession(procId, authed);
    onSessionStarting(session);

    // App creates surface, focuses it so state is running
    FakeMirSurface *surface = new FakeMirSurface;
    onSessionCreatedSurface(session.get(), surface);
    surface->drawFirstFrame();

    // Mark app as exempt
    application->setExemptFromLifecycle(true);

    application->setRequestedState(Application::RequestedSuspended);

    EXPECT_FALSE(sharedWakelock.enabled());
    ASSERT_EQ(Application::InternalState::RunningInBackground, application->internalState());
    EXPECT_EQ(Application::Running, application->state());
}

/*
 * Test that when user stops an application, application does not delete QML cache
 */
TEST_F(ApplicationManagerTests,QMLcacheRetainedOnAppStop)
{
    using namespace ::testing;
    const QString appId("testAppId1234");
    const pid_t procId = 5551;

    // Set up Mocks & signal watcher
    auto mockDesktopFileReader = new NiceMock<MockDesktopFileReader>(appId, QFileInfo());
    ON_CALL(*mockDesktopFileReader, loaded()).WillByDefault(Return(true));
    ON_CALL(*mockDesktopFileReader, appId()).WillByDefault(Return(appId));
    ON_CALL(*mockDesktopFileReader, file()).WillByDefault(Return(appId + ".desktop"));

    ON_CALL(desktopFileReaderFactory, createInstance(appId, _)).WillByDefault(Return(mockDesktopFileReader));

    EXPECT_CALL(*taskController, start(appId, _))
        .Times(1)
        .WillOnce(Return(true));

    applicationManager.startApplication(appId);
    applicationManager.onProcessStarting(appId);
    std::shared_ptr<mir::scene::Session> session = std::make_shared<MockSession>("", procId);
    bool authed = true;
    applicationManager.authorizeSession(procId, authed);
    onSessionStarting(session);

    // Create fake QML cache for this app
    QString path(QStandardPaths::writableLocation(QStandardPaths::GenericCacheLocation)
                 + QStringLiteral("/QML/Apps/") + appId);
    QDir dir(path);
    dir.mkpath(path);

    EXPECT_CALL(*taskController, stop(appId))
        .Times(1)
        .WillOnce(Return(true));

    // Stop app
    applicationManager.stopApplication(appId);

    EXPECT_EQ(0, applicationManager.count());
    EXPECT_TRUE(dir.exists());
}

/*
 * Test that if running application stops unexpectedly, AppMan deletes the QML cache
 */
TEST_F(ApplicationManagerTests,DISABLED_QMLcacheDeletedOnAppCrash)
{
    using namespace ::testing;
    const QString appId("testAppId12345");
    const pid_t procId = 5551;

    // Set up Mocks & signal watcher
    auto mockDesktopFileReader = new NiceMock<MockDesktopFileReader>(appId, QFileInfo());
    ON_CALL(*mockDesktopFileReader, loaded()).WillByDefault(Return(true));
    ON_CALL(*mockDesktopFileReader, appId()).WillByDefault(Return(appId));

    ON_CALL(desktopFileReaderFactory, createInstance(appId, _)).WillByDefault(Return(mockDesktopFileReader));

    EXPECT_CALL(*taskController, start(appId, _))
        .Times(1)
        .WillOnce(Return(true));

    Application *the_app = applicationManager.startApplication(appId);
    applicationManager.onProcessStarting(appId);
    std::shared_ptr<mir::scene::Session> session = std::make_shared<MockSession>("", procId);
    bool authed = true;
    applicationManager.authorizeSession(procId, authed);
    onSessionStarting(session);

    // Have app in fully Running state
    FakeMirSurface *aSurface = new FakeMirSurface;
    onSessionCreatedSurface(session.get(), aSurface);
    aSurface->drawFirstFrame();
    ASSERT_EQ(Application::InternalState::Running, the_app->internalState());

    // Create fake QML cache for this app
    QString path(QStandardPaths::writableLocation(QStandardPaths::GenericCacheLocation)
                 + QStringLiteral("/QML/Apps/") + appId);
    QDir dir(path);
    dir.mkpath(path);

    // Report app crash
    onSessionStopping(session);
    // Upstart notifies of **crashing** app
    applicationManager.onProcessFailed(appId, TaskController::Error::APPLICATION_FAILED_TO_START);
    applicationManager.onProcessStopped(appId);

    EXPECT_EQ(0, applicationManager.count());
    EXPECT_FALSE(dir.exists());
}

/*
 * Test that if running application stops itself cleanly, AppMan retains the QML cache
 */
TEST_F(ApplicationManagerTests,QMLcacheRetainedOnAppShutdown)
{
    using namespace ::testing;
    const QString appId("testAppId123456");
    const pid_t procId = 5551;

    // Set up Mocks & signal watcher
    auto mockDesktopFileReader = new NiceMock<MockDesktopFileReader>(appId, QFileInfo());
    ON_CALL(*mockDesktopFileReader, loaded()).WillByDefault(Return(true));
    ON_CALL(*mockDesktopFileReader, appId()).WillByDefault(Return(appId));

    ON_CALL(desktopFileReaderFactory, createInstance(appId, _)).WillByDefault(Return(mockDesktopFileReader));

    EXPECT_CALL(*taskController, start(appId, _))
        .Times(1)
        .WillOnce(Return(true));

    Application *the_app = applicationManager.startApplication(appId);
    applicationManager.onProcessStarting(appId);
    std::shared_ptr<mir::scene::Session> session = std::make_shared<MockSession>("", procId);
    bool authed = true;
    applicationManager.authorizeSession(procId, authed);
    onSessionStarting(session);

    // Have app in fully Running state
    FakeMirSurface *aSurface = new FakeMirSurface;
    onSessionCreatedSurface(session.get(), aSurface);
    aSurface->drawFirstFrame();
    ASSERT_EQ(Application::InternalState::Running, the_app->internalState());

    // Create fake QML cache for this app
    QString path(QStandardPaths::writableLocation(QStandardPaths::GenericCacheLocation)
                 + QStringLiteral("/QML/Apps/") + appId);
    QDir dir(path);
    dir.mkpath(path);

    // Report app stop
    onSessionStopping(session);
    // Upstart notifies of stopping app
    applicationManager.onProcessStopped(appId);

    EXPECT_EQ(0, applicationManager.count());
    EXPECT_TRUE(dir.exists());
}

/*
 * Test that there is an attempt at polite exiting of the app by requesting closure of the surface.
 */
TEST_F(ApplicationManagerTests,requestSurfaceCloseOnStop)
{
    using namespace ::testing;

    const QString appId("testAppId");
    quint64 procId = 5551;
    Application* app = startApplication(procId, appId);
    std::shared_ptr<mir::scene::Session> session = app->session()->session();

    FakeMirSurface *surface = new FakeMirSurface;
    onSessionCreatedSurface(session.get(), surface);
    surface->drawFirstFrame();

    QSignalSpy spy(surface, SIGNAL(closeRequested()));

    // Stop app
    applicationManager.stopApplication(appId);

    EXPECT_EQ(1, spy.count());
}


//  * Test that if there is no surface available to the app when it is stopped, that it is forced to close.
TEST_F(ApplicationManagerTests,forceAppDeleteWhenRemovedWithMissingSurface)
{
    using namespace ::testing;

    int argc = 0;
    char* argv[0];
    QCoreApplication qtApp(argc, argv); // app for deleteLater event

    const QString appId("testAppId");
    quint64 procId = 5551;

    auto mockDesktopFileReader = new NiceMock<MockDesktopFileReader>(appId, QFileInfo());
    ON_CALL(*mockDesktopFileReader, loaded()).WillByDefault(Return(true));
    ON_CALL(*mockDesktopFileReader, appId()).WillByDefault(Return(appId));
    ON_CALL(*mockDesktopFileReader, file()).WillByDefault(Return(appId + ".desktop"));

    ON_CALL(desktopFileReaderFactory, createInstance(appId, _)).WillByDefault(Return(mockDesktopFileReader));

    EXPECT_CALL(*taskController, start(appId, _))
        .Times(1)
        .WillOnce(Return(true));

    auto app = applicationManager.startApplication(appId, ApplicationManager::NoFlag);
    applicationManager.onProcessStarting(appId);
    std::shared_ptr<mir::scene::Session> session = std::make_shared<MockSession>("", procId);
    bool authed = true;
    applicationManager.authorizeSession(procId, authed);
    onSessionStarting(session);

    QSignalSpy spy(app, SIGNAL(destroyed(QObject*)));
    QObject::connect(app, &QObject::destroyed, app, [&qtApp](){ qtApp.quit(); });

    // Stop app

    EXPECT_CALL(*taskController, stop(appId))
        .Times(1)
        .WillOnce(Return(true));

    applicationManager.stopApplication(appId);

    // the mir session always ends before upstart notifies the process has stopped
    onSessionStopping(session);

    // Upstart notifies of stopping app
    applicationManager.onProcessStopped(appId);

    qtApp.exec();
    EXPECT_EQ(1, spy.count());
}

/*
 * Test that if an application is started while it is still attempting to close, it is queued to start again.
 */
TEST_F(ApplicationManagerTests,applicationStartQueuedOnStartStopStart)
{
    using namespace ::testing;

    int argc = 0;
    char* argv[0];
    QCoreApplication qtApp(argc, argv); // app for deleteLater event

    const QString appId("testAppId");
    quint64 procId = 5551;

    ON_CALL(desktopFileReaderFactory, createInstance(appId, _))
        .WillByDefault(Invoke(
            [](const QString &appId, const QFileInfo&) { return new FakeDesktopFileReader(appId); }
        ));

    EXPECT_CALL(*taskController, start(appId, _))
        .Times(1)
        .WillOnce(Return(true));

    auto app = applicationManager.startApplication(appId, ApplicationManager::NoFlag);
    applicationManager.onProcessStarting(appId);
    std::shared_ptr<mir::scene::Session> session = std::make_shared<MockSession>("", procId);
    bool authed = true;
    applicationManager.authorizeSession(procId, authed);
    onSessionStarting(session);

    FakeMirSurface *surface = new FakeMirSurface;
    onSessionCreatedSurface(session.get(), surface);
    surface->drawFirstFrame();

    EXPECT_EQ(Application::InternalState::Running, app->internalState());

    // Stop app

    Mock::VerifyAndClearExpectations(taskController);

    EXPECT_CALL(*taskController, start(appId, _))
        .Times(1)
        .WillOnce(Return(true));

    QSignalSpy closeRequestedSpy(surface, SIGNAL(closeRequested()));

    applicationManager.stopApplication(appId);

    // Asking ApplicationManager to stop the application just makes it request its surfaces to be
    // closed
    EXPECT_EQ(Application::InternalState::Closing, app->internalState());
    EXPECT_EQ(1, closeRequestedSpy.count());

<<<<<<< HEAD
    // // Set up Mocks & signal watcher
    auto mockDesktopFileReader = new NiceMock<MockDesktopFileReader>(appId, QFileInfo());
    ON_CALL(*mockDesktopFileReader, loaded()).WillByDefault(Return(true));
    ON_CALL(*mockDesktopFileReader, appId()).WillByDefault(Return(appId));
    ON_CALL(desktopFileReaderFactory, createInstance(appId, _)).WillByDefault(Return(mockDesktopFileReader));

    EXPECT_EQ(nullptr, applicationManager.startApplication(appId));
=======
    // Trying to start a new instance of this app while we are still waiting for its current
    // instance to end yields no immediate result. This command gets queued instead.
    EXPECT_EQ(nullptr, applicationManager.startApplication(appId, ApplicationManager::NoFlag));
>>>>>>> 2b8e99fc

    QSignalSpy appAddedSpy(&applicationManager, SIGNAL(applicationAdded(const QString&)));

    // Simulates that the application complied to the close() request and stopped itself
    onSessionStopping(session);
    applicationManager.onProcessStopped(appId);

    // DeferredDelete is special: likes to be called out specifically or it won't come out
    qtApp.sendPostedEvents(app, QEvent::DeferredDelete);
    qtApp.sendPostedEvents();

    EXPECT_EQ(1, appAddedSpy.count());
}

/*
 * Test that there is an attempt at polite exiting of the app by requesting closure of the surface.
 */
TEST_F(ApplicationManagerTests,suspendedApplicationResumesClosesAndDeletes)
{
    using namespace ::testing;

    const QString appId("testAppId");
    quint64 procId = 5551;
    Application* app = startApplication(procId, appId);
    std::shared_ptr<mir::scene::Session> session = app->session()->session();

    FakeMirSurface *surface = new FakeMirSurface;
    onSessionCreatedSurface(session.get(), surface);
    surface->drawFirstFrame();
    EXPECT_EQ(Application::InternalState::Running, app->internalState());
    EXPECT_EQ(SessionInterface::Running,  app->session()->state());

    // Suspend the application.
    suspend(app);
    EXPECT_EQ(Application::InternalState::Suspended, app->internalState());

    // Stop app
    applicationManager.stopApplication(appId);
    EXPECT_EQ(Application::InternalState::Closing, app->internalState());
    EXPECT_EQ(SessionInterface::Running,  app->session()->state());
}

/*
 * Test that a application which fails to close will eventually be forceable closed.
 */
TEST_F(ApplicationManagerTests,failedApplicationCloseEventualyDeletesApplication)
{
    using namespace ::testing;

    int argc = 0;
    char* argv[0];
    QCoreApplication qtApp(argc, argv); // app for deleteLater event

    const QString appId("testAppId");
    quint64 procId = 5551;

    ON_CALL(procInfo,command_line(procId)).WillByDefault(Return(QByteArray("/usr/bin/testAppId")));
    ON_CALL(*taskController,appIdHasProcessId(appId, procId)).WillByDefault(Return(true));

    ON_CALL(desktopFileReaderFactory, createInstance(appId, _))
        .WillByDefault(Invoke(
            [](const QString &appId, const QFileInfo&) { return new FakeDesktopFileReader(appId); }
        ));

    auto app = applicationManager.startApplication(appId, ApplicationManager::NoFlag);
    applicationManager.onProcessStarting(appId);
    std::shared_ptr<mir::scene::Session> session = std::make_shared<MockSession>("", procId);
    bool authed = true;
    applicationManager.authorizeSession(procId, authed);
    onSessionStarting(session);

    FakeMirSurface *surface = new FakeMirSurface;
    onSessionCreatedSurface(session.get(), surface);
    surface->drawFirstFrame();

    EXPECT_EQ(Application::InternalState::Running, app->internalState());

    QSharedPointer<FakeTimeSource> fakeTimeSource(new FakeTimeSource);
    FakeTimer *fakeCloseTimer = new FakeTimer(fakeTimeSource);
    app->setCloseTimer(fakeCloseTimer);

    EXPECT_CALL(*taskController, stop(appId))
        .Times(1)
        .WillOnce(Invoke(
            [this, session](const QString &appIdParam) {
                // No point in emitting it as applicationManager is not connected to the taskController
                // FIXME: Connect applicationManager to taskController so that we have a better test environment!
                // In the meantime call the ApplicationManager method directly, emulating the missing
                // signal-slot connection
                // Q_EMIT taskController->processStopped(appIdParam);
                onSessionStopping(session);
                applicationManager.onProcessStopped(appIdParam);
                return true;
            }
        ));

    QSignalSpy appDestroyedSpy(app, SIGNAL(destroyed(QObject*)));

    // Stop app
    applicationManager.stopApplication(appId);

    if (fakeCloseTimer->isRunning()) {
        // Simulate that closeTimer has timed out.
        fakeTimeSource->m_msecsSinceReference = fakeCloseTimer->nextTimeoutTime() + 1;
        fakeCloseTimer->update();
    }

    // DeferredDelete is special: likes to be called out specifically or it won't come out
    qtApp.sendPostedEvents(app, QEvent::DeferredDelete);
    qtApp.sendPostedEvents();

    EXPECT_EQ(1, appDestroyedSpy.count());
}

/*
 * Test that an application that is suspended after its session is stopped is closed
 */
TEST_F(ApplicationManagerTests,CloseWhenSuspendedAfterSessionStopped)
{
    using namespace ::testing;

    const QString appId("testAppId");
    quint64 procId = 5551;

    auto application = startApplication(procId, "testAppId");

    qtmir::Session* session(static_cast<qtmir::Session*>(application->session()));

    FakeMirSurface *surface = new FakeMirSurface;
    onSessionCreatedSurface(session->session().get(), surface);
    surface->drawFirstFrame();
    EXPECT_EQ(Application::InternalState::Running, application->internalState());

    // session is suspended
    application->setRequestedState(Application::RequestedSuspended);
    EXPECT_EQ(Application::InternalState::SuspendingWaitSession, application->internalState());
    session->doSuspend();
    EXPECT_EQ(Application::InternalState::SuspendingWaitProcess, application->internalState());
    session->setLive(false);
    EXPECT_EQ(Application::InternalState::Closing, application->internalState());

    // The process can be suspended after the session has dissapeared.
    applicationManager.onProcessSuspended(application->appId());
    EXPECT_EQ(Application::InternalState::Closing, application->internalState());

    QSignalSpy spy(application, SIGNAL(stopped()));
    applicationManager.onProcessStopped(application->appId());
    EXPECT_EQ(Application::Stopped, application->state());
    EXPECT_EQ(spy.count(), 1);
}

/*
 * Test that an application that fails while suspended will stop on close request
 */
TEST_F(ApplicationManagerTests,CloseWhenSuspendedProcessFailed)
{
    using namespace ::testing;

    const QString appId("testAppId");
    quint64 procId = 5551;

    auto application = startApplication(procId, "testAppId");

    qtmir::Session* session(static_cast<qtmir::Session*>(application->session()));

    FakeMirSurface *surface = new FakeMirSurface;
    onSessionCreatedSurface(session->session().get(), surface);
    surface->drawFirstFrame();
    EXPECT_EQ(Application::InternalState::Running, application->internalState());

    // Session is suspended
    suspend(application);

    // Process failed
    onSessionStopping(session->session());
    applicationManager.onProcessFailed(appId, TaskController::Error::APPLICATION_FAILED_TO_START);
    applicationManager.onProcessStopped(appId);
    EXPECT_EQ(Application::InternalState::StoppedResumable, application->internalState());

    QSignalSpy spy(application, SIGNAL(stopped()));
    application->close();

    EXPECT_EQ(Application::Stopped, application->state());
    EXPECT_EQ(spy.count(), 1);
}<|MERGE_RESOLUTION|>--- conflicted
+++ resolved
@@ -1427,16 +1427,6 @@
         .Times(1)
         .WillOnce(Return(true));
 
-<<<<<<< HEAD
-    applicationManager.startApplication(appId);
-    applicationManager.onProcessStarting(appId);
-    std::shared_ptr<mir::scene::Session> session = std::make_shared<MockSession>("", procId);
-    bool authed = true;
-    applicationManager.authorizeSession(procId, authed);
-    onSessionStarting(session);
-
-=======
->>>>>>> 2b8e99fc
     applicationManager.stopApplication(appId);
 
     QSignalSpy countSpy(&applicationManager, SIGNAL(countChanged()));
@@ -1655,7 +1645,7 @@
         .Times(1)
         .WillOnce(Return(true));
 
-    applicationManager.startApplication(appId, ApplicationManager::NoFlag);
+    applicationManager.startApplication(appId);
     applicationManager.onProcessStarting(appId);
     auto session = std::make_shared<MockSession>("", procId);
     bool authed = true;
@@ -2051,7 +2041,7 @@
         .Times(1)
         .WillOnce(Return(true));
 
-    auto app = applicationManager.startApplication(appId, ApplicationManager::NoFlag);
+    auto app = applicationManager.startApplication(appId);
     applicationManager.onProcessStarting(appId);
     std::shared_ptr<mir::scene::Session> session = std::make_shared<MockSession>("", procId);
     bool authed = true;
@@ -2102,7 +2092,7 @@
         .Times(1)
         .WillOnce(Return(true));
 
-    auto app = applicationManager.startApplication(appId, ApplicationManager::NoFlag);
+    auto app = applicationManager.startApplication(appId);
     applicationManager.onProcessStarting(appId);
     std::shared_ptr<mir::scene::Session> session = std::make_shared<MockSession>("", procId);
     bool authed = true;
@@ -2132,19 +2122,9 @@
     EXPECT_EQ(Application::InternalState::Closing, app->internalState());
     EXPECT_EQ(1, closeRequestedSpy.count());
 
-<<<<<<< HEAD
-    // // Set up Mocks & signal watcher
-    auto mockDesktopFileReader = new NiceMock<MockDesktopFileReader>(appId, QFileInfo());
-    ON_CALL(*mockDesktopFileReader, loaded()).WillByDefault(Return(true));
-    ON_CALL(*mockDesktopFileReader, appId()).WillByDefault(Return(appId));
-    ON_CALL(desktopFileReaderFactory, createInstance(appId, _)).WillByDefault(Return(mockDesktopFileReader));
-
-    EXPECT_EQ(nullptr, applicationManager.startApplication(appId));
-=======
     // Trying to start a new instance of this app while we are still waiting for its current
     // instance to end yields no immediate result. This command gets queued instead.
-    EXPECT_EQ(nullptr, applicationManager.startApplication(appId, ApplicationManager::NoFlag));
->>>>>>> 2b8e99fc
+    EXPECT_EQ(nullptr, applicationManager.startApplication(appId));
 
     QSignalSpy appAddedSpy(&applicationManager, SIGNAL(applicationAdded(const QString&)));
 
@@ -2209,7 +2189,7 @@
             [](const QString &appId, const QFileInfo&) { return new FakeDesktopFileReader(appId); }
         ));
 
-    auto app = applicationManager.startApplication(appId, ApplicationManager::NoFlag);
+    auto app = applicationManager.startApplication(appId);
     applicationManager.onProcessStarting(appId);
     std::shared_ptr<mir::scene::Session> session = std::make_shared<MockSession>("", procId);
     bool authed = true;

/*
 * Copyright (C) 2013-2015 Canonical, Ltd.
 *
 * This program is free software: you can redistribute it and/or modify it under
 * the terms of the GNU Lesser General Public License version 3, as published by
 * the Free Software Foundation.
 *
 * This program is distributed in the hope that it will be useful, but WITHOUT
 * ANY WARRANTY; without even the implied warranties of MERCHANTABILITY,
 * SATISFACTORY QUALITY, or FITNESS FOR A PARTICULAR PURPOSE.  See the GNU
 * Lesser General Public License for more details.
 *
 * You should have received a copy of the GNU Lesser General Public License
 * along with this program.  If not, see <http://www.gnu.org/licenses/>.
 */

#define MIR_INCLUDE_DEPRECATED_EVENT_HEADER

#include <thread>
#include <condition_variable>
#include <QSignalSpy>

#include <Unity/Application/applicationscreenshotprovider.h>
#include <Unity/Application/timer.h>

#include <fake_desktopfilereader.h>
#include <fake_mirsurface.h>
#include <mock_surface.h>
#include <qtmir_test.h>


using namespace qtmir;
using mir::scene::MockSession;

namespace ms = mir::scene;

class ApplicationManagerTests : public ::testing::QtMirTest
{
public:
    ApplicationManagerTests()
    {}

    inline void onSessionStarting(const std::shared_ptr<mir::scene::Session> &session) {
        applicationManager.onSessionStarting(session);
        sessionManager.onSessionStarting(session);
    }
    inline void onSessionStopping(const std::shared_ptr<mir::scene::Session> &session) {
        applicationManager.onSessionStopping(session);
        sessionManager.onSessionStopping(session);
    }
    inline void onSessionCreatedSurface(const mir::scene::Session *mirSession,
            MirSurfaceInterface *qmlSurface) {

        SessionInterface* qmlSession = sessionManager.findSession(mirSession);
        if (qmlSession) {
            qmlSession->registerSurface(qmlSurface);
        }

        // I assume that applicationManager ignores the mirSurface parameter, so sending
        // a null shared pointer must suffice
        std::shared_ptr<mir::scene::Surface> mirSurface(nullptr);
        applicationManager.onSessionCreatedSurface(mirSession, mirSurface);
    }

    inline void suspend(Application *application) {
        application->setRequestedState(Application::RequestedSuspended);
        ASSERT_EQ(Application::InternalState::SuspendingWaitSession, application->internalState());
        static_cast<qtmir::Session*>(application->session())->doSuspend();
        ASSERT_EQ(Application::InternalState::SuspendingWaitProcess, application->internalState());
        applicationManager.onProcessSuspended(application->appId());
        ASSERT_EQ(Application::InternalState::Suspended, application->internalState());
    }

protected:
    virtual void SetUp() override {
        if (m_tempDir.isValid()) qputenv("XDG_CACHE_HOME", m_tempDir.path().toUtf8());
    }

private:
    const QTemporaryDir m_tempDir;
};

TEST_F(ApplicationManagerTests,bug_case_1240400_second_dialer_app_fails_to_authorize_and_gets_mixed_up_with_first_one)
{
    using namespace ::testing;
    const pid_t firstProcId = 5921;
    const pid_t secondProcId = 5922;
    const char dialer_app_id[] = "dialer-app";
    QByteArray cmdLine( "/usr/bin/dialer-app --desktop_file_hint=dialer-app");
    QByteArray secondcmdLine( "/usr/bin/dialer-app");

    FakeMirSurface *surface = new FakeMirSurface;

    EXPECT_CALL(procInfo,command_line(firstProcId))
        .Times(1)
        .WillOnce(Return(cmdLine));
    EXPECT_CALL(procInfo,command_line(secondProcId))
        .Times(1)
        .WillOnce(Return(secondcmdLine));

    bool authed = true;

    std::shared_ptr<mir::scene::Session> mirSession = std::make_shared<MockSession>(dialer_app_id, firstProcId);
    applicationManager.authorizeSession(firstProcId, authed);
    ASSERT_EQ(true, authed);
    onSessionStarting(mirSession);
    onSessionCreatedSurface(mirSession.get(), surface);
    surface->drawFirstFrame();
    Application * application = applicationManager.findApplication(dialer_app_id);
    ASSERT_NE(nullptr,application);
    ASSERT_EQ(Application::InternalState::Running, application->internalState());

    // now a second session without desktop file is launched:
    applicationManager.authorizeSession(secondProcId, authed);
    applicationManager.onProcessStarting(dialer_app_id);

    EXPECT_FALSE(authed);
    EXPECT_EQ(application, applicationManager.findApplication(dialer_app_id));
}

TEST_F(ApplicationManagerTests,application_dies_while_starting)
{
    using namespace ::testing;
    const pid_t procId = 5921;
    const char app_id[] = "my-app";
    QByteArray cmdLine( "/usr/bin/my-app --desktop_file_hint=my-app");

    EXPECT_CALL(procInfo,command_line(procId))
        .Times(1)
        .WillOnce(Return(cmdLine));

    bool authed = true;

    std::shared_ptr<mir::scene::Session> mirSession = std::make_shared<MockSession>(app_id, procId);
    applicationManager.authorizeSession(procId, authed);
    onSessionStarting(mirSession);
    Application * beforeFailure = applicationManager.findApplication(app_id);
    applicationManager.onProcessStarting(app_id);
    onSessionStopping(mirSession);
    applicationManager.onProcessFailed(app_id, TaskController::Error::APPLICATION_FAILED_TO_START);
    Application * afterFailure = applicationManager.findApplication(app_id);

    EXPECT_EQ(true, authed);
    EXPECT_NE(nullptr, beforeFailure);
    EXPECT_EQ(nullptr, afterFailure);
}

TEST_F(ApplicationManagerTests,startApplicationSupportsShortAppId)
{
    using namespace ::testing;

    const QString shortAppId("com.canonical.test_test");

<<<<<<< HEAD
    EXPECT_CALL(appController, startApplicationWithAppIdAndArgs(_, _)).Times(1);
    EXPECT_CALL(appController, getInfoForApp(_)).Times(1);
=======
    EXPECT_CALL(*taskController, start(_, _)).Times(1);
    EXPECT_CALL(*taskController, findDesktopFileForAppId(shortAppId)).Times(1);

    EXPECT_CALL(desktopFileReaderFactory, createInstance(_, _)).Times(1);
>>>>>>> 6c418efd

    auto application = applicationManager.startApplication(
                shortAppId,
                ApplicationManager::NoFlag,
                QStringList());

    EXPECT_EQ(shortAppId, application->appId());
}

TEST_F(ApplicationManagerTests,startApplicationSupportsLongAppId)
{
    using namespace ::testing;

    const QString longAppId("com.canonical.test_test_0.1.235");
    const QString shortAppId("com.canonical.test_test");

<<<<<<< HEAD
    EXPECT_CALL(appController, startApplicationWithAppIdAndArgs(_, _)).Times(1);
    EXPECT_CALL(appController, getInfoForApp(_)).Times(1);
=======
    EXPECT_CALL(*taskController, start(_, _)).Times(1);
    EXPECT_CALL(*taskController, findDesktopFileForAppId(shortAppId)).Times(1);

    EXPECT_CALL(desktopFileReaderFactory, createInstance(_, _)).Times(1);
>>>>>>> 6c418efd

    auto application = applicationManager.startApplication(
                longAppId,
                ApplicationManager::NoFlag,
                QStringList());

    EXPECT_EQ(shortAppId, application->appId());
}

TEST_F(ApplicationManagerTests,testAppIdGuessFromDesktopFileName)
{
    using namespace ::testing;
    const pid_t procId = 5921;
    QString appId("sudoku-app");
    QString cmdLine = QString("/usr/bin/my-app --desktop_file_hint=/usr/share/click/preinstalled/com.ubuntu.sudoku/1.0.180/%1.desktop").arg(appId);

    EXPECT_CALL(procInfo,command_line(procId))
        .Times(1)
        .WillOnce(Return(qPrintable(cmdLine)));

    bool authed = true;
    applicationManager.authorizeSession(procId, authed);
    Application *app = applicationManager.findApplication(appId);

    EXPECT_EQ(true, authed);
    EXPECT_NE(app, nullptr);
    EXPECT_EQ(appId, app->appId());
}

TEST_F(ApplicationManagerTests,testAppIdGuessFromDesktopFileNameWithLongAppId)
{
    using namespace ::testing;
    const pid_t procId = 5921;
    QString shortAppId("com.ubuntu.desktop_desktop");
    QString cmdLine = QString("/usr/bin/my-app --desktop_file_hint=/usr/share/applications/%1_1.0.180.desktop").arg(shortAppId);

    EXPECT_CALL(procInfo,command_line(procId))
        .Times(1)
        .WillOnce(Return(qPrintable(cmdLine)));

    bool authed = true;
    applicationManager.authorizeSession(procId, authed);
    Application *app = applicationManager.findApplication(shortAppId);

    EXPECT_EQ(true, authed);
    EXPECT_NE(app, nullptr);
    EXPECT_EQ(shortAppId, app->appId());
}

TEST_F(ApplicationManagerTests,bug_case_1281075_session_ptrs_always_distributed_to_last_started_app)
{
    using namespace ::testing;
    const pid_t first_procId = 5921;
    const pid_t second_procId = 5922;
    const pid_t third_procId = 5923;
    std::shared_ptr<mir::scene::Surface> aSurface(nullptr);
    const char first_app_id[] = "app1";
    QByteArray first_cmdLine( "/usr/bin/app1 --desktop_file_hint=app1");
    const char second_app_id[] = "app2";
    QByteArray second_cmdLine( "/usr/bin/app2--desktop_file_hint=app2");
    const char third_app_id[] = "app3";
    QByteArray third_cmdLine( "/usr/bin/app3 --desktop_file_hint=app3");

    EXPECT_CALL(procInfo,command_line(first_procId))
        .Times(1)
        .WillOnce(Return(first_cmdLine));

    ON_CALL(*taskController,appIdHasProcessId(_,_)).WillByDefault(Return(false));

    EXPECT_CALL(procInfo,command_line(second_procId))
        .Times(1)
        .WillOnce(Return(second_cmdLine));

    EXPECT_CALL(procInfo,command_line(third_procId))
        .Times(1)
        .WillOnce(Return(third_cmdLine));

    bool authed = true;

    std::shared_ptr<mir::scene::Session> first_session = std::make_shared<MockSession>("Oo", first_procId);
    std::shared_ptr<mir::scene::Session> second_session = std::make_shared<MockSession>("oO", second_procId);
    std::shared_ptr<mir::scene::Session> third_session = std::make_shared<MockSession>("OO", third_procId);
    applicationManager.authorizeSession(first_procId, authed);
    applicationManager.authorizeSession(second_procId, authed);
    applicationManager.authorizeSession(third_procId, authed);
    onSessionStarting(first_session);
    onSessionStarting(third_session);
    onSessionStarting(second_session);

    Application * firstApp = applicationManager.findApplication(first_app_id);
    Application * secondApp = applicationManager.findApplication(second_app_id);
    Application * thirdApp = applicationManager.findApplication(third_app_id);

    EXPECT_EQ(first_session, firstApp->session()->session());
    EXPECT_EQ(second_session, secondApp->session()->session());
    EXPECT_EQ(third_session, thirdApp->session()->session());
}

TEST_F(ApplicationManagerTests,two_session_on_one_application)
{
    using namespace ::testing;
    const pid_t a_procId = 5921;
    const char an_app_id[] = "some_app";
    QByteArray a_cmd( "/usr/bin/app1 --desktop_file_hint=some_app");

    ON_CALL(procInfo,command_line(_)).WillByDefault(Return(a_cmd));

    ON_CALL(*taskController,appIdHasProcessId(_,_)).WillByDefault(Return(false));

    bool authed = true;

    std::shared_ptr<mir::scene::Session> first_session = std::make_shared<MockSession>("Oo", a_procId);
    std::shared_ptr<mir::scene::Session> second_session = std::make_shared<MockSession>("oO", a_procId);
    applicationManager.authorizeSession(a_procId, authed);

    onSessionStarting(first_session);
    onSessionStarting(second_session);

    Application * the_app = applicationManager.findApplication(an_app_id);

    EXPECT_EQ(true, authed);
    EXPECT_EQ(second_session, the_app->session()->session());
}

<<<<<<< HEAD
=======
TEST_F(ApplicationManagerTests,DISABLED_upstart_launching_sidestage_app_on_phone_forced_into_mainstage)
{
    using namespace ::testing;
    QString appId("sideStage");

    EXPECT_CALL(*taskController, findDesktopFileForAppId(appId)).Times(1);

    auto mockDesktopFileReader = new NiceMock<MockDesktopFileReader>(appId, QFileInfo());
    ON_CALL(*mockDesktopFileReader, loaded()).WillByDefault(Return(true));
    ON_CALL(*mockDesktopFileReader, stageHint()).WillByDefault(Return("SideStage"));

    ON_CALL(desktopFileReaderFactory, createInstance(appId, _)).WillByDefault(Return(mockDesktopFileReader));

    // mock upstart launching an app which reports itself as sidestage, but we're on phone
    applicationManager.onProcessStarting(appId);

    // ensure the app stage is overridden to be main stage
    Application* theApp = applicationManager.findApplication(appId);
    ASSERT_NE(theApp, nullptr);
    EXPECT_EQ(Application::MainStage, theApp->stage());
}

>>>>>>> 6c418efd
TEST_F(ApplicationManagerTests,two_session_on_one_application_after_starting)
{
    using namespace ::testing;
    const pid_t a_procId = 5921;
    const char an_app_id[] = "some_app";
    QByteArray a_cmd( "/usr/bin/app1 --desktop_file_hint=some_app");
    FakeMirSurface *aSurface = new FakeMirSurface;

    ON_CALL(procInfo,command_line(_)).WillByDefault(Return(a_cmd));

    ON_CALL(*taskController,appIdHasProcessId(_,_)).WillByDefault(Return(false));

    bool authed = true;

    std::shared_ptr<mir::scene::Session> first_session = std::make_shared<MockSession>("Oo", a_procId);
    std::shared_ptr<mir::scene::Session> second_session = std::make_shared<MockSession>("oO", a_procId);
    applicationManager.authorizeSession(a_procId, authed);

    onSessionStarting(first_session);
    onSessionCreatedSurface(first_session.get(), aSurface);
    aSurface->drawFirstFrame();
    onSessionStarting(second_session);

    Application * the_app = applicationManager.findApplication(an_app_id);

    EXPECT_EQ(true, authed);
    EXPECT_EQ(Application::Running, the_app->state());
    EXPECT_EQ(first_session, the_app->session()->session());
}

TEST_F(ApplicationManagerTests, focused_app_can_rerequest_focus)
{
    using namespace ::testing;
    const pid_t a_procId = 5921;
    const char an_app_id[] = "some_app";
    QByteArray a_cmd("/usr/bin/app1 --desktop_file_hint=some_app");
    FakeMirSurface *aSurface = new FakeMirSurface;

    ON_CALL(procInfo, command_line(_)).WillByDefault(Return(a_cmd));
    ON_CALL(*taskController, appIdHasProcessId(_,_)).WillByDefault(Return(false));

    bool authed = true;

    std::shared_ptr<mir::scene::Session> a_session = std::make_shared<MockSession>("Oo", a_procId);

    applicationManager.authorizeSession(a_procId, authed);
    onSessionStarting(a_session);
    onSessionCreatedSurface(a_session.get(), aSurface);
    aSurface->drawFirstFrame();

    Application * the_app = applicationManager.findApplication(an_app_id);
    applicationManager.focusApplication(an_app_id);

    EXPECT_EQ(Application::Running, the_app->state());
    EXPECT_EQ(true, the_app->focused());

    applicationManager.focusApplication(an_app_id);
    EXPECT_EQ(true, the_app->focused());
}

TEST_F(ApplicationManagerTests,starting_app_is_suspended_when_it_gets_ready_if_requested)
{
    using namespace ::testing;
    const pid_t procId = 5921;
    FakeMirSurface *aSurface = new FakeMirSurface;
    QByteArray cmdLine( "/usr/bin/app --desktop_file_hint=app");

    EXPECT_CALL(procInfo,command_line(procId))
        .Times(1)
        .WillOnce(Return(cmdLine));

    ON_CALL(*taskController,appIdHasProcessId(_,_)).WillByDefault(Return(false));

    bool authed = true;

    std::shared_ptr<mir::scene::Session> session = std::make_shared<MockSession>("Oo", procId);
    applicationManager.authorizeSession(procId, authed);
    onSessionStarting(session);

    Application * app = applicationManager.findApplication("app");
    app->setRequestedState(Application::RequestedSuspended);

    // First app starting...
    EXPECT_EQ(Application::Starting, app->state());

    // Signal app is ready now
    applicationManager.onProcessStarting("app");
    onSessionCreatedSurface(session.get(), aSurface);
    aSurface->drawFirstFrame();

    // now that its ready, suspend process should have begun
    EXPECT_EQ(Application::InternalState::SuspendingWaitSession, app->internalState());
}

TEST_F(ApplicationManagerTests,requestFocusApplication)
{
    using namespace ::testing;
    const pid_t first_procId = 5921;
    const pid_t second_procId = 5922;
    const pid_t third_procId = 5923;
    std::shared_ptr<mir::scene::Surface> aSurface(nullptr);
    QByteArray first_cmdLine( "/usr/bin/app1 --desktop_file_hint=app1");
    QByteArray second_cmdLine( "/usr/bin/app2--desktop_file_hint=app2");
    QByteArray third_cmdLine( "/usr/bin/app3 --desktop_file_hint=app3");

    EXPECT_CALL(procInfo,command_line(first_procId))
        .Times(1)
        .WillOnce(Return(first_cmdLine));

    ON_CALL(*taskController,appIdHasProcessId(_,_)).WillByDefault(Return(false));

    EXPECT_CALL(procInfo,command_line(second_procId))
        .Times(1)
        .WillOnce(Return(second_cmdLine));

    EXPECT_CALL(procInfo,command_line(third_procId))
        .Times(1)
        .WillOnce(Return(third_cmdLine));

    bool authed = true;

    std::shared_ptr<mir::scene::Session> first_session = std::make_shared<MockSession>("Oo", first_procId);
    std::shared_ptr<mir::scene::Session> second_session = std::make_shared<MockSession>("oO", second_procId);
    std::shared_ptr<mir::scene::Session> third_session = std::make_shared<MockSession>("OO", third_procId);
    applicationManager.authorizeSession(first_procId, authed);
    applicationManager.authorizeSession(second_procId, authed);
    applicationManager.authorizeSession(third_procId, authed);
    onSessionStarting(first_session);
    onSessionStarting(third_session);
    onSessionStarting(second_session);

    QSignalSpy spy(&applicationManager, SIGNAL(focusRequested(const QString &)));

    applicationManager.requestFocusApplication("app3");

    EXPECT_EQ(spy.count(), 1);

    QList<QVariant> arguments = spy.takeFirst(); // take the first signal
    EXPECT_EQ(arguments.at(0).toString(), "app3");
}

/*
 * Test that an application launched by shell itself creates the correct Application instance and
 * emits signals indicating the model updated
 */
TEST_F(ApplicationManagerTests,appStartedByShell)
{
    using namespace ::testing;
    const QString appId("testAppId");
    const QString name("Test App");

    // Set up Mocks & signal watcher
    auto mockApplicationInfo = new NiceMock<MockApplicationInfo>(appId);
    ON_CALL(*mockApplicationInfo, name()).WillByDefault(Return(name));

    EXPECT_CALL(appController, getInfoForApp(appId))
        .Times(1)
        .WillOnce(Return(mockApplicationInfo));

    EXPECT_CALL(*taskController, start(appId, _))
        .Times(1)
        .WillOnce(Return(true));

    QSignalSpy countSpy(&applicationManager, SIGNAL(countChanged()));
    QSignalSpy addedSpy(&applicationManager, SIGNAL(applicationAdded(const QString &)));

    // start the application
    Application *theApp = applicationManager.startApplication(appId, ApplicationManager::NoFlag);

    // check application data
    EXPECT_EQ(Application::Starting, theApp->state());
    EXPECT_EQ(appId, theApp->appId());
    EXPECT_EQ(name, theApp->name());
    EXPECT_FALSE(theApp->canBeResumed());

    // check signals were emitted
    EXPECT_EQ(2, countSpy.count()); //FIXME(greyback)
    EXPECT_EQ(1, applicationManager.count());
    EXPECT_EQ(1, addedSpy.count());
    EXPECT_EQ(appId, addedSpy.takeFirst().at(0).toString());

    // check application in list of apps
    Application *theAppAgain = applicationManager.findApplication(appId);
    EXPECT_EQ(theApp, theAppAgain);
}

/*
 * Test that an application launched upstart (i.e. not by shell itself) creates the correct Application
 * instance and emits signals indicating the model updated
 */
TEST_F(ApplicationManagerTests,appStartedByUpstart)
{
    using namespace ::testing;
    const QString appId("testAppId");
    const QString name("Test App");

    // Set up Mocks & signal watcher
    auto mockApplicationInfo = new NiceMock<MockApplicationInfo>(appId);
    ON_CALL(*mockApplicationInfo, name()).WillByDefault(Return(name));

    EXPECT_CALL(appController, getInfoForApp(appId))
        .Times(1)
        .WillOnce(Return(mockApplicationInfo));

    QSignalSpy countSpy(&applicationManager, SIGNAL(countChanged()));
    QSignalSpy addedSpy(&applicationManager, SIGNAL(applicationAdded(const QString &)));
    QSignalSpy focusSpy(&applicationManager, SIGNAL(focusRequested(const QString &)));

    // upstart sends notification that the application was started
    applicationManager.onProcessStarting(appId);

    Application *theApp = applicationManager.findApplication(appId);

    // check application data
    EXPECT_EQ(Application::Starting, theApp->state());
    EXPECT_EQ(appId, theApp->appId());
    EXPECT_EQ(name, theApp->name());
    EXPECT_EQ(true, theApp->canBeResumed());

    // check signals were emitted
    EXPECT_EQ(2, countSpy.count()); //FIXME(greyback)
    EXPECT_EQ(1, applicationManager.count());
    EXPECT_EQ(1, addedSpy.count());
    EXPECT_EQ(appId, addedSpy.takeFirst().at(0).toString());
    EXPECT_EQ(1, focusSpy.count());
    EXPECT_EQ(appId, focusSpy.takeFirst().at(0).toString());
}

/*
 * Test that an application launched via the command line with a correct --desktop_file_hint is accepted,
 * creates the correct Application instance and emits signals indicating the model updated
 */
TEST_F(ApplicationManagerTests,appStartedUsingCorrectDesktopFileHintSwitch)
{
    using namespace ::testing;
    const QString appId("testAppId");
    const QString name("Test App");
    const pid_t procId = 5551;
    QByteArray cmdLine("/usr/bin/testApp --desktop_file_hint=");
    cmdLine = cmdLine.append(appId);

    // Set up Mocks & signal watcher
    EXPECT_CALL(procInfo,command_line(procId))
        .Times(1)
        .WillOnce(Return(cmdLine));

    auto mockApplicationInfo = new NiceMock<MockApplicationInfo>(appId);
    ON_CALL(*mockApplicationInfo, name()).WillByDefault(Return(name));

    EXPECT_CALL(appController, getInfoForApp(appId))
        .Times(1)
        .WillOnce(Return(mockApplicationInfo));

    QSignalSpy countSpy(&applicationManager, SIGNAL(countChanged()));
    QSignalSpy addedSpy(&applicationManager, SIGNAL(applicationAdded(const QString &)));

    // Mir requests authentication for an application that was started
    bool authed = false;
    applicationManager.authorizeSession(procId, authed);
    EXPECT_EQ(authed, true);

    Application *theApp = applicationManager.findApplication(appId);

    // check application data
    EXPECT_EQ(theApp->state(), Application::Starting);
    EXPECT_EQ(theApp->appId(), appId);
    EXPECT_EQ(theApp->name(), name);
    EXPECT_EQ(theApp->canBeResumed(), false);

    // check signals were emitted
    EXPECT_EQ(countSpy.count(), 2); //FIXME(greyback)
    EXPECT_EQ(applicationManager.count(), 1);
    EXPECT_EQ(addedSpy.count(), 1);
    EXPECT_EQ(addedSpy.takeFirst().at(0).toString(), appId);
}

/*
 * Test that an application launched via the command line without the correct --desktop_file_hint is rejected
 */
TEST_F(ApplicationManagerTests,appDoesNotStartWhenUsingBadDesktopFileHintSwitch)
{
    using namespace ::testing;
    const QString appId("testAppId");
    const QString name("Test App");
    const pid_t procId = 5551;
    QByteArray cmdLine("/usr/bin/testApp");

    // Set up Mocks & signal watcher
    EXPECT_CALL(procInfo,command_line(procId))
        .Times(1)
        .WillOnce(Return(cmdLine));

    QSignalSpy countSpy(&applicationManager, SIGNAL(countChanged()));
    QSignalSpy addedSpy(&applicationManager, SIGNAL(applicationAdded(const QString &)));

    // Mir requests authentication for an application that was started
    bool authed = true;
    applicationManager.authorizeSession(procId, authed);
    EXPECT_EQ(authed, false);

    Application *theApp = applicationManager.findApplication(appId);

    EXPECT_EQ(theApp, nullptr);

    // check no new signals were emitted
    EXPECT_EQ(countSpy.count(), 0);
    EXPECT_EQ(applicationManager.count(), 0);
    EXPECT_EQ(addedSpy.count(), 0);
}

/*
 * Test that an application launched via the command line with the --desktop_file_hint but an incorrect
 * desktop file specified is rejected
 */
TEST_F(ApplicationManagerTests,appDoesNotStartWhenUsingBadDesktopFileHintFile)
{
    using namespace ::testing;
    const QString appId("testAppId");
    const QString badDesktopFile = QString("%1.desktop").arg(appId);
    const pid_t procId = 5551;
    QByteArray cmdLine("/usr/bin/testApp --desktop_file_hint=");
    cmdLine = cmdLine.append(badDesktopFile);

    // Set up Mocks & signal watcher
    EXPECT_CALL(procInfo,command_line(procId))
        .Times(1)
        .WillOnce(Return(cmdLine));

    // Mir requests authentication for an application that was started, should fail
    bool authed = true;
    applicationManager.authorizeSession(procId, authed);
    EXPECT_EQ(authed, false);
}

/*
 * Test that if TaskController synchronously calls back processStarted, that ApplicationManager
 * does not add the app to the model twice.
 */
TEST_F(ApplicationManagerTests,synchronousProcessStartedCallDoesNotDuplicateEntryInModel)
{
    using namespace ::testing;
    const QString appId("testAppId");
    const QString name("Test App");

    // Set up Mocks & signal watcher
    auto mockApplicationInfo = new NiceMock<MockApplicationInfo>(appId);
    ON_CALL(*mockApplicationInfo, name()).WillByDefault(Return(name));

    EXPECT_CALL(appController, getInfoForApp(appId))
        .Times(1)
        .WillOnce(Return(mockApplicationInfo));

    ON_CALL(*taskController, start(appId, _))
        .WillByDefault(Invoke(
                        [&](const QString &appId, Unused) {
                            applicationManager.onProcessStarting(appId);
                            return true;
                        }
                      ));

    // start the application
    Application *theApp = applicationManager.startApplication(appId, ApplicationManager::NoFlag);

    // check application data
    EXPECT_EQ(theApp->state(), Application::Starting);
    EXPECT_EQ(theApp->appId(), appId);
    EXPECT_EQ(theApp->name(), name);
    EXPECT_EQ(theApp->canBeResumed(), true);

    // check only once instance in the model
    EXPECT_EQ(applicationManager.count(), 1);

    // check application in list of apps
    Application *theAppAgain = applicationManager.findApplication(appId);
    EXPECT_EQ(theAppAgain, theApp);
}

/*
 * Test that the child sessions of a webapp process are accepted
 */
TEST_F(ApplicationManagerTests,webAppSecondarySessionsAccepted)
{
    using namespace ::testing;
    const pid_t procId = 5551;
    QByteArray cmdLine("/usr/bin/qt5/libexec/QtWebProcess");

    // Set up Mocks & signal watcher
    EXPECT_CALL(procInfo,command_line(procId))
        .Times(1)
        .WillOnce(Return(cmdLine));

    bool authed = false;
    applicationManager.authorizeSession(procId, authed);
    EXPECT_EQ(authed, true);
}

/*
 * Test that maliit sessions are accepted
 */
TEST_F(ApplicationManagerTests,maliitSessionsAccepted)
{
    using namespace ::testing;
    const pid_t procId = 151;
    QByteArray cmdLine("maliit-server --blah");

    // Set up Mocks & signal watcher
    EXPECT_CALL(procInfo,command_line(procId))
        .Times(1)
        .WillOnce(Return(cmdLine));

    bool authed = false;
    applicationManager.authorizeSession(procId, authed);
    EXPECT_EQ(authed, true);
}

/*
 * Test that an application in the Starting state is not impacted by the upstart "Starting" message
 * for that application (i.e. the upstart message is effectively useless)
 */
TEST_F(ApplicationManagerTests,onceAppAddedToApplicationLists_upstartStartingEventIgnored)
{
    using namespace ::testing;
    const QString appId("testAppId");

    // Set up Mocks & signal watcher
<<<<<<< HEAD
    EXPECT_CALL(appController, startApplicationWithAppIdAndArgs(appId, _))
=======
    auto mockDesktopFileReader = new NiceMock<MockDesktopFileReader>(appId, QFileInfo());
    ON_CALL(*mockDesktopFileReader, loaded()).WillByDefault(Return(true));
    ON_CALL(*mockDesktopFileReader, appId()).WillByDefault(Return(appId));

    ON_CALL(desktopFileReaderFactory, createInstance(appId, _)).WillByDefault(Return(mockDesktopFileReader));

    EXPECT_CALL(*taskController, start(appId, _))
>>>>>>> 6c418efd
        .Times(1)
        .WillOnce(Return(true));

    applicationManager.startApplication(appId, ApplicationManager::NoFlag);

    QSignalSpy countSpy(&applicationManager, SIGNAL(countChanged()));
    QSignalSpy addedSpy(&applicationManager, SIGNAL(applicationAdded(const QString &)));

    // upstart sends notification that the application was started
    applicationManager.onProcessStarting(appId);

    // check no new signals were emitted and application state unchanged
    EXPECT_EQ(countSpy.count(), 0);
    EXPECT_EQ(applicationManager.count(), 1);
    EXPECT_EQ(addedSpy.count(), 0);

    Application *theApp = applicationManager.findApplication(appId);
    EXPECT_EQ(Application::Starting, theApp->state());
}

/*
 * Test that an application in the Starting state reacts correctly to the Mir sessionStarted
 * event for that application (i.e. the Session is associated)
 */
TEST_F(ApplicationManagerTests,onceAppAddedToApplicationLists_mirSessionStartingEventHandled)
{
    using namespace ::testing;
    const QString appId("testAppId");
    const pid_t procId = 5551;

    // Set up Mocks & signal watcher
<<<<<<< HEAD
    EXPECT_CALL(appController, startApplicationWithAppIdAndArgs(appId, _))
=======
    auto mockDesktopFileReader = new NiceMock<MockDesktopFileReader>(appId, QFileInfo());
    ON_CALL(*mockDesktopFileReader, loaded()).WillByDefault(Return(true));
    ON_CALL(*mockDesktopFileReader, appId()).WillByDefault(Return(appId));

    ON_CALL(desktopFileReaderFactory, createInstance(appId, _)).WillByDefault(Return(mockDesktopFileReader));

    EXPECT_CALL(*taskController, start(appId, _))
>>>>>>> 6c418efd
        .Times(1)
        .WillOnce(Return(true));

    applicationManager.startApplication(appId, ApplicationManager::NoFlag);
    applicationManager.onProcessStarting(appId);

    QSignalSpy countSpy(&applicationManager, SIGNAL(countChanged()));
    QSignalSpy addedSpy(&applicationManager, SIGNAL(applicationAdded(const QString &)));

    std::shared_ptr<mir::scene::Session> session = std::make_shared<MockSession>("", procId);

    // Authorize session and emit Mir sessionStarting event
    bool authed = true;
    applicationManager.authorizeSession(procId, authed);
    onSessionStarting(session);

    EXPECT_EQ(countSpy.count(), 0);
    EXPECT_EQ(applicationManager.count(), 1);
    EXPECT_EQ(addedSpy.count(), 0);

    // Check application state and session are correctly set
    Application *theApp = applicationManager.findApplication(appId);
    EXPECT_EQ(theApp->session()->session(), session);
    EXPECT_EQ(theApp->focused(), false);
}

/*
 * Test that an application in the Starting state reacts correctly to the Mir surfaceCreated
 * event for that application (i.e. the Surface is associated and state set to Running)
 */
TEST_F(ApplicationManagerTests,onceAppAddedToApplicationLists_mirSurfaceCreatedEventHandled)
{
    using namespace ::testing;
    const QString appId("testAppId");
    const pid_t procId = 5551;

    // Set up Mocks & signal watcher
<<<<<<< HEAD
    EXPECT_CALL(appController, startApplicationWithAppIdAndArgs(appId, _))
=======
    auto mockDesktopFileReader = new NiceMock<MockDesktopFileReader>(appId, QFileInfo());
    ON_CALL(*mockDesktopFileReader, loaded()).WillByDefault(Return(true));
    ON_CALL(*mockDesktopFileReader, appId()).WillByDefault(Return(appId));

    ON_CALL(desktopFileReaderFactory, createInstance(appId, _)).WillByDefault(Return(mockDesktopFileReader));

    EXPECT_CALL(*taskController, start(appId, _))
>>>>>>> 6c418efd
        .Times(1)
        .WillOnce(Return(true));

    applicationManager.startApplication(appId, ApplicationManager::NoFlag);
    applicationManager.onProcessStarting(appId);

    std::shared_ptr<mir::scene::Session> session = std::make_shared<MockSession>("", procId);

    bool authed = true;
    applicationManager.authorizeSession(procId, authed);
    onSessionStarting(session);

    FakeMirSurface *surface = new FakeMirSurface;

    onSessionCreatedSurface(session.get(), surface);
    surface->drawFirstFrame();

    // Check application state is correctly set
    Application *theApp = applicationManager.findApplication(appId);
    EXPECT_EQ(theApp->state(), Application::Running);
}

/*
 * Test that an application is stopped correctly, if it has not yet created a surface (still in Starting state)
 */
TEST_F(ApplicationManagerTests,shellStopsAppCorrectlyBeforeSurfaceCreated)
{
    using namespace ::testing;
    const QString appId("testAppId");
    const QString desktopFilePath("testAppId.desktop");
    const pid_t procId = 5551;

    // Set up Mocks & signal watcher
<<<<<<< HEAD
    EXPECT_CALL(appController, startApplicationWithAppIdAndArgs(appId, _))
=======
    auto mockDesktopFileReader = new NiceMock<MockDesktopFileReader>(appId, QFileInfo());
    ON_CALL(*mockDesktopFileReader, loaded()).WillByDefault(Return(true));
    ON_CALL(*mockDesktopFileReader, appId()).WillByDefault(Return(appId));
    ON_CALL(*mockDesktopFileReader, file()).WillByDefault(Return(desktopFilePath));

    ON_CALL(desktopFileReaderFactory, createInstance(appId, _)).WillByDefault(Return(mockDesktopFileReader));

    EXPECT_CALL(*taskController, start(appId, _))
>>>>>>> 6c418efd
        .Times(1)
        .WillOnce(Return(true));

    applicationManager.startApplication(appId, ApplicationManager::NoFlag);
    applicationManager.onProcessStarting(appId);
    std::shared_ptr<mir::scene::Session> session = std::make_shared<MockSession>("", procId);
    bool authed = true;
    applicationManager.authorizeSession(procId, authed);
    onSessionStarting(session);

    QSignalSpy countSpy(&applicationManager, SIGNAL(countChanged()));
    QSignalSpy removedSpy(&applicationManager, SIGNAL(applicationRemoved(const QString &)));

    EXPECT_CALL(*taskController, stop(appId))
        .Times(1)
        .WillOnce(Return(true));

    // Stop app
    applicationManager.stopApplication(appId);

    EXPECT_EQ(countSpy.count(), 2); //FIXME(greyback)
    EXPECT_EQ(applicationManager.count(), 0);
    EXPECT_EQ(removedSpy.count(), 1);
    EXPECT_EQ(removedSpy.takeFirst().at(0).toString(), appId);
}

/*
 * Test that a running application is stopped correctly (is in Running state, has surface)
 */
TEST_F(ApplicationManagerTests,shellStopsForegroundAppCorrectly)
{
    using namespace ::testing;
    const QString appId("testAppId");
    const pid_t procId = 5551;

    // Set up Mocks & signal watcher
<<<<<<< HEAD
    EXPECT_CALL(appController, startApplicationWithAppIdAndArgs(appId, _))
=======
    auto mockDesktopFileReader = new NiceMock<MockDesktopFileReader>(appId, QFileInfo());
    ON_CALL(*mockDesktopFileReader, loaded()).WillByDefault(Return(true));
    ON_CALL(*mockDesktopFileReader, appId()).WillByDefault(Return(appId));

    ON_CALL(desktopFileReaderFactory, createInstance(appId, _)).WillByDefault(Return(mockDesktopFileReader));

    EXPECT_CALL(*taskController, start(appId, _))
>>>>>>> 6c418efd
        .Times(1)
        .WillOnce(Return(true));

    applicationManager.startApplication(appId, ApplicationManager::NoFlag);
    applicationManager.onProcessStarting(appId);
    std::shared_ptr<mir::scene::Session> session = std::make_shared<MockSession>("", procId);
    bool authed = true;
    applicationManager.authorizeSession(procId, authed);
    onSessionStarting(session);

    FakeMirSurface *surface = new FakeMirSurface;
    onSessionCreatedSurface(session.get(), surface);
    surface->drawFirstFrame();

    QSignalSpy countSpy(&applicationManager, SIGNAL(countChanged()));
    QSignalSpy removedSpy(&applicationManager, SIGNAL(applicationRemoved(const QString &)));

    // Stop app
    applicationManager.stopApplication(appId);

    EXPECT_EQ(countSpy.count(), 2); //FIXME(greyback)
    EXPECT_EQ(applicationManager.count(), 0);
    EXPECT_EQ(removedSpy.count(), 1);
    EXPECT_EQ(removedSpy.takeFirst().at(0).toString(), appId);
}

/*
 * Test that a suspended application is stopped correctly
 */
TEST_F(ApplicationManagerTests,shellStopsSuspendedAppCorrectly)
{
    using namespace ::testing;
    const QString appId("testAppId");
    const pid_t procId = 5551;

    // Set up Mocks & signal watcher
<<<<<<< HEAD
    EXPECT_CALL(appController, startApplicationWithAppIdAndArgs(appId, _))
=======
    auto mockDesktopFileReader = new NiceMock<MockDesktopFileReader>(appId, QFileInfo());
    ON_CALL(*mockDesktopFileReader, loaded()).WillByDefault(Return(true));
    ON_CALL(*mockDesktopFileReader, appId()).WillByDefault(Return(appId));

    ON_CALL(desktopFileReaderFactory, createInstance(appId, _)).WillByDefault(Return(mockDesktopFileReader));

    EXPECT_CALL(*taskController, start(appId, _))
>>>>>>> 6c418efd
        .Times(1)
        .WillOnce(Return(true));

    Application *application = applicationManager.startApplication(appId, ApplicationManager::NoFlag);
    applicationManager.onProcessStarting(appId);
    std::shared_ptr<mir::scene::Session> session = std::make_shared<MockSession>("", procId);
    bool authed = true;
    applicationManager.authorizeSession(procId, authed);
    onSessionStarting(session);
    applicationManager.onProcessStarting(appId);

    FakeMirSurface *surface = new FakeMirSurface;
    onSessionCreatedSurface(session.get(), surface);
    surface->drawFirstFrame();

    suspend(application);

    QSignalSpy countSpy(&applicationManager, SIGNAL(countChanged()));
    QSignalSpy removedSpy(&applicationManager, SIGNAL(applicationRemoved(const QString &)));

    // Stop app
    applicationManager.stopApplication(appId);

    EXPECT_EQ(countSpy.count(), 2); //FIXME(greyback)
    EXPECT_EQ(applicationManager.count(), 0);
    EXPECT_EQ(removedSpy.count(), 1);
    EXPECT_EQ(removedSpy.takeFirst().at(0).toString(), appId);
}

/*
 * Test that if the foreground Running application is stopped by upstart, AppMan cleans up after it ok
 */
TEST_F(ApplicationManagerTests,upstartNotifiesOfStoppingForegroundApp)
{
    using namespace ::testing;
    const QString appId("testAppId");
    const pid_t procId = 5551;

    // Set up Mocks & signal watcher
<<<<<<< HEAD
    EXPECT_CALL(appController, startApplicationWithAppIdAndArgs(appId, _))
=======
    auto mockDesktopFileReader = new NiceMock<MockDesktopFileReader>(appId, QFileInfo());
    ON_CALL(*mockDesktopFileReader, loaded()).WillByDefault(Return(true));
    ON_CALL(*mockDesktopFileReader, appId()).WillByDefault(Return(appId));

    ON_CALL(desktopFileReaderFactory, createInstance(appId, _)).WillByDefault(Return(mockDesktopFileReader));

    EXPECT_CALL(*taskController, start(appId, _))
>>>>>>> 6c418efd
        .Times(1)
        .WillOnce(Return(true));

    applicationManager.startApplication(appId, ApplicationManager::NoFlag);
    applicationManager.onProcessStarting(appId);
    std::shared_ptr<mir::scene::Session> session = std::make_shared<MockSession>("", procId);
    bool authed = true;
    applicationManager.authorizeSession(procId, authed);
    onSessionStarting(session);

    FakeMirSurface *surface = new FakeMirSurface;
    onSessionCreatedSurface(session.get(), surface);
    surface->drawFirstFrame();

    QSignalSpy countSpy(&applicationManager, SIGNAL(countChanged()));
    QSignalSpy removedSpy(&applicationManager, SIGNAL(applicationRemoved(const QString &)));

    onSessionStopping(session);
    // Upstart notifies of stopping app
    applicationManager.onProcessStopped(appId);

    EXPECT_EQ(2, countSpy.count()); //FIXME(greyback)
    EXPECT_EQ(0, applicationManager.count());
    EXPECT_EQ(1, removedSpy.count());
    EXPECT_EQ(appId, removedSpy.takeFirst().at(0).toString());
}

/*
 * Test that if a running application is reported to have stopped unexpectedly by upstart, AppMan
 * cleans up after it ok (as was not suspended, had not lifecycle saved its state, so cannot be resumed)
 */
TEST_F(ApplicationManagerTests,upstartNotifiesOfUnexpectedStopOfRunningApp)
{
    using namespace ::testing;
    const QString appId("testAppId");
    const pid_t procId = 5551;

    // Set up Mocks & signal watcher
<<<<<<< HEAD
    EXPECT_CALL(appController, startApplicationWithAppIdAndArgs(appId, _))
=======
    auto mockDesktopFileReader = new NiceMock<MockDesktopFileReader>(appId, QFileInfo());
    ON_CALL(*mockDesktopFileReader, loaded()).WillByDefault(Return(true));
    ON_CALL(*mockDesktopFileReader, appId()).WillByDefault(Return(appId));

    ON_CALL(desktopFileReaderFactory, createInstance(appId, _)).WillByDefault(Return(mockDesktopFileReader));

    EXPECT_CALL(*taskController, start(appId, _))
>>>>>>> 6c418efd
        .Times(1)
        .WillOnce(Return(true));

    applicationManager.startApplication(appId, ApplicationManager::NoFlag);
    applicationManager.onProcessStarting(appId);
    std::shared_ptr<mir::scene::Session> session = std::make_shared<MockSession>("", procId);
    bool authed = true;
    applicationManager.authorizeSession(procId, authed);
    onSessionStarting(session);

    FakeMirSurface *surface = new FakeMirSurface;
    onSessionCreatedSurface(session.get(), surface);
    surface->drawFirstFrame();

    QSignalSpy countSpy(&applicationManager, SIGNAL(countChanged()));
    QSignalSpy removedSpy(&applicationManager, SIGNAL(applicationRemoved(const QString &)));

    onSessionStopping(session);

    // Upstart notifies of crashing / OOM killed app
    applicationManager.onProcessFailed(appId, TaskController::Error::APPLICATION_CRASHED);

    // Upstart finally notifies the app stopped
    applicationManager.onProcessStopped(appId);

    EXPECT_EQ(countSpy.count(), 2); //FIXME(greyback)
    EXPECT_EQ(applicationManager.count(), 0);
    EXPECT_EQ(removedSpy.count(), 1);
    EXPECT_EQ(removedSpy.takeFirst().at(0).toString(), appId);
}

/*
 * Test that if a background application is reported to unexpectedly stop by upstart, AppMan does not remove
 * it from the app lists but instead considers it Stopped, ready to be resumed. This is due to the fact the
 * app should have saved its state, so can be resumed. This situation can occur due to the OOM killer, or
 * a dodgy app crashing.
 */
TEST_F(ApplicationManagerTests,unexpectedStopOfBackgroundApp)
{
    using namespace ::testing;
    const QString appId("testAppId");
    const pid_t procId = 5551;

    // Set up Mocks & signal watcher
<<<<<<< HEAD
    EXPECT_CALL(appController, startApplicationWithAppIdAndArgs(appId, _))
=======
    auto mockDesktopFileReader = new NiceMock<MockDesktopFileReader>(appId, QFileInfo());
    ON_CALL(*mockDesktopFileReader, loaded()).WillByDefault(Return(true));
    ON_CALL(*mockDesktopFileReader, appId()).WillByDefault(Return(appId));

    ON_CALL(desktopFileReaderFactory, createInstance(appId, _)).WillByDefault(Return(mockDesktopFileReader));

    EXPECT_CALL(*taskController, start(appId, _))
>>>>>>> 6c418efd
        .Times(1)
        .WillOnce(Return(true));

    Application *app = applicationManager.startApplication(appId, ApplicationManager::NoFlag);
    applicationManager.onProcessStarting(appId);
    std::shared_ptr<mir::scene::Session> session = std::make_shared<MockSession>("", procId);
    bool authed = true;
    applicationManager.authorizeSession(procId, authed);
    onSessionStarting(session);

    FakeMirSurface *surface = new FakeMirSurface;
    onSessionCreatedSurface(session.get(), surface);
    surface->drawFirstFrame();

    suspend(app);

    QSignalSpy countSpy(&applicationManager, SIGNAL(countChanged()));
    QSignalSpy focusSpy(&applicationManager, SIGNAL(focusedApplicationIdChanged()));
    QSignalSpy removedSpy(&applicationManager, SIGNAL(applicationRemoved(const QString &)));

    // Mir reports disconnection
    onSessionStopping(session);

    // Upstart notifies of crashing / OOM-killed app
    applicationManager.onProcessFailed(appId, TaskController::Error::APPLICATION_CRASHED);

    EXPECT_EQ(0, focusSpy.count());

    // Upstart finally notifies the app stopped
    applicationManager.onProcessStopped(appId);

    EXPECT_EQ(0, countSpy.count());
    EXPECT_EQ(1, applicationManager.count());
    EXPECT_EQ(0, removedSpy.count());
}

/*
 * Test that if a background application is reported to have stopped on startup by upstart, that it
 * is kept in the application model, as the app can be lifecycle resumed.
 *
 * Note that upstart reports this "stopped on startup" even for applications which are running.
 * This may be an upstart bug, or AppMan mis-understanding upstart's intentions. But need to check
 * we're doing the right thing in either case. CHECKME(greyback)!
 */
TEST_F(ApplicationManagerTests,unexpectedStopOfBackgroundAppCheckingUpstartBug)
{
    using namespace ::testing;
    const QString appId("testAppId");
    const pid_t procId = 5551;

    // Set up Mocks & signal watcher
<<<<<<< HEAD
    EXPECT_CALL(appController, startApplicationWithAppIdAndArgs(appId, _))
=======
    auto mockDesktopFileReader = new NiceMock<MockDesktopFileReader>(appId, QFileInfo());
    ON_CALL(*mockDesktopFileReader, loaded()).WillByDefault(Return(true));
    ON_CALL(*mockDesktopFileReader, appId()).WillByDefault(Return(appId));

    ON_CALL(desktopFileReaderFactory, createInstance(appId, _)).WillByDefault(Return(mockDesktopFileReader));

    EXPECT_CALL(*taskController, start(appId, _))
>>>>>>> 6c418efd
        .Times(1)
        .WillOnce(Return(true));

    Application *app = applicationManager.startApplication(appId, ApplicationManager::NoFlag);
    applicationManager.onProcessStarting(appId);
    std::shared_ptr<mir::scene::Session> session = std::make_shared<MockSession>("", procId);
    bool authed = true;
    applicationManager.authorizeSession(procId, authed);
    onSessionStarting(session);

    FakeMirSurface *surface = new FakeMirSurface;
    onSessionCreatedSurface(session.get(), surface);
    surface->drawFirstFrame();

    suspend(app);

    QSignalSpy countSpy(&applicationManager, SIGNAL(countChanged()));
    QSignalSpy focusSpy(&applicationManager, SIGNAL(focusedApplicationIdChanged()));
    QSignalSpy removedSpy(&applicationManager, SIGNAL(applicationRemoved(const QString &)));

    // Mir reports disconnection
    onSessionStopping(session);

    // Upstart notifies of crashing app
    applicationManager.onProcessFailed(appId, TaskController::Error::APPLICATION_FAILED_TO_START);

    EXPECT_EQ(focusSpy.count(), 0);

    // Upstart finally notifies the app stopped
    applicationManager.onProcessStopped(appId);

    EXPECT_EQ(countSpy.count(), 0);
    EXPECT_EQ(applicationManager.count(), 1);
    EXPECT_EQ(removedSpy.count(), 0);
}

/*
 * Test that if a Starting application is then reported to be stopping by Mir, AppMan cleans up after it ok
 */
TEST_F(ApplicationManagerTests,mirNotifiesStartingAppIsNowStopping)
{
    using namespace ::testing;
    const QString appId("testAppId");
    const pid_t procId = 5551;

    // Set up Mocks & signal watcher
<<<<<<< HEAD
    EXPECT_CALL(appController, startApplicationWithAppIdAndArgs(appId, _))
=======
    auto mockDesktopFileReader = new NiceMock<MockDesktopFileReader>(appId, QFileInfo());
    ON_CALL(*mockDesktopFileReader, loaded()).WillByDefault(Return(true));
    ON_CALL(*mockDesktopFileReader, appId()).WillByDefault(Return(appId));

    ON_CALL(desktopFileReaderFactory, createInstance(appId, _)).WillByDefault(Return(mockDesktopFileReader));

    EXPECT_CALL(*taskController, start(appId, _))
>>>>>>> 6c418efd
        .Times(1)
        .WillOnce(Return(true));

    applicationManager.startApplication(appId, ApplicationManager::NoFlag);
    applicationManager.onProcessStarting(appId);
    std::shared_ptr<mir::scene::Session> session = std::make_shared<MockSession>("", procId);
    bool authed = true;
    applicationManager.authorizeSession(procId, authed);
    onSessionStarting(session);

    QSignalSpy countSpy(&applicationManager, SIGNAL(countChanged()));
    QSignalSpy removedSpy(&applicationManager, SIGNAL(applicationRemoved(const QString &)));

    // Mir notifies of stopping app
    onSessionStopping(session);

    EXPECT_EQ(countSpy.count(), 2); //FIXME(greyback)
    EXPECT_EQ(applicationManager.count(), 0);
    EXPECT_EQ(removedSpy.count(), 1);
    EXPECT_EQ(removedSpy.takeFirst().at(0).toString(), appId);
}

/*
 * Test that if a Running foreground application is reported to be stopping by Mir, AppMan cleans up after it ok
 */
TEST_F(ApplicationManagerTests,mirNotifiesOfStoppingForegroundApp)
{
    using namespace ::testing;
    const QString appId("testAppId");
    const pid_t procId = 5551;

    // Set up Mocks & signal watcher
<<<<<<< HEAD
    EXPECT_CALL(appController, startApplicationWithAppIdAndArgs(appId, _))
=======
    auto mockDesktopFileReader = new NiceMock<MockDesktopFileReader>(appId, QFileInfo());
    ON_CALL(*mockDesktopFileReader, loaded()).WillByDefault(Return(true));
    ON_CALL(*mockDesktopFileReader, appId()).WillByDefault(Return(appId));

    ON_CALL(desktopFileReaderFactory, createInstance(appId, _)).WillByDefault(Return(mockDesktopFileReader));

    EXPECT_CALL(*taskController, start(appId, _))
>>>>>>> 6c418efd
        .Times(1)
        .WillOnce(Return(true));

    applicationManager.startApplication(appId, ApplicationManager::NoFlag);
    applicationManager.onProcessStarting(appId);
    std::shared_ptr<mir::scene::Session> session = std::make_shared<MockSession>("", procId);
    bool authed = true;
    applicationManager.authorizeSession(procId, authed);
    onSessionStarting(session);

    // Associate a surface so AppMan considers app Running, check focused
    FakeMirSurface *surface = new FakeMirSurface;
    onSessionCreatedSurface(session.get(), surface);
    surface->drawFirstFrame();

    QSignalSpy countSpy(&applicationManager, SIGNAL(countChanged()));
    QSignalSpy removedSpy(&applicationManager, SIGNAL(applicationRemoved(const QString &)));

    // Mir notifies of stopping app
    onSessionStopping(session);

    EXPECT_EQ(countSpy.count(), 2); //FIXME(greyback)
    EXPECT_EQ(applicationManager.count(), 0);
    EXPECT_EQ(removedSpy.count(), 1);
    EXPECT_EQ(removedSpy.takeFirst().at(0).toString(), appId);
}

/*
 * Test that if an application (one launched via desktop_file_hint) is reported to be stopping by
 * Mir, AppMan removes it from the model immediately
 */
TEST_F(ApplicationManagerTests,mirNotifiesOfStoppingAppLaunchedWithDesktopFileHint)
{
    using namespace ::testing;
    const QString appId("testAppId");
    const pid_t procId = 5551;
    QByteArray cmdLine("/usr/bin/testApp --desktop_file_hint=");
    cmdLine = cmdLine.append(appId);

    // Set up Mocks & signal watcher
    EXPECT_CALL(procInfo,command_line(procId))
        .Times(1)
        .WillOnce(Return(cmdLine));

    // Mir requests authentication for an application that was started
    bool authed = true;
    applicationManager.authorizeSession(procId, authed);
    EXPECT_EQ(authed, true);
    std::shared_ptr<mir::scene::Session> session = std::make_shared<MockSession>("", procId);
    onSessionStarting(session);

    // Associate a surface so AppMan considers app Running, check focused
    FakeMirSurface *surface = new FakeMirSurface;
    onSessionCreatedSurface(session.get(), surface);
    surface->drawFirstFrame();

    QSignalSpy countSpy(&applicationManager, SIGNAL(countChanged()));
    QSignalSpy removedSpy(&applicationManager, SIGNAL(applicationRemoved(const QString &)));

    // Mir notifies of stopping app
    onSessionStopping(session);

    EXPECT_EQ(countSpy.count(), 2); //FIXME(greyback)
    EXPECT_EQ(applicationManager.count(), 0);
    EXPECT_EQ(removedSpy.count(), 1);

    Application *app = applicationManager.findApplication(appId);
    EXPECT_EQ(nullptr, app);
}

/*
 * Test that if a background application is reported to be stopping by Mir, AppMan sets its state to Stopped
 * but does not remove it from the model
 */
TEST_F(ApplicationManagerTests,mirNotifiesOfStoppingBackgroundApp)
{
    using namespace ::testing;
    const QString appId("testAppId");
    const pid_t procId = 5551;

    // Set up Mocks & signal watcher
<<<<<<< HEAD
    EXPECT_CALL(appController, startApplicationWithAppIdAndArgs(appId, _))
=======
    auto mockDesktopFileReader = new NiceMock<MockDesktopFileReader>(appId, QFileInfo());
    ON_CALL(*mockDesktopFileReader, loaded()).WillByDefault(Return(true));
    ON_CALL(*mockDesktopFileReader, appId()).WillByDefault(Return(appId));

    ON_CALL(desktopFileReaderFactory, createInstance(appId, _)).WillByDefault(Return(mockDesktopFileReader));

    EXPECT_CALL(*taskController, start(appId, _))
>>>>>>> 6c418efd
        .Times(1)
        .WillOnce(Return(true));

    Application *app = applicationManager.startApplication(appId, ApplicationManager::NoFlag);
    applicationManager.onProcessStarting(appId);
    std::shared_ptr<mir::scene::Session> session = std::make_shared<MockSession>("", procId);
    bool authed = true;
    applicationManager.authorizeSession(procId, authed);
    onSessionStarting(session);
    EXPECT_EQ(Application::Starting, app->state());

    app->setRequestedState(Application::RequestedSuspended);

    // should not suspend an app that`s still starting up
    ASSERT_EQ(Application::InternalState::Starting, app->internalState());

    // Associate a surface so AppMan considers app Running
    FakeMirSurface *surface = new FakeMirSurface;
    onSessionCreatedSurface(session.get(), surface);
    surface->drawFirstFrame();

    ASSERT_EQ(Application::InternalState::SuspendingWaitSession, app->internalState());

    static_cast<qtmir::Session*>(app->session())->doSuspend();
    ASSERT_EQ(Application::InternalState::SuspendingWaitProcess, app->internalState());

    applicationManager.onProcessSuspended(app->appId());
    ASSERT_EQ(Application::InternalState::Suspended, app->internalState());

    QSignalSpy countSpy(&applicationManager, SIGNAL(countChanged()));
    QSignalSpy removedSpy(&applicationManager, SIGNAL(applicationRemoved(const QString &)));

    // Mir notifies of stopping app
    onSessionStopping(session);

    EXPECT_EQ(0, countSpy.count());
    EXPECT_EQ(1, applicationManager.count());
    EXPECT_EQ(0, removedSpy.count());

    EXPECT_EQ(Application::Stopped, app->state());
}

/*
 * Test that when an application is stopped correctly by shell, the upstart stopping event is ignored
 */
TEST_F(ApplicationManagerTests,shellStoppedApp_upstartStoppingEventIgnored)
{
    using namespace ::testing;
    const QString appId("testAppId");
    const pid_t procId = 5551;

    // Set up Mocks & signal watcher
<<<<<<< HEAD
    EXPECT_CALL(appController, startApplicationWithAppIdAndArgs(appId, _))
=======
    auto mockDesktopFileReader = new NiceMock<MockDesktopFileReader>(appId, QFileInfo());
    ON_CALL(*mockDesktopFileReader, loaded()).WillByDefault(Return(true));
    ON_CALL(*mockDesktopFileReader, appId()).WillByDefault(Return(appId));
    ON_CALL(*mockDesktopFileReader, file()).WillByDefault(Return(appId + ".desktop"));

    ON_CALL(desktopFileReaderFactory, createInstance(appId, _)).WillByDefault(Return(mockDesktopFileReader));

    EXPECT_CALL(*taskController, start(appId, _))
>>>>>>> 6c418efd
        .Times(1)
        .WillOnce(Return(true));

    applicationManager.startApplication(appId, ApplicationManager::NoFlag);
    applicationManager.onProcessStarting(appId);
    std::shared_ptr<mir::scene::Session> session = std::make_shared<MockSession>("", procId);
    bool authed = true;
    applicationManager.authorizeSession(procId, authed);
    onSessionStarting(session);

<<<<<<< HEAD
    applicationManager.stopApplication(appId);

    QSignalSpy countSpy(&applicationManager, SIGNAL(countChanged()));
    QSignalSpy removedSpy(&applicationManager, SIGNAL(applicationRemoved(const QString &)));

    // Upstart notifies of stopping app
    applicationManager.onProcessStopped(appId);

    EXPECT_EQ(countSpy.count(), 0);
    EXPECT_EQ(removedSpy.count(), 0);
}

/*
 * Test that when an application is stopped correctly by shell, the Mir Session stopped event is ignored
 */
TEST_F(ApplicationManagerTests,shellStoppedApp_mirSessionStoppingEventIgnored)
{
    using namespace ::testing;
    const QString appId("testAppId");
    const pid_t procId = 5551;

    // Set up Mocks & signal watcher
    EXPECT_CALL(appController, startApplicationWithAppIdAndArgs(appId, _))
=======
    EXPECT_CALL(*taskController, stop(appId))
>>>>>>> 6c418efd
        .Times(1)
        .WillOnce(Return(true));

    applicationManager.stopApplication(appId);

    QSignalSpy countSpy(&applicationManager, SIGNAL(countChanged()));
    QSignalSpy removedSpy(&applicationManager, SIGNAL(applicationRemoved(const QString &)));

    // the mir session always ends before upstart notifies the process has stopped
    onSessionStopping(session);

    // Upstart notifies of stopping app
    applicationManager.onProcessStopped(appId);

    EXPECT_EQ(0, countSpy.count());
    EXPECT_EQ(0, removedSpy.count());
}

/*
 * Webapps have multiple sessions, but only one is linked to the application (other is considered a hidden session).
 * If webapp in foreground stops unexpectedly, remove it and it alone from app list
 */
TEST_F(ApplicationManagerTests,unexpectedStopOfForegroundWebapp)
{
    using namespace ::testing;
    const QString appId("webapp");
    const pid_t procId1 = 5551;
    const pid_t procId2 = 5564;
    QByteArray cmdLine("/usr/bin/qt5/libexec/QtWebProcess");

    // Set up Mocks & signal watcher
    EXPECT_CALL(procInfo,command_line(procId2))
        .Times(1)
        .WillOnce(Return(cmdLine));

    ON_CALL(*taskController,appIdHasProcessId(appId, procId1)).WillByDefault(Return(true));
    ON_CALL(*taskController,appIdHasProcessId(_, procId2)).WillByDefault(Return(false));

    // Set up Mocks & signal watcher
<<<<<<< HEAD
    EXPECT_CALL(appController, startApplicationWithAppIdAndArgs(appId, _))
=======
    auto mockDesktopFileReader = new NiceMock<MockDesktopFileReader>(appId, QFileInfo());
    ON_CALL(*mockDesktopFileReader, loaded()).WillByDefault(Return(true));
    ON_CALL(*mockDesktopFileReader, appId()).WillByDefault(Return(appId));

    ON_CALL(desktopFileReaderFactory, createInstance(appId, _)).WillByDefault(Return(mockDesktopFileReader));

    EXPECT_CALL(*taskController, start(appId, _))
>>>>>>> 6c418efd
        .Times(1)
        .WillOnce(Return(true));

    applicationManager.startApplication(appId, ApplicationManager::NoFlag);
    applicationManager.onProcessStarting(appId);
    std::shared_ptr<mir::scene::Session> session1 = std::make_shared<MockSession>("", procId1);
    std::shared_ptr<mir::scene::Session> session2 = std::make_shared<MockSession>("", procId2);

    bool authed = false;
    applicationManager.authorizeSession(procId1, authed);
    onSessionStarting(session1);
    EXPECT_EQ(authed, true);
    applicationManager.authorizeSession(procId2, authed);
    onSessionStarting(session2);
    EXPECT_EQ(authed, true);
    FakeMirSurface *surface = new FakeMirSurface;
    onSessionCreatedSurface(session2.get(), surface);
    surface->drawFirstFrame();

    QSignalSpy countSpy(&applicationManager, SIGNAL(countChanged()));
    QSignalSpy removedSpy(&applicationManager, SIGNAL(applicationRemoved(const QString &)));

    // Mir notifies of stopping app/Session
    onSessionStopping(session2);
    onSessionStopping(session1);

    EXPECT_EQ(countSpy.count(), 2); //FIXME(greyback)
    EXPECT_EQ(applicationManager.count(), 0);
    EXPECT_EQ(removedSpy.count(), 1);
    EXPECT_EQ(removedSpy.takeFirst().at(0).toString(), appId);
}

/*
 * Webapps have multiple sessions, but only one is linked to the application (other is considered a hidden session).
 * If webapp in background stops unexpectedly, do not remove it from app list
 */
TEST_F(ApplicationManagerTests,unexpectedStopOfBackgroundWebapp)
{
    using namespace ::testing;
    const QString appId("webapp");
    const pid_t procId1 = 5551;
    const pid_t procId2 = 5564;
    QByteArray cmdLine("/usr/bin/qt5/libexec/QtWebProcess");

    // Set up Mocks & signal watcher
    EXPECT_CALL(procInfo,command_line(procId2))
        .Times(1)
        .WillOnce(Return(cmdLine));

    ON_CALL(*taskController,appIdHasProcessId(appId, procId1)).WillByDefault(Return(true));
    ON_CALL(*taskController,appIdHasProcessId(_, procId2)).WillByDefault(Return(false));

    // Set up Mocks & signal watcher
<<<<<<< HEAD
    EXPECT_CALL(appController, startApplicationWithAppIdAndArgs(appId, _))
=======
    auto mockDesktopFileReader = new NiceMock<MockDesktopFileReader>(appId, QFileInfo());
    ON_CALL(*mockDesktopFileReader, loaded()).WillByDefault(Return(true));
    ON_CALL(*mockDesktopFileReader, appId()).WillByDefault(Return(appId));

    ON_CALL(desktopFileReaderFactory, createInstance(appId, _)).WillByDefault(Return(mockDesktopFileReader));

    EXPECT_CALL(*taskController, start(appId, _))
>>>>>>> 6c418efd
        .Times(1)
        .WillOnce(Return(true));

    Application *app = applicationManager.startApplication(appId, ApplicationManager::NoFlag);
    applicationManager.onProcessStarting(appId);
    std::shared_ptr<mir::scene::Session> session1 = std::make_shared<MockSession>("", procId1);
    std::shared_ptr<mir::scene::Session> session2 = std::make_shared<MockSession>("", procId2);

    bool authed = false;
    applicationManager.authorizeSession(procId1, authed);
    onSessionStarting(session1);
    EXPECT_EQ(true, authed);
    applicationManager.authorizeSession(procId2, authed);
    onSessionStarting(session2);
    EXPECT_EQ(true, authed);

    // both sessions create surfaces, then get them all suspended
    FakeMirSurface *surface1 = new FakeMirSurface;
    onSessionCreatedSurface(session1.get(), surface1);
    surface1->drawFirstFrame();
    FakeMirSurface *surface2 = new FakeMirSurface;
    onSessionCreatedSurface(session2.get(), surface2);
    surface2->drawFirstFrame();
    suspend(app);
    EXPECT_EQ(Application::Suspended, app->state());

    QSignalSpy countSpy(&applicationManager, SIGNAL(countChanged()));
    QSignalSpy removedSpy(&applicationManager, SIGNAL(applicationRemoved(const QString &)));

    // Mir notifies of stopping app/Session
    onSessionStopping(session2);
    onSessionStopping(session1);

    EXPECT_EQ(0, countSpy.count());
    EXPECT_EQ(0, removedSpy.count());
}

/*
 * Test for when a background application that has been OOM killed is relaunched by upstart.
 * AppMan will have the application in the app lists, in a Stopped state. Upstart will notify of
 * the app launching (like any normal app). Need to set the old Application instance to Starting
 * state and emit focusRequested to shell - authorizeSession will then associate new process with
 * the Application as normal.
 */
TEST_F(ApplicationManagerTests,stoppedBackgroundAppRelaunchedByUpstart)
{
    using namespace ::testing;
    const QString appId("testAppId");
    const pid_t procId = 5551;

    // Set up Mocks & signal watcher
<<<<<<< HEAD
    EXPECT_CALL(appController, startApplicationWithAppIdAndArgs(appId, _))
=======
    auto mockDesktopFileReader = new NiceMock<MockDesktopFileReader>(appId, QFileInfo());
    ON_CALL(*mockDesktopFileReader, loaded()).WillByDefault(Return(true));
    ON_CALL(*mockDesktopFileReader, appId()).WillByDefault(Return(appId));

    ON_CALL(desktopFileReaderFactory, createInstance(appId, _)).WillByDefault(Return(mockDesktopFileReader));

    EXPECT_CALL(*taskController, start(appId, _))
>>>>>>> 6c418efd
        .Times(1)
        .WillOnce(Return(true));

    Application *app = applicationManager.startApplication(appId, ApplicationManager::NoFlag);
    applicationManager.onProcessStarting(appId);
    std::shared_ptr<mir::scene::Session> session = std::make_shared<MockSession>("", procId);
    bool authed = true;
    applicationManager.authorizeSession(procId, authed);
    onSessionStarting(session);

    // App creates surface, puts it in background, then is OOM killed.
    FakeMirSurface *surface = new FakeMirSurface;
    onSessionCreatedSurface(session.get(), surface);
    surface->drawFirstFrame();
    suspend(app);

    onSessionStopping(session);
    applicationManager.onProcessFailed(appId, TaskController::Error::APPLICATION_CRASHED);
    applicationManager.onProcessStopped(appId);

    EXPECT_EQ(Application::Stopped, app->state());

    QSignalSpy focusRequestSpy(&applicationManager, SIGNAL(focusRequested(const QString &)));

    // Upstart re-launches app
    applicationManager.onProcessStarting(appId);

    EXPECT_EQ(Application::Starting, app->state());
    EXPECT_EQ(1, focusRequestSpy.count());
    EXPECT_EQ(1, applicationManager.count());
}

/*
 * Test that screenshotting callback works cross thread.
 */
TEST_F(ApplicationManagerTests, threadedScreenshot)
{
    using namespace testing;
    const QString appId("webapp");
    const QString desktopFilePath("webapp.desktop");
    const pid_t procId = 5551;

    std::mutex mutex;
    std::condition_variable cv;
    bool done = false;

    auto mockDesktopFileReader = new NiceMock<MockDesktopFileReader>(appId, QFileInfo());
    ON_CALL(*mockDesktopFileReader, loaded()).WillByDefault(Return(true));
    ON_CALL(*mockDesktopFileReader, appId()).WillByDefault(Return(appId));
    ON_CALL(*mockDesktopFileReader, file()).WillByDefault(Return(desktopFilePath));

    ON_CALL(desktopFileReaderFactory, createInstance(appId, _)).WillByDefault(Return(mockDesktopFileReader));

    EXPECT_CALL(*taskController, start(appId, _))
        .Times(1)
        .WillOnce(Return(true));

    applicationManager.startApplication(appId, ApplicationManager::NoFlag);
    applicationManager.onProcessStarting(appId);
    auto session = std::make_shared<MockSession>("", procId);
    bool authed = true;
    applicationManager.authorizeSession(procId, authed);
    onSessionStarting(session);

    ON_CALL(*session, take_snapshot(_)).WillByDefault(Invoke(
        [&](mir::scene::SnapshotCallback const& callback)
        {
            std::thread ([&, callback]() {
                std::unique_lock<std::mutex> lk(mutex);

                mir::scene::Snapshot snapshot{mir::geometry::Size{0,0},
                                              mir::geometry::Stride{0},
                                              nullptr};

                callback(snapshot);

                done = true;
                lk.unlock();
                cv.notify_one();
            }).detach();
        }));

    auto mockSurface = std::make_shared<ms::MockSurface>();
    EXPECT_CALL(*session, default_surface()).WillRepeatedly(Return(mockSurface));

    {
        ApplicationScreenshotProvider screenshotProvider(&applicationManager);
        QSize actualSize;
        QSize requestedSize;
        QString imageId(appId + "/123456");
        screenshotProvider.requestImage(imageId, &actualSize, requestedSize);
    }

    {
        std::unique_lock<decltype(mutex)> lk(mutex);
        cv.wait(lk, [&] { return done; } );
        EXPECT_TRUE(done);
    }

    EXPECT_CALL(*taskController, stop(appId))
        .Times(1)
        .WillOnce(Return(true));

    applicationManager.stopApplication(appId);
}

/*
 * Test that screenshotting callback works when application has been deleted
 */
TEST_F(ApplicationManagerTests, threadedScreenshotAfterAppDelete)
{
    using namespace testing;
    const pid_t procId1 = 5551;

    std::mutex mutex;
    std::condition_variable cv;
    bool done = false;

    auto application = startApplication(procId1, "webapp");
    auto session = std::dynamic_pointer_cast<MockSession>(application->session()->session());
    ON_CALL(*session, take_snapshot(_)).WillByDefault(Invoke(
        [&](mir::scene::SnapshotCallback const& callback)
        {
            std::thread ([&, callback]() {
                mir::scene::Snapshot snapshot{mir::geometry::Size{0,0},
                                              mir::geometry::Stride{0},
                                              nullptr};

                // stop the application before calling the callback
                applicationManager.stopApplication(application->appId());

                callback(snapshot);

                done = true;
                cv.notify_one();
            }).detach();
        }));

    auto mockSurface = std::make_shared<ms::MockSurface>();
    EXPECT_CALL(*session, default_surface()).WillRepeatedly(Return(mockSurface));

    {
        ApplicationScreenshotProvider screenshotProvider(&applicationManager);
        QSize actualSize;
        QSize requestedSize;
        QString imageId("webapp/123456");
        screenshotProvider.requestImage(imageId, &actualSize, requestedSize);
    }

    {
        std::unique_lock<decltype(mutex)> lk(mutex);
        cv.wait(lk, [&] { return done; } );
    }
}

TEST_F(ApplicationManagerTests, lifecycleExemptAppIsNotSuspended)
{
    using namespace ::testing;

    const QString appId("testAppId");
    const quint64 procId = 12345;

    // Set up Mocks & signal watcher
<<<<<<< HEAD
    EXPECT_CALL(appController, startApplicationWithAppIdAndArgs(appId, _))
=======
    auto mockDesktopFileReader = new NiceMock<MockDesktopFileReader>(appId, QFileInfo());
    ON_CALL(*mockDesktopFileReader, loaded()).WillByDefault(Return(true));
    ON_CALL(*mockDesktopFileReader, appId()).WillByDefault(Return(appId));

    ON_CALL(desktopFileReaderFactory, createInstance(appId, _)).WillByDefault(Return(mockDesktopFileReader));

    EXPECT_CALL(*taskController, start(appId, _))
>>>>>>> 6c418efd
            .Times(1)
            .WillOnce(Return(true));

    auto the_app = applicationManager.startApplication(appId, ApplicationManager::NoFlag);
    applicationManager.onProcessStarting(appId);
    std::shared_ptr<mir::scene::Session> session = std::make_shared<MockSession>("", procId);
    bool authed = true;
    applicationManager.authorizeSession(procId, authed);
    onSessionStarting(session);

    // App creates surface, focuses it so state is running
    FakeMirSurface *surface = new FakeMirSurface;
    onSessionCreatedSurface(session.get(), surface);
    surface->drawFirstFrame();

    // Test normal lifecycle management as a control group
    ASSERT_EQ(Application::InternalState::Running, the_app->internalState());
    ASSERT_EQ(Application::ProcessState::ProcessRunning, the_app->processState());

    EXPECT_CALL(*(mir::scene::MockSession*)session.get(), set_lifecycle_state(mir_lifecycle_state_will_suspend));
    the_app->setRequestedState(Application::RequestedSuspended);
    ASSERT_EQ(Application::InternalState::SuspendingWaitSession, the_app->internalState());

    static_cast<qtmir::Session*>(the_app->session())->doSuspend();
    ASSERT_EQ(Application::InternalState::SuspendingWaitProcess, the_app->internalState());
    applicationManager.onProcessSuspended(the_app->appId());
    ASSERT_EQ(Application::InternalState::Suspended, the_app->internalState());

    EXPECT_CALL(*(mir::scene::MockSession*)session.get(), set_lifecycle_state(mir_lifecycle_state_resumed));
    the_app->setRequestedState(Application::RequestedRunning);

    EXPECT_EQ(Application::Running, the_app->state());

    // Now mark the app as exempt from lifecycle management and retest
    the_app->setExemptFromLifecycle(true);

    EXPECT_EQ(Application::Running, the_app->state());

    EXPECT_CALL(*(mir::scene::MockSession*)session.get(), set_lifecycle_state(_)).Times(0);
    the_app->setRequestedState(Application::RequestedSuspended);

    // And expect it to be running still
    ASSERT_EQ(Application::InternalState::RunningInBackground, the_app->internalState());

    the_app->setRequestedState(Application::RequestedRunning);

    EXPECT_EQ(Application::Running, the_app->state());
    ASSERT_EQ(Application::InternalState::Running, the_app->internalState());
}

/*
 * Test lifecycle exempt applications have their wakelocks released when shell tries to suspend them
 */
TEST_F(ApplicationManagerTests, lifecycleExemptAppHasWakelockReleasedOnAttemptedSuspend)
{
    using namespace ::testing;

    const QString appId("testAppId");
    const quint64 procId = 12345;

    // Set up Mocks & signal watcher
<<<<<<< HEAD
    EXPECT_CALL(appController, startApplicationWithAppIdAndArgs(appId, _))
=======
    auto mockDesktopFileReader = new NiceMock<MockDesktopFileReader>(appId, QFileInfo());
    ON_CALL(*mockDesktopFileReader, loaded()).WillByDefault(Return(true));
    ON_CALL(*mockDesktopFileReader, appId()).WillByDefault(Return(appId));

    ON_CALL(desktopFileReaderFactory, createInstance(appId, _)).WillByDefault(Return(mockDesktopFileReader));

    EXPECT_CALL(*taskController, start(appId, _))
>>>>>>> 6c418efd
            .Times(1)
            .WillOnce(Return(true));

    auto application = applicationManager.startApplication(appId, ApplicationManager::NoFlag);
    applicationManager.onProcessStarting(appId);
    std::shared_ptr<mir::scene::Session> session = std::make_shared<MockSession>("", procId);
    bool authed = true;
    applicationManager.authorizeSession(procId, authed);
    onSessionStarting(session);

    // App creates surface, focuses it so state is running
    FakeMirSurface *surface = new FakeMirSurface;
    onSessionCreatedSurface(session.get(), surface);
    surface->drawFirstFrame();

    // Mark app as exempt
    application->setExemptFromLifecycle(true);

    application->setRequestedState(Application::RequestedSuspended);

    EXPECT_FALSE(sharedWakelock.enabled());
    ASSERT_EQ(Application::InternalState::RunningInBackground, application->internalState());
    EXPECT_EQ(Application::Running, application->state());
}

/*
 * Test that when user stops an application, application does not delete QML cache
 */
TEST_F(ApplicationManagerTests,QMLcacheRetainedOnAppStop)
{
    using namespace ::testing;
    const QString appId("testAppId1234");
    const pid_t procId = 5551;

    // Set up Mocks & signal watcher
<<<<<<< HEAD
    EXPECT_CALL(appController, startApplicationWithAppIdAndArgs(appId, _))
=======
    auto mockDesktopFileReader = new NiceMock<MockDesktopFileReader>(appId, QFileInfo());
    ON_CALL(*mockDesktopFileReader, loaded()).WillByDefault(Return(true));
    ON_CALL(*mockDesktopFileReader, appId()).WillByDefault(Return(appId));
    ON_CALL(*mockDesktopFileReader, file()).WillByDefault(Return(appId + ".desktop"));

    ON_CALL(desktopFileReaderFactory, createInstance(appId, _)).WillByDefault(Return(mockDesktopFileReader));

    EXPECT_CALL(*taskController, start(appId, _))
>>>>>>> 6c418efd
        .Times(1)
        .WillOnce(Return(true));

    applicationManager.startApplication(appId, ApplicationManager::NoFlag);
    applicationManager.onProcessStarting(appId);
    std::shared_ptr<mir::scene::Session> session = std::make_shared<MockSession>("", procId);
    bool authed = true;
    applicationManager.authorizeSession(procId, authed);
    onSessionStarting(session);

    // Create fake QML cache for this app
    QString path(QStandardPaths::writableLocation(QStandardPaths::GenericCacheLocation)
                 + QStringLiteral("/QML/Apps/") + appId);
    QDir dir(path);
    dir.mkpath(path);

    EXPECT_CALL(*taskController, stop(appId))
        .Times(1)
        .WillOnce(Return(true));

    // Stop app
    applicationManager.stopApplication(appId);

    EXPECT_EQ(0, applicationManager.count());
    EXPECT_TRUE(dir.exists());
}

/*
 * Test that if running application stops unexpectedly, AppMan deletes the QML cache
 */
TEST_F(ApplicationManagerTests,DISABLED_QMLcacheDeletedOnAppCrash)
{
    using namespace ::testing;
    const QString appId("testAppId12345");
    const pid_t procId = 5551;

    // Set up Mocks & signal watcher
<<<<<<< HEAD
    EXPECT_CALL(appController, startApplicationWithAppIdAndArgs(appId, _))
=======
    auto mockDesktopFileReader = new NiceMock<MockDesktopFileReader>(appId, QFileInfo());
    ON_CALL(*mockDesktopFileReader, loaded()).WillByDefault(Return(true));
    ON_CALL(*mockDesktopFileReader, appId()).WillByDefault(Return(appId));

    ON_CALL(desktopFileReaderFactory, createInstance(appId, _)).WillByDefault(Return(mockDesktopFileReader));

    EXPECT_CALL(*taskController, start(appId, _))
>>>>>>> 6c418efd
        .Times(1)
        .WillOnce(Return(true));

    Application *the_app = applicationManager.startApplication(appId, ApplicationManager::NoFlag);
    applicationManager.onProcessStarting(appId);
    std::shared_ptr<mir::scene::Session> session = std::make_shared<MockSession>("", procId);
    bool authed = true;
    applicationManager.authorizeSession(procId, authed);
    onSessionStarting(session);

    // Have app in fully Running state
    FakeMirSurface *aSurface = new FakeMirSurface;
    onSessionCreatedSurface(session.get(), aSurface);
    aSurface->drawFirstFrame();
    ASSERT_EQ(Application::InternalState::Running, the_app->internalState());

    // Create fake QML cache for this app
    QString path(QStandardPaths::writableLocation(QStandardPaths::GenericCacheLocation)
                 + QStringLiteral("/QML/Apps/") + appId);
    QDir dir(path);
    dir.mkpath(path);

    // Report app crash
    onSessionStopping(session);
    // Upstart notifies of **crashing** app
    applicationManager.onProcessFailed(appId, TaskController::Error::APPLICATION_FAILED_TO_START);
    applicationManager.onProcessStopped(appId);

    EXPECT_EQ(0, applicationManager.count());
    EXPECT_FALSE(dir.exists());
}

/*
 * Test that if running application stops itself cleanly, AppMan retains the QML cache
 */
TEST_F(ApplicationManagerTests,QMLcacheRetainedOnAppShutdown)
{
    using namespace ::testing;
    const QString appId("testAppId123456");
    const pid_t procId = 5551;

    // Set up Mocks & signal watcher
<<<<<<< HEAD
    EXPECT_CALL(appController, startApplicationWithAppIdAndArgs(appId, _))
=======
    auto mockDesktopFileReader = new NiceMock<MockDesktopFileReader>(appId, QFileInfo());
    ON_CALL(*mockDesktopFileReader, loaded()).WillByDefault(Return(true));
    ON_CALL(*mockDesktopFileReader, appId()).WillByDefault(Return(appId));

    ON_CALL(desktopFileReaderFactory, createInstance(appId, _)).WillByDefault(Return(mockDesktopFileReader));

    EXPECT_CALL(*taskController, start(appId, _))
>>>>>>> 6c418efd
        .Times(1)
        .WillOnce(Return(true));

    Application *the_app = applicationManager.startApplication(appId, ApplicationManager::NoFlag);
    applicationManager.onProcessStarting(appId);
    std::shared_ptr<mir::scene::Session> session = std::make_shared<MockSession>("", procId);
    bool authed = true;
    applicationManager.authorizeSession(procId, authed);
    onSessionStarting(session);

    // Have app in fully Running state
    FakeMirSurface *aSurface = new FakeMirSurface;
    onSessionCreatedSurface(session.get(), aSurface);
    aSurface->drawFirstFrame();
    ASSERT_EQ(Application::InternalState::Running, the_app->internalState());

    // Create fake QML cache for this app
    QString path(QStandardPaths::writableLocation(QStandardPaths::GenericCacheLocation)
                 + QStringLiteral("/QML/Apps/") + appId);
    QDir dir(path);
    dir.mkpath(path);

    // Report app stop
    onSessionStopping(session);
    // Upstart notifies of stopping app
    applicationManager.onProcessStopped(appId);

    EXPECT_EQ(0, applicationManager.count());
    EXPECT_TRUE(dir.exists());
}

/*
 * Test that there is an attempt at polite exiting of the app by requesting closure of the surface.
 */
TEST_F(ApplicationManagerTests,requestSurfaceCloseOnStop)
{
    using namespace ::testing;

    const QString appId("testAppId");
    quint64 procId = 5551;
    Application* app = startApplication(procId, appId);
    std::shared_ptr<mir::scene::Session> session = app->session()->session();

    FakeMirSurface *surface = new FakeMirSurface;
    onSessionCreatedSurface(session.get(), surface);
    surface->drawFirstFrame();

    QSignalSpy spy(surface, SIGNAL(closeRequested()));

    // Stop app
    applicationManager.stopApplication(appId);

    EXPECT_EQ(1, spy.count());
}


//  * Test that if there is no surface available to the app when it is stopped, that it is forced to close.
TEST_F(ApplicationManagerTests,forceAppDeleteWhenRemovedWithMissingSurface)
{
    using namespace ::testing;

    int argc = 0;
    char* argv[0];
    QCoreApplication qtApp(argc, argv); // app for deleteLater event

    const QString appId("testAppId");
    quint64 procId = 5551;

    auto mockDesktopFileReader = new NiceMock<MockDesktopFileReader>(appId, QFileInfo());
    ON_CALL(*mockDesktopFileReader, loaded()).WillByDefault(Return(true));
    ON_CALL(*mockDesktopFileReader, appId()).WillByDefault(Return(appId));
    ON_CALL(*mockDesktopFileReader, file()).WillByDefault(Return(appId + ".desktop"));

    ON_CALL(desktopFileReaderFactory, createInstance(appId, _)).WillByDefault(Return(mockDesktopFileReader));

    EXPECT_CALL(*taskController, start(appId, _))
        .Times(1)
        .WillOnce(Return(true));

    auto app = applicationManager.startApplication(appId, ApplicationManager::NoFlag);
    applicationManager.onProcessStarting(appId);
    std::shared_ptr<mir::scene::Session> session = std::make_shared<MockSession>("", procId);
    bool authed = true;
    applicationManager.authorizeSession(procId, authed);
    onSessionStarting(session);

    QSignalSpy spy(app, SIGNAL(destroyed(QObject*)));
    QObject::connect(app, &QObject::destroyed, app, [&qtApp](){ qtApp.quit(); });

    // Stop app

    EXPECT_CALL(*taskController, stop(appId))
        .Times(1)
        .WillOnce(Return(true));

    applicationManager.stopApplication(appId);

    // the mir session always ends before upstart notifies the process has stopped
    onSessionStopping(session);

    // Upstart notifies of stopping app
    applicationManager.onProcessStopped(appId);

    qtApp.exec();
    EXPECT_EQ(1, spy.count());
}

/*
 * Test that if an application is started while it is still attempting to close, it is queued to start again.
 */
TEST_F(ApplicationManagerTests,applicationStartQueuedOnStartStopStart)
{
    using namespace ::testing;

    int argc = 0;
    char* argv[0];
    QCoreApplication qtApp(argc, argv); // app for deleteLater event

    const QString appId("testAppId");
    quint64 procId = 5551;

    ON_CALL(desktopFileReaderFactory, createInstance(appId, _))
        .WillByDefault(Invoke(
            [](const QString &appId, const QFileInfo&) { return new FakeDesktopFileReader(appId); }
        ));

    EXPECT_CALL(*taskController, start(appId, _))
        .Times(1)
        .WillOnce(Return(true));

    auto app = applicationManager.startApplication(appId, ApplicationManager::NoFlag);
    applicationManager.onProcessStarting(appId);
    std::shared_ptr<mir::scene::Session> session = std::make_shared<MockSession>("", procId);
    bool authed = true;
    applicationManager.authorizeSession(procId, authed);
    onSessionStarting(session);

    FakeMirSurface *surface = new FakeMirSurface;
    onSessionCreatedSurface(session.get(), surface);
    surface->drawFirstFrame();

    EXPECT_EQ(Application::InternalState::Running, app->internalState());

    // Stop app

    Mock::VerifyAndClearExpectations(taskController);

    EXPECT_CALL(*taskController, start(appId, _))
        .Times(1)
        .WillOnce(Return(true));

    QSignalSpy closeRequestedSpy(surface, SIGNAL(closeRequested()));

    applicationManager.stopApplication(appId);

    // Asking ApplicationManager to stop the application just makes it request its surfaces to be
    // closed
    EXPECT_EQ(Application::InternalState::Closing, app->internalState());
    EXPECT_EQ(1, closeRequestedSpy.count());

<<<<<<< HEAD
    // // Set up Mocks & signal watcher
=======
    // Trying to start a new instance of this app while we are still waiting for its current
    // instance to end yields no immediate result. This command gets queued instead.
>>>>>>> 6c418efd
    EXPECT_EQ(nullptr, applicationManager.startApplication(appId, ApplicationManager::NoFlag));

    QSignalSpy appAddedSpy(&applicationManager, SIGNAL(applicationAdded(const QString&)));

    // Simulates that the application complied to the close() request and stopped itself
    onSessionStopping(session);
    applicationManager.onProcessStopped(appId);

    // DeferredDelete is special: likes to be called out specifically or it won't come out
    qtApp.sendPostedEvents(app, QEvent::DeferredDelete);
    qtApp.sendPostedEvents();

    EXPECT_EQ(1, appAddedSpy.count());
}

/*
 * Test that there is an attempt at polite exiting of the app by requesting closure of the surface.
 */
TEST_F(ApplicationManagerTests,suspendedApplicationResumesClosesAndDeletes)
{
    using namespace ::testing;

    const QString appId("testAppId");
    quint64 procId = 5551;
    Application* app = startApplication(procId, appId);
    std::shared_ptr<mir::scene::Session> session = app->session()->session();

    FakeMirSurface *surface = new FakeMirSurface;
    onSessionCreatedSurface(session.get(), surface);
    surface->drawFirstFrame();
    EXPECT_EQ(Application::InternalState::Running, app->internalState());
    EXPECT_EQ(SessionInterface::Running,  app->session()->state());

    // Suspend the application.
    suspend(app);
    EXPECT_EQ(Application::InternalState::Suspended, app->internalState());

    // Stop app
    applicationManager.stopApplication(appId);
    EXPECT_EQ(Application::InternalState::Closing, app->internalState());
    EXPECT_EQ(SessionInterface::Running,  app->session()->state());
}

/*
 * Test that a application which fails to close will eventually be forceable closed.
 */
TEST_F(ApplicationManagerTests,failedApplicationCloseEventualyDeletesApplication)
{
    using namespace ::testing;

    int argc = 0;
    char* argv[0];
    QCoreApplication qtApp(argc, argv); // app for deleteLater event

    const QString appId("testAppId");
    quint64 procId = 5551;

    ON_CALL(procInfo,command_line(procId)).WillByDefault(Return(QByteArray("/usr/bin/testAppId")));
    ON_CALL(*taskController,appIdHasProcessId(appId, procId)).WillByDefault(Return(true));

    ON_CALL(desktopFileReaderFactory, createInstance(appId, _))
        .WillByDefault(Invoke(
            [](const QString &appId, const QFileInfo&) { return new FakeDesktopFileReader(appId); }
        ));

    auto app = applicationManager.startApplication(appId, ApplicationManager::NoFlag);
    applicationManager.onProcessStarting(appId);
    std::shared_ptr<mir::scene::Session> session = std::make_shared<MockSession>("", procId);
    bool authed = true;
    applicationManager.authorizeSession(procId, authed);
    onSessionStarting(session);

    FakeMirSurface *surface = new FakeMirSurface;
    onSessionCreatedSurface(session.get(), surface);
    surface->drawFirstFrame();

    EXPECT_EQ(Application::InternalState::Running, app->internalState());

    QSharedPointer<FakeTimeSource> fakeTimeSource(new FakeTimeSource);
    FakeTimer *fakeCloseTimer = new FakeTimer(fakeTimeSource);
    app->setCloseTimer(fakeCloseTimer);

    EXPECT_CALL(*taskController, stop(appId))
        .Times(1)
        .WillOnce(Invoke(
            [this, session](const QString &appIdParam) {
                // No point in emitting it as applicationManager is not connected to the taskController
                // FIXME: Connect applicationManager to taskController so that we have a better test environment!
                // In the meantime call the ApplicationManager method directly, emulating the missing
                // signal-slot connection
                // Q_EMIT taskController->processStopped(appIdParam);
                onSessionStopping(session);
                applicationManager.onProcessStopped(appIdParam);
                return true;
            }
        ));

    QSignalSpy appDestroyedSpy(app, SIGNAL(destroyed(QObject*)));

    // Stop app
    applicationManager.stopApplication(appId);

    if (fakeCloseTimer->isRunning()) {
        // Simulate that closeTimer has timed out.
        fakeTimeSource->m_msecsSinceReference = fakeCloseTimer->nextTimeoutTime() + 1;
        fakeCloseTimer->update();
    }

    // DeferredDelete is special: likes to be called out specifically or it won't come out
    qtApp.sendPostedEvents(app, QEvent::DeferredDelete);
    qtApp.sendPostedEvents();

    EXPECT_EQ(1, appDestroyedSpy.count());
}

/*
 * Test that an application that is suspended after its session is stopped is closed
 */
TEST_F(ApplicationManagerTests,CloseWhenSuspendedAfterSessionStopped)
{
    using namespace ::testing;

    const QString appId("testAppId");
    quint64 procId = 5551;

    auto application = startApplication(procId, "testAppId");

    qtmir::Session* session(static_cast<qtmir::Session*>(application->session()));

    FakeMirSurface *surface = new FakeMirSurface;
    onSessionCreatedSurface(session->session().get(), surface);
    surface->drawFirstFrame();
    EXPECT_EQ(Application::InternalState::Running, application->internalState());

    // session is suspended
    application->setRequestedState(Application::RequestedSuspended);
    EXPECT_EQ(Application::InternalState::SuspendingWaitSession, application->internalState());
    session->doSuspend();
    EXPECT_EQ(Application::InternalState::SuspendingWaitProcess, application->internalState());
    session->setLive(false);
    EXPECT_EQ(Application::InternalState::Closing, application->internalState());

    // The process can be suspended after the session has dissapeared.
    applicationManager.onProcessSuspended(application->appId());
    EXPECT_EQ(Application::InternalState::Closing, application->internalState());

    QSignalSpy spy(application, SIGNAL(stopped()));
    applicationManager.onProcessStopped(application->appId());
    EXPECT_EQ(Application::Stopped, application->state());
    EXPECT_EQ(spy.count(), 1);
}

/*
 * Test that an application that fails while suspended will stop on close request
 */
TEST_F(ApplicationManagerTests,CloseWhenSuspendedProcessFailed)
{
    using namespace ::testing;

    const QString appId("testAppId");
    quint64 procId = 5551;

    auto application = startApplication(procId, "testAppId");

    qtmir::Session* session(static_cast<qtmir::Session*>(application->session()));

    FakeMirSurface *surface = new FakeMirSurface;
    onSessionCreatedSurface(session->session().get(), surface);
    surface->drawFirstFrame();
    EXPECT_EQ(Application::InternalState::Running, application->internalState());

    // Session is suspended
    suspend(application);

    // Process failed
    onSessionStopping(session->session());
    applicationManager.onProcessFailed(appId, TaskController::Error::APPLICATION_FAILED_TO_START);
    applicationManager.onProcessStopped(appId);
    EXPECT_EQ(Application::InternalState::StoppedResumable, application->internalState());

    QSignalSpy spy(application, SIGNAL(stopped()));
    application->close();

    EXPECT_EQ(Application::Stopped, application->state());
    EXPECT_EQ(spy.count(), 1);
}<|MERGE_RESOLUTION|>--- conflicted
+++ resolved
@@ -23,8 +23,8 @@
 #include <Unity/Application/applicationscreenshotprovider.h>
 #include <Unity/Application/timer.h>
 
-#include <fake_desktopfilereader.h>
 #include <fake_mirsurface.h>
+#include <mock_application_info.h>
 #include <mock_surface.h>
 #include <qtmir_test.h>
 
@@ -151,15 +151,8 @@
 
     const QString shortAppId("com.canonical.test_test");
 
-<<<<<<< HEAD
-    EXPECT_CALL(appController, startApplicationWithAppIdAndArgs(_, _)).Times(1);
-    EXPECT_CALL(appController, getInfoForApp(_)).Times(1);
-=======
     EXPECT_CALL(*taskController, start(_, _)).Times(1);
-    EXPECT_CALL(*taskController, findDesktopFileForAppId(shortAppId)).Times(1);
-
-    EXPECT_CALL(desktopFileReaderFactory, createInstance(_, _)).Times(1);
->>>>>>> 6c418efd
+    EXPECT_CALL(*taskController, getInfoForApp(shortAppId)).Times(1);
 
     auto application = applicationManager.startApplication(
                 shortAppId,
@@ -176,15 +169,8 @@
     const QString longAppId("com.canonical.test_test_0.1.235");
     const QString shortAppId("com.canonical.test_test");
 
-<<<<<<< HEAD
-    EXPECT_CALL(appController, startApplicationWithAppIdAndArgs(_, _)).Times(1);
-    EXPECT_CALL(appController, getInfoForApp(_)).Times(1);
-=======
     EXPECT_CALL(*taskController, start(_, _)).Times(1);
-    EXPECT_CALL(*taskController, findDesktopFileForAppId(shortAppId)).Times(1);
-
-    EXPECT_CALL(desktopFileReaderFactory, createInstance(_, _)).Times(1);
->>>>>>> 6c418efd
+    EXPECT_CALL(*taskController, getInfoForApp(shortAppId)).Times(1);
 
     auto application = applicationManager.startApplication(
                 longAppId,
@@ -309,31 +295,6 @@
     EXPECT_EQ(second_session, the_app->session()->session());
 }
 
-<<<<<<< HEAD
-=======
-TEST_F(ApplicationManagerTests,DISABLED_upstart_launching_sidestage_app_on_phone_forced_into_mainstage)
-{
-    using namespace ::testing;
-    QString appId("sideStage");
-
-    EXPECT_CALL(*taskController, findDesktopFileForAppId(appId)).Times(1);
-
-    auto mockDesktopFileReader = new NiceMock<MockDesktopFileReader>(appId, QFileInfo());
-    ON_CALL(*mockDesktopFileReader, loaded()).WillByDefault(Return(true));
-    ON_CALL(*mockDesktopFileReader, stageHint()).WillByDefault(Return("SideStage"));
-
-    ON_CALL(desktopFileReaderFactory, createInstance(appId, _)).WillByDefault(Return(mockDesktopFileReader));
-
-    // mock upstart launching an app which reports itself as sidestage, but we're on phone
-    applicationManager.onProcessStarting(appId);
-
-    // ensure the app stage is overridden to be main stage
-    Application* theApp = applicationManager.findApplication(appId);
-    ASSERT_NE(theApp, nullptr);
-    EXPECT_EQ(Application::MainStage, theApp->stage());
-}
-
->>>>>>> 6c418efd
 TEST_F(ApplicationManagerTests,two_session_on_one_application_after_starting)
 {
     using namespace ::testing;
@@ -489,7 +450,7 @@
     auto mockApplicationInfo = new NiceMock<MockApplicationInfo>(appId);
     ON_CALL(*mockApplicationInfo, name()).WillByDefault(Return(name));
 
-    EXPECT_CALL(appController, getInfoForApp(appId))
+    EXPECT_CALL(*taskController, getInfoForApp(appId))
         .Times(1)
         .WillOnce(Return(mockApplicationInfo));
 
@@ -534,7 +495,7 @@
     auto mockApplicationInfo = new NiceMock<MockApplicationInfo>(appId);
     ON_CALL(*mockApplicationInfo, name()).WillByDefault(Return(name));
 
-    EXPECT_CALL(appController, getInfoForApp(appId))
+    EXPECT_CALL(*taskController, getInfoForApp(appId))
         .Times(1)
         .WillOnce(Return(mockApplicationInfo));
 
@@ -583,7 +544,7 @@
     auto mockApplicationInfo = new NiceMock<MockApplicationInfo>(appId);
     ON_CALL(*mockApplicationInfo, name()).WillByDefault(Return(name));
 
-    EXPECT_CALL(appController, getInfoForApp(appId))
+    EXPECT_CALL(*taskController, getInfoForApp(appId))
         .Times(1)
         .WillOnce(Return(mockApplicationInfo));
 
@@ -645,30 +606,6 @@
 }
 
 /*
- * Test that an application launched via the command line with the --desktop_file_hint but an incorrect
- * desktop file specified is rejected
- */
-TEST_F(ApplicationManagerTests,appDoesNotStartWhenUsingBadDesktopFileHintFile)
-{
-    using namespace ::testing;
-    const QString appId("testAppId");
-    const QString badDesktopFile = QString("%1.desktop").arg(appId);
-    const pid_t procId = 5551;
-    QByteArray cmdLine("/usr/bin/testApp --desktop_file_hint=");
-    cmdLine = cmdLine.append(badDesktopFile);
-
-    // Set up Mocks & signal watcher
-    EXPECT_CALL(procInfo,command_line(procId))
-        .Times(1)
-        .WillOnce(Return(cmdLine));
-
-    // Mir requests authentication for an application that was started, should fail
-    bool authed = true;
-    applicationManager.authorizeSession(procId, authed);
-    EXPECT_EQ(authed, false);
-}
-
-/*
  * Test that if TaskController synchronously calls back processStarted, that ApplicationManager
  * does not add the app to the model twice.
  */
@@ -682,7 +619,7 @@
     auto mockApplicationInfo = new NiceMock<MockApplicationInfo>(appId);
     ON_CALL(*mockApplicationInfo, name()).WillByDefault(Return(name));
 
-    EXPECT_CALL(appController, getInfoForApp(appId))
+    EXPECT_CALL(*taskController, getInfoForApp(appId))
         .Times(1)
         .WillOnce(Return(mockApplicationInfo));
 
@@ -759,17 +696,7 @@
     const QString appId("testAppId");
 
     // Set up Mocks & signal watcher
-<<<<<<< HEAD
-    EXPECT_CALL(appController, startApplicationWithAppIdAndArgs(appId, _))
-=======
-    auto mockDesktopFileReader = new NiceMock<MockDesktopFileReader>(appId, QFileInfo());
-    ON_CALL(*mockDesktopFileReader, loaded()).WillByDefault(Return(true));
-    ON_CALL(*mockDesktopFileReader, appId()).WillByDefault(Return(appId));
-
-    ON_CALL(desktopFileReaderFactory, createInstance(appId, _)).WillByDefault(Return(mockDesktopFileReader));
-
-    EXPECT_CALL(*taskController, start(appId, _))
->>>>>>> 6c418efd
+    EXPECT_CALL(*taskController, start(appId, _))
         .Times(1)
         .WillOnce(Return(true));
 
@@ -801,17 +728,7 @@
     const pid_t procId = 5551;
 
     // Set up Mocks & signal watcher
-<<<<<<< HEAD
-    EXPECT_CALL(appController, startApplicationWithAppIdAndArgs(appId, _))
-=======
-    auto mockDesktopFileReader = new NiceMock<MockDesktopFileReader>(appId, QFileInfo());
-    ON_CALL(*mockDesktopFileReader, loaded()).WillByDefault(Return(true));
-    ON_CALL(*mockDesktopFileReader, appId()).WillByDefault(Return(appId));
-
-    ON_CALL(desktopFileReaderFactory, createInstance(appId, _)).WillByDefault(Return(mockDesktopFileReader));
-
-    EXPECT_CALL(*taskController, start(appId, _))
->>>>>>> 6c418efd
+    EXPECT_CALL(*taskController, start(appId, _))
         .Times(1)
         .WillOnce(Return(true));
 
@@ -849,17 +766,7 @@
     const pid_t procId = 5551;
 
     // Set up Mocks & signal watcher
-<<<<<<< HEAD
-    EXPECT_CALL(appController, startApplicationWithAppIdAndArgs(appId, _))
-=======
-    auto mockDesktopFileReader = new NiceMock<MockDesktopFileReader>(appId, QFileInfo());
-    ON_CALL(*mockDesktopFileReader, loaded()).WillByDefault(Return(true));
-    ON_CALL(*mockDesktopFileReader, appId()).WillByDefault(Return(appId));
-
-    ON_CALL(desktopFileReaderFactory, createInstance(appId, _)).WillByDefault(Return(mockDesktopFileReader));
-
-    EXPECT_CALL(*taskController, start(appId, _))
->>>>>>> 6c418efd
+    EXPECT_CALL(*taskController, start(appId, _))
         .Times(1)
         .WillOnce(Return(true));
 
@@ -889,22 +796,10 @@
 {
     using namespace ::testing;
     const QString appId("testAppId");
-    const QString desktopFilePath("testAppId.desktop");
-    const pid_t procId = 5551;
-
-    // Set up Mocks & signal watcher
-<<<<<<< HEAD
-    EXPECT_CALL(appController, startApplicationWithAppIdAndArgs(appId, _))
-=======
-    auto mockDesktopFileReader = new NiceMock<MockDesktopFileReader>(appId, QFileInfo());
-    ON_CALL(*mockDesktopFileReader, loaded()).WillByDefault(Return(true));
-    ON_CALL(*mockDesktopFileReader, appId()).WillByDefault(Return(appId));
-    ON_CALL(*mockDesktopFileReader, file()).WillByDefault(Return(desktopFilePath));
-
-    ON_CALL(desktopFileReaderFactory, createInstance(appId, _)).WillByDefault(Return(mockDesktopFileReader));
-
-    EXPECT_CALL(*taskController, start(appId, _))
->>>>>>> 6c418efd
+    const pid_t procId = 5551;
+
+    // Set up Mocks & signal watcher
+    EXPECT_CALL(*taskController, start(appId, _))
         .Times(1)
         .WillOnce(Return(true));
 
@@ -941,17 +836,7 @@
     const pid_t procId = 5551;
 
     // Set up Mocks & signal watcher
-<<<<<<< HEAD
-    EXPECT_CALL(appController, startApplicationWithAppIdAndArgs(appId, _))
-=======
-    auto mockDesktopFileReader = new NiceMock<MockDesktopFileReader>(appId, QFileInfo());
-    ON_CALL(*mockDesktopFileReader, loaded()).WillByDefault(Return(true));
-    ON_CALL(*mockDesktopFileReader, appId()).WillByDefault(Return(appId));
-
-    ON_CALL(desktopFileReaderFactory, createInstance(appId, _)).WillByDefault(Return(mockDesktopFileReader));
-
-    EXPECT_CALL(*taskController, start(appId, _))
->>>>>>> 6c418efd
+    EXPECT_CALL(*taskController, start(appId, _))
         .Times(1)
         .WillOnce(Return(true));
 
@@ -988,17 +873,7 @@
     const pid_t procId = 5551;
 
     // Set up Mocks & signal watcher
-<<<<<<< HEAD
-    EXPECT_CALL(appController, startApplicationWithAppIdAndArgs(appId, _))
-=======
-    auto mockDesktopFileReader = new NiceMock<MockDesktopFileReader>(appId, QFileInfo());
-    ON_CALL(*mockDesktopFileReader, loaded()).WillByDefault(Return(true));
-    ON_CALL(*mockDesktopFileReader, appId()).WillByDefault(Return(appId));
-
-    ON_CALL(desktopFileReaderFactory, createInstance(appId, _)).WillByDefault(Return(mockDesktopFileReader));
-
-    EXPECT_CALL(*taskController, start(appId, _))
->>>>>>> 6c418efd
+    EXPECT_CALL(*taskController, start(appId, _))
         .Times(1)
         .WillOnce(Return(true));
 
@@ -1038,17 +913,7 @@
     const pid_t procId = 5551;
 
     // Set up Mocks & signal watcher
-<<<<<<< HEAD
-    EXPECT_CALL(appController, startApplicationWithAppIdAndArgs(appId, _))
-=======
-    auto mockDesktopFileReader = new NiceMock<MockDesktopFileReader>(appId, QFileInfo());
-    ON_CALL(*mockDesktopFileReader, loaded()).WillByDefault(Return(true));
-    ON_CALL(*mockDesktopFileReader, appId()).WillByDefault(Return(appId));
-
-    ON_CALL(desktopFileReaderFactory, createInstance(appId, _)).WillByDefault(Return(mockDesktopFileReader));
-
-    EXPECT_CALL(*taskController, start(appId, _))
->>>>>>> 6c418efd
+    EXPECT_CALL(*taskController, start(appId, _))
         .Times(1)
         .WillOnce(Return(true));
 
@@ -1087,17 +952,7 @@
     const pid_t procId = 5551;
 
     // Set up Mocks & signal watcher
-<<<<<<< HEAD
-    EXPECT_CALL(appController, startApplicationWithAppIdAndArgs(appId, _))
-=======
-    auto mockDesktopFileReader = new NiceMock<MockDesktopFileReader>(appId, QFileInfo());
-    ON_CALL(*mockDesktopFileReader, loaded()).WillByDefault(Return(true));
-    ON_CALL(*mockDesktopFileReader, appId()).WillByDefault(Return(appId));
-
-    ON_CALL(desktopFileReaderFactory, createInstance(appId, _)).WillByDefault(Return(mockDesktopFileReader));
-
-    EXPECT_CALL(*taskController, start(appId, _))
->>>>>>> 6c418efd
+    EXPECT_CALL(*taskController, start(appId, _))
         .Times(1)
         .WillOnce(Return(true));
 
@@ -1142,17 +997,7 @@
     const pid_t procId = 5551;
 
     // Set up Mocks & signal watcher
-<<<<<<< HEAD
-    EXPECT_CALL(appController, startApplicationWithAppIdAndArgs(appId, _))
-=======
-    auto mockDesktopFileReader = new NiceMock<MockDesktopFileReader>(appId, QFileInfo());
-    ON_CALL(*mockDesktopFileReader, loaded()).WillByDefault(Return(true));
-    ON_CALL(*mockDesktopFileReader, appId()).WillByDefault(Return(appId));
-
-    ON_CALL(desktopFileReaderFactory, createInstance(appId, _)).WillByDefault(Return(mockDesktopFileReader));
-
-    EXPECT_CALL(*taskController, start(appId, _))
->>>>>>> 6c418efd
+    EXPECT_CALL(*taskController, start(appId, _))
         .Times(1)
         .WillOnce(Return(true));
 
@@ -1204,17 +1049,7 @@
     const pid_t procId = 5551;
 
     // Set up Mocks & signal watcher
-<<<<<<< HEAD
-    EXPECT_CALL(appController, startApplicationWithAppIdAndArgs(appId, _))
-=======
-    auto mockDesktopFileReader = new NiceMock<MockDesktopFileReader>(appId, QFileInfo());
-    ON_CALL(*mockDesktopFileReader, loaded()).WillByDefault(Return(true));
-    ON_CALL(*mockDesktopFileReader, appId()).WillByDefault(Return(appId));
-
-    ON_CALL(desktopFileReaderFactory, createInstance(appId, _)).WillByDefault(Return(mockDesktopFileReader));
-
-    EXPECT_CALL(*taskController, start(appId, _))
->>>>>>> 6c418efd
+    EXPECT_CALL(*taskController, start(appId, _))
         .Times(1)
         .WillOnce(Return(true));
 
@@ -1261,17 +1096,7 @@
     const pid_t procId = 5551;
 
     // Set up Mocks & signal watcher
-<<<<<<< HEAD
-    EXPECT_CALL(appController, startApplicationWithAppIdAndArgs(appId, _))
-=======
-    auto mockDesktopFileReader = new NiceMock<MockDesktopFileReader>(appId, QFileInfo());
-    ON_CALL(*mockDesktopFileReader, loaded()).WillByDefault(Return(true));
-    ON_CALL(*mockDesktopFileReader, appId()).WillByDefault(Return(appId));
-
-    ON_CALL(desktopFileReaderFactory, createInstance(appId, _)).WillByDefault(Return(mockDesktopFileReader));
-
-    EXPECT_CALL(*taskController, start(appId, _))
->>>>>>> 6c418efd
+    EXPECT_CALL(*taskController, start(appId, _))
         .Times(1)
         .WillOnce(Return(true));
 
@@ -1304,17 +1129,7 @@
     const pid_t procId = 5551;
 
     // Set up Mocks & signal watcher
-<<<<<<< HEAD
-    EXPECT_CALL(appController, startApplicationWithAppIdAndArgs(appId, _))
-=======
-    auto mockDesktopFileReader = new NiceMock<MockDesktopFileReader>(appId, QFileInfo());
-    ON_CALL(*mockDesktopFileReader, loaded()).WillByDefault(Return(true));
-    ON_CALL(*mockDesktopFileReader, appId()).WillByDefault(Return(appId));
-
-    ON_CALL(desktopFileReaderFactory, createInstance(appId, _)).WillByDefault(Return(mockDesktopFileReader));
-
-    EXPECT_CALL(*taskController, start(appId, _))
->>>>>>> 6c418efd
+    EXPECT_CALL(*taskController, start(appId, _))
         .Times(1)
         .WillOnce(Return(true));
 
@@ -1396,17 +1211,7 @@
     const pid_t procId = 5551;
 
     // Set up Mocks & signal watcher
-<<<<<<< HEAD
-    EXPECT_CALL(appController, startApplicationWithAppIdAndArgs(appId, _))
-=======
-    auto mockDesktopFileReader = new NiceMock<MockDesktopFileReader>(appId, QFileInfo());
-    ON_CALL(*mockDesktopFileReader, loaded()).WillByDefault(Return(true));
-    ON_CALL(*mockDesktopFileReader, appId()).WillByDefault(Return(appId));
-
-    ON_CALL(desktopFileReaderFactory, createInstance(appId, _)).WillByDefault(Return(mockDesktopFileReader));
-
-    EXPECT_CALL(*taskController, start(appId, _))
->>>>>>> 6c418efd
+    EXPECT_CALL(*taskController, start(appId, _))
         .Times(1)
         .WillOnce(Return(true));
 
@@ -1459,18 +1264,7 @@
     const pid_t procId = 5551;
 
     // Set up Mocks & signal watcher
-<<<<<<< HEAD
-    EXPECT_CALL(appController, startApplicationWithAppIdAndArgs(appId, _))
-=======
-    auto mockDesktopFileReader = new NiceMock<MockDesktopFileReader>(appId, QFileInfo());
-    ON_CALL(*mockDesktopFileReader, loaded()).WillByDefault(Return(true));
-    ON_CALL(*mockDesktopFileReader, appId()).WillByDefault(Return(appId));
-    ON_CALL(*mockDesktopFileReader, file()).WillByDefault(Return(appId + ".desktop"));
-
-    ON_CALL(desktopFileReaderFactory, createInstance(appId, _)).WillByDefault(Return(mockDesktopFileReader));
-
-    EXPECT_CALL(*taskController, start(appId, _))
->>>>>>> 6c418efd
+    EXPECT_CALL(*taskController, start(appId, _))
         .Times(1)
         .WillOnce(Return(true));
 
@@ -1481,33 +1275,7 @@
     applicationManager.authorizeSession(procId, authed);
     onSessionStarting(session);
 
-<<<<<<< HEAD
-    applicationManager.stopApplication(appId);
-
-    QSignalSpy countSpy(&applicationManager, SIGNAL(countChanged()));
-    QSignalSpy removedSpy(&applicationManager, SIGNAL(applicationRemoved(const QString &)));
-
-    // Upstart notifies of stopping app
-    applicationManager.onProcessStopped(appId);
-
-    EXPECT_EQ(countSpy.count(), 0);
-    EXPECT_EQ(removedSpy.count(), 0);
-}
-
-/*
- * Test that when an application is stopped correctly by shell, the Mir Session stopped event is ignored
- */
-TEST_F(ApplicationManagerTests,shellStoppedApp_mirSessionStoppingEventIgnored)
-{
-    using namespace ::testing;
-    const QString appId("testAppId");
-    const pid_t procId = 5551;
-
-    // Set up Mocks & signal watcher
-    EXPECT_CALL(appController, startApplicationWithAppIdAndArgs(appId, _))
-=======
     EXPECT_CALL(*taskController, stop(appId))
->>>>>>> 6c418efd
         .Times(1)
         .WillOnce(Return(true));
 
@@ -1547,17 +1315,7 @@
     ON_CALL(*taskController,appIdHasProcessId(_, procId2)).WillByDefault(Return(false));
 
     // Set up Mocks & signal watcher
-<<<<<<< HEAD
-    EXPECT_CALL(appController, startApplicationWithAppIdAndArgs(appId, _))
-=======
-    auto mockDesktopFileReader = new NiceMock<MockDesktopFileReader>(appId, QFileInfo());
-    ON_CALL(*mockDesktopFileReader, loaded()).WillByDefault(Return(true));
-    ON_CALL(*mockDesktopFileReader, appId()).WillByDefault(Return(appId));
-
-    ON_CALL(desktopFileReaderFactory, createInstance(appId, _)).WillByDefault(Return(mockDesktopFileReader));
-
-    EXPECT_CALL(*taskController, start(appId, _))
->>>>>>> 6c418efd
+    EXPECT_CALL(*taskController, start(appId, _))
         .Times(1)
         .WillOnce(Return(true));
 
@@ -1611,17 +1369,7 @@
     ON_CALL(*taskController,appIdHasProcessId(_, procId2)).WillByDefault(Return(false));
 
     // Set up Mocks & signal watcher
-<<<<<<< HEAD
-    EXPECT_CALL(appController, startApplicationWithAppIdAndArgs(appId, _))
-=======
-    auto mockDesktopFileReader = new NiceMock<MockDesktopFileReader>(appId, QFileInfo());
-    ON_CALL(*mockDesktopFileReader, loaded()).WillByDefault(Return(true));
-    ON_CALL(*mockDesktopFileReader, appId()).WillByDefault(Return(appId));
-
-    ON_CALL(desktopFileReaderFactory, createInstance(appId, _)).WillByDefault(Return(mockDesktopFileReader));
-
-    EXPECT_CALL(*taskController, start(appId, _))
->>>>>>> 6c418efd
+    EXPECT_CALL(*taskController, start(appId, _))
         .Times(1)
         .WillOnce(Return(true));
 
@@ -1673,17 +1421,7 @@
     const pid_t procId = 5551;
 
     // Set up Mocks & signal watcher
-<<<<<<< HEAD
-    EXPECT_CALL(appController, startApplicationWithAppIdAndArgs(appId, _))
-=======
-    auto mockDesktopFileReader = new NiceMock<MockDesktopFileReader>(appId, QFileInfo());
-    ON_CALL(*mockDesktopFileReader, loaded()).WillByDefault(Return(true));
-    ON_CALL(*mockDesktopFileReader, appId()).WillByDefault(Return(appId));
-
-    ON_CALL(desktopFileReaderFactory, createInstance(appId, _)).WillByDefault(Return(mockDesktopFileReader));
-
-    EXPECT_CALL(*taskController, start(appId, _))
->>>>>>> 6c418efd
+    EXPECT_CALL(*taskController, start(appId, _))
         .Times(1)
         .WillOnce(Return(true));
 
@@ -1729,13 +1467,6 @@
     std::mutex mutex;
     std::condition_variable cv;
     bool done = false;
-
-    auto mockDesktopFileReader = new NiceMock<MockDesktopFileReader>(appId, QFileInfo());
-    ON_CALL(*mockDesktopFileReader, loaded()).WillByDefault(Return(true));
-    ON_CALL(*mockDesktopFileReader, appId()).WillByDefault(Return(appId));
-    ON_CALL(*mockDesktopFileReader, file()).WillByDefault(Return(desktopFilePath));
-
-    ON_CALL(desktopFileReaderFactory, createInstance(appId, _)).WillByDefault(Return(mockDesktopFileReader));
 
     EXPECT_CALL(*taskController, start(appId, _))
         .Times(1)
@@ -1847,17 +1578,7 @@
     const quint64 procId = 12345;
 
     // Set up Mocks & signal watcher
-<<<<<<< HEAD
-    EXPECT_CALL(appController, startApplicationWithAppIdAndArgs(appId, _))
-=======
-    auto mockDesktopFileReader = new NiceMock<MockDesktopFileReader>(appId, QFileInfo());
-    ON_CALL(*mockDesktopFileReader, loaded()).WillByDefault(Return(true));
-    ON_CALL(*mockDesktopFileReader, appId()).WillByDefault(Return(appId));
-
-    ON_CALL(desktopFileReaderFactory, createInstance(appId, _)).WillByDefault(Return(mockDesktopFileReader));
-
-    EXPECT_CALL(*taskController, start(appId, _))
->>>>>>> 6c418efd
+    EXPECT_CALL(*taskController, start(appId, _))
             .Times(1)
             .WillOnce(Return(true));
 
@@ -1919,17 +1640,7 @@
     const quint64 procId = 12345;
 
     // Set up Mocks & signal watcher
-<<<<<<< HEAD
-    EXPECT_CALL(appController, startApplicationWithAppIdAndArgs(appId, _))
-=======
-    auto mockDesktopFileReader = new NiceMock<MockDesktopFileReader>(appId, QFileInfo());
-    ON_CALL(*mockDesktopFileReader, loaded()).WillByDefault(Return(true));
-    ON_CALL(*mockDesktopFileReader, appId()).WillByDefault(Return(appId));
-
-    ON_CALL(desktopFileReaderFactory, createInstance(appId, _)).WillByDefault(Return(mockDesktopFileReader));
-
-    EXPECT_CALL(*taskController, start(appId, _))
->>>>>>> 6c418efd
+    EXPECT_CALL(*taskController, start(appId, _))
             .Times(1)
             .WillOnce(Return(true));
 
@@ -1965,18 +1676,7 @@
     const pid_t procId = 5551;
 
     // Set up Mocks & signal watcher
-<<<<<<< HEAD
-    EXPECT_CALL(appController, startApplicationWithAppIdAndArgs(appId, _))
-=======
-    auto mockDesktopFileReader = new NiceMock<MockDesktopFileReader>(appId, QFileInfo());
-    ON_CALL(*mockDesktopFileReader, loaded()).WillByDefault(Return(true));
-    ON_CALL(*mockDesktopFileReader, appId()).WillByDefault(Return(appId));
-    ON_CALL(*mockDesktopFileReader, file()).WillByDefault(Return(appId + ".desktop"));
-
-    ON_CALL(desktopFileReaderFactory, createInstance(appId, _)).WillByDefault(Return(mockDesktopFileReader));
-
-    EXPECT_CALL(*taskController, start(appId, _))
->>>>>>> 6c418efd
+    EXPECT_CALL(*taskController, start(appId, _))
         .Times(1)
         .WillOnce(Return(true));
 
@@ -2014,17 +1714,7 @@
     const pid_t procId = 5551;
 
     // Set up Mocks & signal watcher
-<<<<<<< HEAD
-    EXPECT_CALL(appController, startApplicationWithAppIdAndArgs(appId, _))
-=======
-    auto mockDesktopFileReader = new NiceMock<MockDesktopFileReader>(appId, QFileInfo());
-    ON_CALL(*mockDesktopFileReader, loaded()).WillByDefault(Return(true));
-    ON_CALL(*mockDesktopFileReader, appId()).WillByDefault(Return(appId));
-
-    ON_CALL(desktopFileReaderFactory, createInstance(appId, _)).WillByDefault(Return(mockDesktopFileReader));
-
-    EXPECT_CALL(*taskController, start(appId, _))
->>>>>>> 6c418efd
+    EXPECT_CALL(*taskController, start(appId, _))
         .Times(1)
         .WillOnce(Return(true));
 
@@ -2067,17 +1757,7 @@
     const pid_t procId = 5551;
 
     // Set up Mocks & signal watcher
-<<<<<<< HEAD
-    EXPECT_CALL(appController, startApplicationWithAppIdAndArgs(appId, _))
-=======
-    auto mockDesktopFileReader = new NiceMock<MockDesktopFileReader>(appId, QFileInfo());
-    ON_CALL(*mockDesktopFileReader, loaded()).WillByDefault(Return(true));
-    ON_CALL(*mockDesktopFileReader, appId()).WillByDefault(Return(appId));
-
-    ON_CALL(desktopFileReaderFactory, createInstance(appId, _)).WillByDefault(Return(mockDesktopFileReader));
-
-    EXPECT_CALL(*taskController, start(appId, _))
->>>>>>> 6c418efd
+    EXPECT_CALL(*taskController, start(appId, _))
         .Times(1)
         .WillOnce(Return(true));
 
@@ -2146,13 +1826,6 @@
     const QString appId("testAppId");
     quint64 procId = 5551;
 
-    auto mockDesktopFileReader = new NiceMock<MockDesktopFileReader>(appId, QFileInfo());
-    ON_CALL(*mockDesktopFileReader, loaded()).WillByDefault(Return(true));
-    ON_CALL(*mockDesktopFileReader, appId()).WillByDefault(Return(appId));
-    ON_CALL(*mockDesktopFileReader, file()).WillByDefault(Return(appId + ".desktop"));
-
-    ON_CALL(desktopFileReaderFactory, createInstance(appId, _)).WillByDefault(Return(mockDesktopFileReader));
-
     EXPECT_CALL(*taskController, start(appId, _))
         .Times(1)
         .WillOnce(Return(true));
@@ -2198,11 +1871,6 @@
 
     const QString appId("testAppId");
     quint64 procId = 5551;
-
-    ON_CALL(desktopFileReaderFactory, createInstance(appId, _))
-        .WillByDefault(Invoke(
-            [](const QString &appId, const QFileInfo&) { return new FakeDesktopFileReader(appId); }
-        ));
 
     EXPECT_CALL(*taskController, start(appId, _))
         .Times(1)
@@ -2238,12 +1906,8 @@
     EXPECT_EQ(Application::InternalState::Closing, app->internalState());
     EXPECT_EQ(1, closeRequestedSpy.count());
 
-<<<<<<< HEAD
-    // // Set up Mocks & signal watcher
-=======
     // Trying to start a new instance of this app while we are still waiting for its current
     // instance to end yields no immediate result. This command gets queued instead.
->>>>>>> 6c418efd
     EXPECT_EQ(nullptr, applicationManager.startApplication(appId, ApplicationManager::NoFlag));
 
     QSignalSpy appAddedSpy(&applicationManager, SIGNAL(applicationAdded(const QString&)));
@@ -2303,11 +1967,6 @@
 
     ON_CALL(procInfo,command_line(procId)).WillByDefault(Return(QByteArray("/usr/bin/testAppId")));
     ON_CALL(*taskController,appIdHasProcessId(appId, procId)).WillByDefault(Return(true));
-
-    ON_CALL(desktopFileReaderFactory, createInstance(appId, _))
-        .WillByDefault(Invoke(
-            [](const QString &appId, const QFileInfo&) { return new FakeDesktopFileReader(appId); }
-        ));
 
     auto app = applicationManager.startApplication(appId, ApplicationManager::NoFlag);
     applicationManager.onProcessStarting(appId);

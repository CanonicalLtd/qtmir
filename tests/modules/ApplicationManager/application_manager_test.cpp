/*
 * Copyright (C) 2013-2015 Canonical, Ltd.
 *
 * This program is free software: you can redistribute it and/or modify it under
 * the terms of the GNU Lesser General Public License version 3, as published by
 * the Free Software Foundation.
 *
 * This program is distributed in the hope that it will be useful, but WITHOUT
 * ANY WARRANTY; without even the implied warranties of MERCHANTABILITY,
 * SATISFACTORY QUALITY, or FITNESS FOR A PARTICULAR PURPOSE.  See the GNU
 * Lesser General Public License for more details.
 *
 * You should have received a copy of the GNU Lesser General Public License
 * along with this program.  If not, see <http://www.gnu.org/licenses/>.
 */

#define MIR_INCLUDE_DEPRECATED_EVENT_HEADER

#include <thread>
#include <condition_variable>
#include <QSignalSpy>

#include <Unity/Application/applicationscreenshotprovider.h>

 #include <fake_mirsurface.h>
 #include <mock_surface.h>
 #include <qtmir_test.h>

using namespace qtmir;
using mir::scene::MockSession;

namespace ms = mir::scene;

class ApplicationManagerTests : public ::testing::QtMirTest
{
public:
    ApplicationManagerTests()
    {}

    inline void onSessionStarting(const std::shared_ptr<mir::scene::Session> &session) {
        applicationManager.onSessionStarting(session);
        sessionManager.onSessionStarting(session);
    }
    inline void onSessionStopping(const std::shared_ptr<mir::scene::Session> &session) {
        applicationManager.onSessionStopping(session);
        sessionManager.onSessionStopping(session);
    }
    inline void onSessionCreatedSurface(const mir::scene::Session *mirSession,
            MirSurfaceInterface *qmlSurface) {

        SessionInterface* qmlSession = sessionManager.findSession(mirSession);
        if (qmlSession) {
            qmlSession->setSurface(qmlSurface);
        }

        // I assume that applicationManager ignores the mirSurface parameter, so sending
        // a null shared pointer must suffice
        std::shared_ptr<mir::scene::Surface> mirSurface(nullptr);
        applicationManager.onSessionCreatedSurface(mirSession, mirSurface);
    }

    inline void suspend(Application *application) {
        application->setRequestedState(Application::RequestedSuspended);
        ASSERT_EQ(Application::InternalState::SuspendingWaitSession, application->internalState());
        static_cast<qtmir::Session*>(application->session())->doSuspend();
        ASSERT_EQ(Application::InternalState::SuspendingWaitProcess, application->internalState());
        applicationManager.onProcessSuspended(application->appId());
        ASSERT_EQ(Application::InternalState::Suspended, application->internalState());
    }
};

TEST_F(ApplicationManagerTests,bug_case_1240400_second_dialer_app_fails_to_authorize_and_gets_mixed_up_with_first_one)
{
    using namespace ::testing;
    quint64 firstProcId = 5921;
    quint64 secondProcId = 5922;
    const char dialer_app_id[] = "dialer-app";
    QByteArray cmdLine( "/usr/bin/dialer-app --desktop_file_hint=dialer-app");
    QByteArray secondcmdLine( "/usr/bin/dialer-app");

    FakeMirSurface *surface = new FakeMirSurface;

    EXPECT_CALL(procInfo,command_line(firstProcId))
        .Times(1)
        .WillOnce(Return(cmdLine));
    EXPECT_CALL(procInfo,command_line(secondProcId))
        .Times(1)
        .WillOnce(Return(secondcmdLine));

    bool authed = true;

    std::shared_ptr<mir::scene::Session> mirSession = std::make_shared<MockSession>(dialer_app_id, firstProcId);
    applicationManager.authorizeSession(firstProcId, authed);
    ASSERT_EQ(true, authed);
    onSessionStarting(mirSession);
    onSessionCreatedSurface(mirSession.get(), surface);
    surface->drawFirstFrame();
    Application * application = applicationManager.findApplication(dialer_app_id);
    ASSERT_NE(nullptr,application);
    ASSERT_EQ(Application::InternalState::Running, application->internalState());

    // now a second session without desktop file is launched:
    applicationManager.authorizeSession(secondProcId, authed);
    applicationManager.onProcessStarting(dialer_app_id);

    EXPECT_FALSE(authed);
    EXPECT_EQ(application, applicationManager.findApplication(dialer_app_id));
}

TEST_F(ApplicationManagerTests,application_dies_while_starting)
{
    using namespace ::testing;
    quint64 procId = 5921;
    const char app_id[] = "my-app";
    QByteArray cmdLine( "/usr/bin/my-app --desktop_file_hint=my-app");

    EXPECT_CALL(procInfo,command_line(procId))
        .Times(1)
        .WillOnce(Return(cmdLine));

    bool authed = true;

    std::shared_ptr<mir::scene::Session> mirSession = std::make_shared<MockSession>(app_id, procId);
    applicationManager.authorizeSession(procId, authed);
    onSessionStarting(mirSession);
    Application * beforeFailure = applicationManager.findApplication(app_id);
    applicationManager.onProcessStarting(app_id);
    onSessionStopping(mirSession);
    applicationManager.onProcessFailed(app_id, true);
    Application * afterFailure = applicationManager.findApplication(app_id);

    EXPECT_EQ(true, authed);
    EXPECT_NE(nullptr, beforeFailure);
    EXPECT_EQ(nullptr, afterFailure);
}

TEST_F(ApplicationManagerTests,startApplicationSupportsShortAppId)
{
    using namespace ::testing;

    const QString shortAppId("com.canonical.test_test");

    EXPECT_CALL(appController, startApplicationWithAppIdAndArgs(_, _)).Times(1);
    EXPECT_CALL(appController, findDesktopFileForAppId(shortAppId)).Times(1);

    EXPECT_CALL(desktopFileReaderFactory, createInstance(_, _)).Times(1);

    auto application = applicationManager.startApplication(
                shortAppId,
                ApplicationManager::NoFlag,
                QStringList());

    EXPECT_EQ(shortAppId, application->appId());
}

TEST_F(ApplicationManagerTests,startApplicationSupportsLongAppId)
{
    using namespace ::testing;

    const QString longAppId("com.canonical.test_test_0.1.235");
    const QString shortAppId("com.canonical.test_test");

    EXPECT_CALL(appController, startApplicationWithAppIdAndArgs(_, _)).Times(1);
    EXPECT_CALL(appController, findDesktopFileForAppId(shortAppId)).Times(1);

    EXPECT_CALL(desktopFileReaderFactory, createInstance(_, _)).Times(1);

    auto application = applicationManager.startApplication(
                longAppId,
                ApplicationManager::NoFlag,
                QStringList());

    EXPECT_EQ(shortAppId, application->appId());
}

TEST_F(ApplicationManagerTests,testAppIdGuessFromDesktopFileName)
{
    using namespace ::testing;
    quint64 procId = 5921;
    QString appId("sudoku-app");
    QString cmdLine = QString("/usr/bin/my-app --desktop_file_hint=/usr/share/click/preinstalled/com.ubuntu.sudoku/1.0.180/%1.desktop").arg(appId);

    EXPECT_CALL(procInfo,command_line(procId))
        .Times(1)
        .WillOnce(Return(qPrintable(cmdLine)));

    bool authed = true;
    applicationManager.authorizeSession(procId, authed);
    Application *app = applicationManager.findApplication(appId);

    EXPECT_EQ(true, authed);
    EXPECT_NE(app, nullptr);
    EXPECT_EQ(appId, app->appId());
}

TEST_F(ApplicationManagerTests,testAppIdGuessFromDesktopFileNameWithLongAppId)
{
    using namespace ::testing;
    quint64 procId = 5921;
    QString shortAppId("com.ubuntu.desktop_desktop");
    QString cmdLine = QString("/usr/bin/my-app --desktop_file_hint=/usr/share/applications/%1_1.0.180.desktop").arg(shortAppId);

    EXPECT_CALL(procInfo,command_line(procId))
        .Times(1)
        .WillOnce(Return(qPrintable(cmdLine)));

    bool authed = true;
    applicationManager.authorizeSession(procId, authed);
    Application *app = applicationManager.findApplication(shortAppId);

    EXPECT_EQ(true, authed);
    EXPECT_NE(app, nullptr);
    EXPECT_EQ(shortAppId, app->appId());
}

TEST_F(ApplicationManagerTests,bug_case_1281075_session_ptrs_always_distributed_to_last_started_app)
{
    using namespace ::testing;
    quint64 first_procId = 5921;
    quint64 second_procId = 5922;
    quint64 third_procId = 5923;
    std::shared_ptr<mir::scene::Surface> aSurface(nullptr);
    const char first_app_id[] = "app1";
    QByteArray first_cmdLine( "/usr/bin/app1 --desktop_file_hint=app1");
    const char second_app_id[] = "app2";
    QByteArray second_cmdLine( "/usr/bin/app2--desktop_file_hint=app2");
    const char third_app_id[] = "app3";
    QByteArray third_cmdLine( "/usr/bin/app3 --desktop_file_hint=app3");

    EXPECT_CALL(procInfo,command_line(first_procId))
        .Times(1)
        .WillOnce(Return(first_cmdLine));

    ON_CALL(appController,appIdHasProcessId(_,_)).WillByDefault(Return(false));

    EXPECT_CALL(procInfo,command_line(second_procId))
        .Times(1)
        .WillOnce(Return(second_cmdLine));

    EXPECT_CALL(procInfo,command_line(third_procId))
        .Times(1)
        .WillOnce(Return(third_cmdLine));

    bool authed = true;

    std::shared_ptr<mir::scene::Session> first_session = std::make_shared<MockSession>("Oo", first_procId);
    std::shared_ptr<mir::scene::Session> second_session = std::make_shared<MockSession>("oO", second_procId);
    std::shared_ptr<mir::scene::Session> third_session = std::make_shared<MockSession>("OO", third_procId);
    applicationManager.authorizeSession(first_procId, authed);
    applicationManager.authorizeSession(second_procId, authed);
    applicationManager.authorizeSession(third_procId, authed);
    onSessionStarting(first_session);
    onSessionStarting(third_session);
    onSessionStarting(second_session);

    Application * firstApp = applicationManager.findApplication(first_app_id);
    Application * secondApp = applicationManager.findApplication(second_app_id);
    Application * thirdApp = applicationManager.findApplication(third_app_id);

    EXPECT_EQ(first_session, firstApp->session()->session());
    EXPECT_EQ(second_session, secondApp->session()->session());
    EXPECT_EQ(third_session, thirdApp->session()->session());
}

TEST_F(ApplicationManagerTests,two_session_on_one_application)
{
    using namespace ::testing;
    quint64 a_procId = 5921;
    const char an_app_id[] = "some_app";
    QByteArray a_cmd( "/usr/bin/app1 --desktop_file_hint=some_app");

    ON_CALL(procInfo,command_line(_)).WillByDefault(Return(a_cmd));

    ON_CALL(appController,appIdHasProcessId(_,_)).WillByDefault(Return(false));

    bool authed = true;

    std::shared_ptr<mir::scene::Session> first_session = std::make_shared<MockSession>("Oo", a_procId);
    std::shared_ptr<mir::scene::Session> second_session = std::make_shared<MockSession>("oO", a_procId);
    applicationManager.authorizeSession(a_procId, authed);

    onSessionStarting(first_session);
    onSessionStarting(second_session);

    Application * the_app = applicationManager.findApplication(an_app_id);

    EXPECT_EQ(true, authed);
    EXPECT_EQ(second_session, the_app->session()->session());
}

TEST_F(ApplicationManagerTests,DISABLED_upstart_launching_sidestage_app_on_phone_forced_into_mainstage)
{
    using namespace ::testing;
    QString appId("sideStage");

    EXPECT_CALL(appController, findDesktopFileForAppId(appId)).Times(1);

    auto mockDesktopFileReader = new NiceMock<MockDesktopFileReader>(appId, QFileInfo());
    ON_CALL(*mockDesktopFileReader, loaded()).WillByDefault(Return(true));
    ON_CALL(*mockDesktopFileReader, stageHint()).WillByDefault(Return("SideStage"));

    ON_CALL(desktopFileReaderFactory, createInstance(appId, _)).WillByDefault(Return(mockDesktopFileReader));

    // mock upstart launching an app which reports itself as sidestage, but we're on phone
    applicationManager.onProcessStarting(appId);

    // ensure the app stage is overridden to be main stage
    Application* theApp = applicationManager.findApplication(appId);
    ASSERT_NE(theApp, nullptr);
    EXPECT_EQ(Application::MainStage, theApp->stage());
}

TEST_F(ApplicationManagerTests,two_session_on_one_application_after_starting)
{
    using namespace ::testing;
    quint64 a_procId = 5921;
    const char an_app_id[] = "some_app";
    QByteArray a_cmd( "/usr/bin/app1 --desktop_file_hint=some_app");
    FakeMirSurface *aSurface = new FakeMirSurface;

    ON_CALL(procInfo,command_line(_)).WillByDefault(Return(a_cmd));

    ON_CALL(appController,appIdHasProcessId(_,_)).WillByDefault(Return(false));

    bool authed = true;

    std::shared_ptr<mir::scene::Session> first_session = std::make_shared<MockSession>("Oo", a_procId);
    std::shared_ptr<mir::scene::Session> second_session = std::make_shared<MockSession>("oO", a_procId);
    applicationManager.authorizeSession(a_procId, authed);

    onSessionStarting(first_session);
    onSessionCreatedSurface(first_session.get(), aSurface);
    aSurface->drawFirstFrame();
    onSessionStarting(second_session);

    Application * the_app = applicationManager.findApplication(an_app_id);

    EXPECT_EQ(true, authed);
    EXPECT_EQ(Application::Running, the_app->state());
    EXPECT_EQ(first_session, the_app->session()->session());
}

TEST_F(ApplicationManagerTests, focused_app_can_rerequest_focus)
{
    using namespace ::testing;
    quint64 a_procId = 5921;
    const char an_app_id[] = "some_app";
    QByteArray a_cmd("/usr/bin/app1 --desktop_file_hint=some_app");
    FakeMirSurface *aSurface = new FakeMirSurface;

    ON_CALL(procInfo, command_line(_)).WillByDefault(Return(a_cmd));
    ON_CALL(appController, appIdHasProcessId(_,_)).WillByDefault(Return(false));

    bool authed = true;

    std::shared_ptr<mir::scene::Session> a_session = std::make_shared<MockSession>("Oo", a_procId);

    applicationManager.authorizeSession(a_procId, authed);
    onSessionStarting(a_session);
    onSessionCreatedSurface(a_session.get(), aSurface);
    aSurface->drawFirstFrame();

    Application * the_app = applicationManager.findApplication(an_app_id);
    applicationManager.focusApplication(an_app_id);

    EXPECT_EQ(Application::Running, the_app->state());
    EXPECT_EQ(true, the_app->focused());

    applicationManager.focusApplication(an_app_id);
    EXPECT_EQ(true, the_app->focused());
}

TEST_F(ApplicationManagerTests,starting_app_is_suspended_when_it_gets_ready_if_requested)
{
    using namespace ::testing;
    quint64 procId = 5921;
    FakeMirSurface *aSurface = new FakeMirSurface;
    QByteArray cmdLine( "/usr/bin/app --desktop_file_hint=app");

    EXPECT_CALL(procInfo,command_line(procId))
        .Times(1)
        .WillOnce(Return(cmdLine));

    ON_CALL(appController,appIdHasProcessId(_,_)).WillByDefault(Return(false));

    bool authed = true;

    std::shared_ptr<mir::scene::Session> session = std::make_shared<MockSession>("Oo", procId);
    applicationManager.authorizeSession(procId, authed);
    onSessionStarting(session);

    Application * app = applicationManager.findApplication("app");
    app->setRequestedState(Application::RequestedSuspended);

    // First app starting...
    EXPECT_EQ(Application::Starting, app->state());

    // Signal app is ready now
    applicationManager.onProcessStarting("app");
    onSessionCreatedSurface(session.get(), aSurface);
    aSurface->drawFirstFrame();

    // now that its ready, suspend process should have begun
    EXPECT_EQ(Application::InternalState::SuspendingWaitSession, app->internalState());
}

TEST_F(ApplicationManagerTests,requestFocusApplication)
{
    using namespace ::testing;
    quint64 first_procId = 5921;
    quint64 second_procId = 5922;
    quint64 third_procId = 5923;
    std::shared_ptr<mir::scene::Surface> aSurface(nullptr);
    QByteArray first_cmdLine( "/usr/bin/app1 --desktop_file_hint=app1");
    QByteArray second_cmdLine( "/usr/bin/app2--desktop_file_hint=app2");
    QByteArray third_cmdLine( "/usr/bin/app3 --desktop_file_hint=app3");

    EXPECT_CALL(procInfo,command_line(first_procId))
        .Times(1)
        .WillOnce(Return(first_cmdLine));

    ON_CALL(appController,appIdHasProcessId(_,_)).WillByDefault(Return(false));

    EXPECT_CALL(procInfo,command_line(second_procId))
        .Times(1)
        .WillOnce(Return(second_cmdLine));

    EXPECT_CALL(procInfo,command_line(third_procId))
        .Times(1)
        .WillOnce(Return(third_cmdLine));

    bool authed = true;

    std::shared_ptr<mir::scene::Session> first_session = std::make_shared<MockSession>("Oo", first_procId);
    std::shared_ptr<mir::scene::Session> second_session = std::make_shared<MockSession>("oO", second_procId);
    std::shared_ptr<mir::scene::Session> third_session = std::make_shared<MockSession>("OO", third_procId);
    applicationManager.authorizeSession(first_procId, authed);
    applicationManager.authorizeSession(second_procId, authed);
    applicationManager.authorizeSession(third_procId, authed);
    onSessionStarting(first_session);
    onSessionStarting(third_session);
    onSessionStarting(second_session);

    QSignalSpy spy(&applicationManager, SIGNAL(focusRequested(const QString &)));

    applicationManager.requestFocusApplication("app3");

    EXPECT_EQ(spy.count(), 1);

    QList<QVariant> arguments = spy.takeFirst(); // take the first signal
    EXPECT_EQ(arguments.at(0).toString(), "app3");
}

/*
 * Test that an application launched by shell itself creates the correct Application instance and
 * emits signals indicating the model updated
 */
TEST_F(ApplicationManagerTests,appStartedByShell)
{
    using namespace ::testing;
    const QString appId("testAppId");
    const QString name("Test App");

    // Set up Mocks & signal watcher
    auto mockDesktopFileReader = new NiceMock<MockDesktopFileReader>(appId, QFileInfo());
    ON_CALL(*mockDesktopFileReader, loaded()).WillByDefault(Return(true));
    ON_CALL(*mockDesktopFileReader, appId()).WillByDefault(Return(appId));
    ON_CALL(*mockDesktopFileReader, name()).WillByDefault(Return(name));

    ON_CALL(desktopFileReaderFactory, createInstance(appId, _)).WillByDefault(Return(mockDesktopFileReader));

    EXPECT_CALL(appController, startApplicationWithAppIdAndArgs(appId, _))
        .Times(1)
        .WillOnce(Return(true));

    QSignalSpy countSpy(&applicationManager, SIGNAL(countChanged()));
    QSignalSpy addedSpy(&applicationManager, SIGNAL(applicationAdded(const QString &)));

    // start the application
    Application *theApp = applicationManager.startApplication(appId, ApplicationManager::NoFlag);

    // check application data
    EXPECT_EQ(Application::Starting, theApp->state());
    EXPECT_EQ(appId, theApp->appId());
    EXPECT_EQ(name, theApp->name());
    EXPECT_FALSE(theApp->canBeResumed());

    // check signals were emitted
    EXPECT_EQ(2, countSpy.count()); //FIXME(greyback)
    EXPECT_EQ(1, applicationManager.count());
    EXPECT_EQ(1, addedSpy.count());
    EXPECT_EQ(appId, addedSpy.takeFirst().at(0).toString());

    // check application in list of apps
    Application *theAppAgain = applicationManager.findApplication(appId);
    EXPECT_EQ(theApp, theAppAgain);
}

/*
 * Test that an application launched upstart (i.e. not by shell itself) creates the correct Application
 * instance and emits signals indicating the model updated
 */
TEST_F(ApplicationManagerTests,appStartedByUpstart)
{
    using namespace ::testing;
    const QString appId("testAppId");
    const QString name("Test App");

    // Set up Mocks & signal watcher
    auto mockDesktopFileReader = new NiceMock<MockDesktopFileReader>(appId, QFileInfo());
    ON_CALL(*mockDesktopFileReader, loaded()).WillByDefault(Return(true));
    ON_CALL(*mockDesktopFileReader, appId()).WillByDefault(Return(appId));
    ON_CALL(*mockDesktopFileReader, name()).WillByDefault(Return(name));

    ON_CALL(desktopFileReaderFactory, createInstance(appId, _)).WillByDefault(Return(mockDesktopFileReader));

    QSignalSpy countSpy(&applicationManager, SIGNAL(countChanged()));
    QSignalSpy addedSpy(&applicationManager, SIGNAL(applicationAdded(const QString &)));
    QSignalSpy focusSpy(&applicationManager, SIGNAL(focusRequested(const QString &)));

    // upstart sends notification that the application was started
    applicationManager.onProcessStarting(appId);

    Application *theApp = applicationManager.findApplication(appId);

    // check application data
    EXPECT_EQ(Application::Starting, theApp->state());
    EXPECT_EQ(appId, theApp->appId());
    EXPECT_EQ(name, theApp->name());
    EXPECT_EQ(true, theApp->canBeResumed());

    // check signals were emitted
    EXPECT_EQ(2, countSpy.count()); //FIXME(greyback)
    EXPECT_EQ(1, applicationManager.count());
    EXPECT_EQ(1, addedSpy.count());
    EXPECT_EQ(appId, addedSpy.takeFirst().at(0).toString());
    EXPECT_EQ(1, focusSpy.count());
    EXPECT_EQ(appId, focusSpy.takeFirst().at(0).toString());
}

/*
 * Test that an application launched via the command line with a correct --desktop_file_hint is accepted,
 * creates the correct Application instance and emits signals indicating the model updated
 */
TEST_F(ApplicationManagerTests,appStartedUsingCorrectDesktopFileHintSwitch)
{
    using namespace ::testing;
    const QString appId("testAppId");
    const QString name("Test App");
    quint64 procId = 5551;
    QByteArray cmdLine("/usr/bin/testApp --desktop_file_hint=");
    cmdLine = cmdLine.append(appId);

    // Set up Mocks & signal watcher
    EXPECT_CALL(procInfo,command_line(procId))
        .Times(1)
        .WillOnce(Return(cmdLine));

    auto mockDesktopFileReader = new NiceMock<MockDesktopFileReader>(appId, QFileInfo());
    ON_CALL(*mockDesktopFileReader, loaded()).WillByDefault(Return(true));
    ON_CALL(*mockDesktopFileReader, appId()).WillByDefault(Return(appId));
    ON_CALL(*mockDesktopFileReader, name()).WillByDefault(Return(name));

    ON_CALL(desktopFileReaderFactory, createInstance(appId, _)).WillByDefault(Return(mockDesktopFileReader));

    QSignalSpy countSpy(&applicationManager, SIGNAL(countChanged()));
    QSignalSpy addedSpy(&applicationManager, SIGNAL(applicationAdded(const QString &)));

    // Mir requests authentication for an application that was started
    bool authed = false;
    applicationManager.authorizeSession(procId, authed);
    EXPECT_EQ(authed, true);

    Application *theApp = applicationManager.findApplication(appId);

    // check application data
    EXPECT_EQ(theApp->state(), Application::Starting);
    EXPECT_EQ(theApp->appId(), appId);
    EXPECT_EQ(theApp->name(), name);
    EXPECT_EQ(theApp->canBeResumed(), false);

    // check signals were emitted
    EXPECT_EQ(countSpy.count(), 2); //FIXME(greyback)
    EXPECT_EQ(applicationManager.count(), 1);
    EXPECT_EQ(addedSpy.count(), 1);
    EXPECT_EQ(addedSpy.takeFirst().at(0).toString(), appId);
}

/*
 * Test that an application launched via the command line without the correct --desktop_file_hint is rejected
 */
TEST_F(ApplicationManagerTests,appDoesNotStartWhenUsingBadDesktopFileHintSwitch)
{
    using namespace ::testing;
    const QString appId("testAppId");
    const QString name("Test App");
    quint64 procId = 5551;
    QByteArray cmdLine("/usr/bin/testApp");

    // Set up Mocks & signal watcher
    EXPECT_CALL(procInfo,command_line(procId))
        .Times(1)
        .WillOnce(Return(cmdLine));

    QSignalSpy countSpy(&applicationManager, SIGNAL(countChanged()));
    QSignalSpy addedSpy(&applicationManager, SIGNAL(applicationAdded(const QString &)));

    // Mir requests authentication for an application that was started
    bool authed = true;
    applicationManager.authorizeSession(procId, authed);
    EXPECT_EQ(authed, false);

    Application *theApp = applicationManager.findApplication(appId);

    EXPECT_EQ(theApp, nullptr);

    // check no new signals were emitted
    EXPECT_EQ(countSpy.count(), 0);
    EXPECT_EQ(applicationManager.count(), 0);
    EXPECT_EQ(addedSpy.count(), 0);
}

/*
 * Test that an application launched via the command line with the --desktop_file_hint but an incorrect
 * desktop file specified is rejected
 */
TEST_F(ApplicationManagerTests,appDoesNotStartWhenUsingBadDesktopFileHintFile)
{
    using namespace ::testing;
    const QString appId("testAppId");
    const QString badDesktopFile = QString("%1.desktop").arg(appId);
    quint64 procId = 5551;
    QByteArray cmdLine("/usr/bin/testApp --desktop_file_hint=");
    cmdLine = cmdLine.append(badDesktopFile);

    // Set up Mocks & signal watcher
    EXPECT_CALL(procInfo,command_line(procId))
        .Times(1)
        .WillOnce(Return(cmdLine));

    auto mockDesktopFileReader = new NiceMock<MockDesktopFileReader>(appId, QFileInfo());
    ON_CALL(*mockDesktopFileReader, loaded()).WillByDefault(Return(false));

    ON_CALL(desktopFileReaderFactory, createInstance(appId, _)).WillByDefault(Return(mockDesktopFileReader));

    // Mir requests authentication for an application that was started, should fail
    bool authed = true;
    applicationManager.authorizeSession(procId, authed);
    EXPECT_EQ(authed, false);
}

/*
 * Test that if TaskController synchronously calls back processStarted, that ApplicationManager
 * does not add the app to the model twice.
 */
TEST_F(ApplicationManagerTests,synchronousProcessStartedCallDoesNotDuplicateEntryInModel)
{
    using namespace ::testing;
    const QString appId("testAppId");
    const QString name("Test App");

    // Set up Mocks & signal watcher
    auto mockDesktopFileReader = new NiceMock<MockDesktopFileReader>(appId, QFileInfo());
    ON_CALL(*mockDesktopFileReader, loaded()).WillByDefault(Return(true));
    ON_CALL(*mockDesktopFileReader, appId()).WillByDefault(Return(appId));
    ON_CALL(*mockDesktopFileReader, name()).WillByDefault(Return(name));

    ON_CALL(desktopFileReaderFactory, createInstance(appId, _)).WillByDefault(Return(mockDesktopFileReader));

    ON_CALL(appController, startApplicationWithAppIdAndArgs(appId, _))
        .WillByDefault(Invoke(
                        [&](const QString &appId, Unused) {
                            applicationManager.onProcessStarting(appId);
                            return true;
                        }
                      ));

    // start the application
    Application *theApp = applicationManager.startApplication(appId, ApplicationManager::NoFlag);

    // check application data
    EXPECT_EQ(theApp->state(), Application::Starting);
    EXPECT_EQ(theApp->appId(), appId);
    EXPECT_EQ(theApp->name(), name);
    EXPECT_EQ(theApp->canBeResumed(), true);

    // check only once instance in the model
    EXPECT_EQ(applicationManager.count(), 1);

    // check application in list of apps
    Application *theAppAgain = applicationManager.findApplication(appId);
    EXPECT_EQ(theAppAgain, theApp);
}

/*
 * Test that the child sessions of a webapp process are accepted
 */
TEST_F(ApplicationManagerTests,webAppSecondarySessionsAccepted)
{
    using namespace ::testing;
    quint64 procId = 5551;
    QByteArray cmdLine("/usr/bin/qt5/libexec/QtWebProcess");

    // Set up Mocks & signal watcher
    EXPECT_CALL(procInfo,command_line(procId))
        .Times(1)
        .WillOnce(Return(cmdLine));

    bool authed = false;
    applicationManager.authorizeSession(procId, authed);
    EXPECT_EQ(authed, true);
}

/*
 * Test that maliit sessions are accepted
 */
TEST_F(ApplicationManagerTests,maliitSessionsAccepted)
{
    using namespace ::testing;
    quint64 procId = 151;
    QByteArray cmdLine("maliit-server --blah");

    // Set up Mocks & signal watcher
    EXPECT_CALL(procInfo,command_line(procId))
        .Times(1)
        .WillOnce(Return(cmdLine));

    bool authed = false;
    applicationManager.authorizeSession(procId, authed);
    EXPECT_EQ(authed, true);
}

/*
 * Test that an application in the Starting state is not impacted by the upstart "Starting" message
 * for that application (i.e. the upstart message is effectively useless)
 */
TEST_F(ApplicationManagerTests,onceAppAddedToApplicationLists_upstartStartingEventIgnored)
{
    using namespace ::testing;
    const QString appId("testAppId");

    // Set up Mocks & signal watcher
    auto mockDesktopFileReader = new NiceMock<MockDesktopFileReader>(appId, QFileInfo());
    ON_CALL(*mockDesktopFileReader, loaded()).WillByDefault(Return(true));
    ON_CALL(*mockDesktopFileReader, appId()).WillByDefault(Return(appId));

    ON_CALL(desktopFileReaderFactory, createInstance(appId, _)).WillByDefault(Return(mockDesktopFileReader));

    EXPECT_CALL(appController, startApplicationWithAppIdAndArgs(appId, _))
        .Times(1)
        .WillOnce(Return(true));

    applicationManager.startApplication(appId, ApplicationManager::NoFlag);

    QSignalSpy countSpy(&applicationManager, SIGNAL(countChanged()));
    QSignalSpy addedSpy(&applicationManager, SIGNAL(applicationAdded(const QString &)));

    // upstart sends notification that the application was started
    applicationManager.onProcessStarting(appId);

    // check no new signals were emitted and application state unchanged
    EXPECT_EQ(countSpy.count(), 0);
    EXPECT_EQ(applicationManager.count(), 1);
    EXPECT_EQ(addedSpy.count(), 0);

    Application *theApp = applicationManager.findApplication(appId);
    EXPECT_EQ(Application::Starting, theApp->state());
}

/*
 * Test that an application in the Starting state reacts correctly to the Mir sessionStarted
 * event for that application (i.e. the Session is associated)
 */
TEST_F(ApplicationManagerTests,onceAppAddedToApplicationLists_mirSessionStartingEventHandled)
{
    using namespace ::testing;
    const QString appId("testAppId");
    quint64 procId = 5551;

    // Set up Mocks & signal watcher
    auto mockDesktopFileReader = new NiceMock<MockDesktopFileReader>(appId, QFileInfo());
    ON_CALL(*mockDesktopFileReader, loaded()).WillByDefault(Return(true));
    ON_CALL(*mockDesktopFileReader, appId()).WillByDefault(Return(appId));

    ON_CALL(desktopFileReaderFactory, createInstance(appId, _)).WillByDefault(Return(mockDesktopFileReader));

    EXPECT_CALL(appController, startApplicationWithAppIdAndArgs(appId, _))
        .Times(1)
        .WillOnce(Return(true));

    applicationManager.startApplication(appId, ApplicationManager::NoFlag);
    applicationManager.onProcessStarting(appId);

    QSignalSpy countSpy(&applicationManager, SIGNAL(countChanged()));
    QSignalSpy addedSpy(&applicationManager, SIGNAL(applicationAdded(const QString &)));

    std::shared_ptr<mir::scene::Session> session = std::make_shared<MockSession>("", procId);

    // Authorize session and emit Mir sessionStarting event
    bool authed = true;
    applicationManager.authorizeSession(procId, authed);
    onSessionStarting(session);

    EXPECT_EQ(countSpy.count(), 0);
    EXPECT_EQ(applicationManager.count(), 1);
    EXPECT_EQ(addedSpy.count(), 0);

    // Check application state and session are correctly set
    Application *theApp = applicationManager.findApplication(appId);
    EXPECT_EQ(theApp->session()->session(), session);
    EXPECT_EQ(theApp->focused(), false);
}

/*
 * Test that an application in the Starting state reacts correctly to the Mir surfaceCreated
 * event for that application (i.e. the Surface is associated and state set to Running)
 */
TEST_F(ApplicationManagerTests,onceAppAddedToApplicationLists_mirSurfaceCreatedEventHandled)
{
    using namespace ::testing;
    const QString appId("testAppId");
    quint64 procId = 5551;

    // Set up Mocks & signal watcher
    auto mockDesktopFileReader = new NiceMock<MockDesktopFileReader>(appId, QFileInfo());
    ON_CALL(*mockDesktopFileReader, loaded()).WillByDefault(Return(true));
    ON_CALL(*mockDesktopFileReader, appId()).WillByDefault(Return(appId));

    ON_CALL(desktopFileReaderFactory, createInstance(appId, _)).WillByDefault(Return(mockDesktopFileReader));

    EXPECT_CALL(appController, startApplicationWithAppIdAndArgs(appId, _))
        .Times(1)
        .WillOnce(Return(true));

    applicationManager.startApplication(appId, ApplicationManager::NoFlag);
    applicationManager.onProcessStarting(appId);

    std::shared_ptr<mir::scene::Session> session = std::make_shared<MockSession>("", procId);

    bool authed = true;
    applicationManager.authorizeSession(procId, authed);
    onSessionStarting(session);

    FakeMirSurface *surface = new FakeMirSurface;

    onSessionCreatedSurface(session.get(), surface);
    surface->drawFirstFrame();

    // Check application state is correctly set
    Application *theApp = applicationManager.findApplication(appId);
    EXPECT_EQ(theApp->state(), Application::Running);
}

/*
 * Test that an application is stopped correctly, if it has not yet created a surface (still in Starting state)
 */
TEST_F(ApplicationManagerTests,shellStopsAppCorrectlyBeforeSurfaceCreated)
{
    using namespace ::testing;
    const QString appId("testAppId");
    quint64 procId = 5551;

    // Set up Mocks & signal watcher
    auto mockDesktopFileReader = new NiceMock<MockDesktopFileReader>(appId, QFileInfo());
    ON_CALL(*mockDesktopFileReader, loaded()).WillByDefault(Return(true));
    ON_CALL(*mockDesktopFileReader, appId()).WillByDefault(Return(appId));

    ON_CALL(desktopFileReaderFactory, createInstance(appId, _)).WillByDefault(Return(mockDesktopFileReader));

    EXPECT_CALL(appController, startApplicationWithAppIdAndArgs(appId, _))
        .Times(1)
        .WillOnce(Return(true));

    applicationManager.startApplication(appId, ApplicationManager::NoFlag);
    applicationManager.onProcessStarting(appId);
    std::shared_ptr<mir::scene::Session> session = std::make_shared<MockSession>("", procId);
    bool authed = true;
    applicationManager.authorizeSession(procId, authed);
    onSessionStarting(session);

    QSignalSpy countSpy(&applicationManager, SIGNAL(countChanged()));
    QSignalSpy removedSpy(&applicationManager, SIGNAL(applicationRemoved(const QString &)));

    // Stop app
    applicationManager.stopApplication(appId);

    EXPECT_EQ(countSpy.count(), 2); //FIXME(greyback)
    EXPECT_EQ(applicationManager.count(), 0);
    EXPECT_EQ(removedSpy.count(), 1);
    EXPECT_EQ(removedSpy.takeFirst().at(0).toString(), appId);
}

/*
 * Test that a running application is stopped correctly (is in Running state, has surface)
 */
TEST_F(ApplicationManagerTests,shellStopsForegroundAppCorrectly)
{
    using namespace ::testing;
    const QString appId("testAppId");
    quint64 procId = 5551;

    // Set up Mocks & signal watcher
    auto mockDesktopFileReader = new NiceMock<MockDesktopFileReader>(appId, QFileInfo());
    ON_CALL(*mockDesktopFileReader, loaded()).WillByDefault(Return(true));
    ON_CALL(*mockDesktopFileReader, appId()).WillByDefault(Return(appId));

    ON_CALL(desktopFileReaderFactory, createInstance(appId, _)).WillByDefault(Return(mockDesktopFileReader));

    EXPECT_CALL(appController, startApplicationWithAppIdAndArgs(appId, _))
        .Times(1)
        .WillOnce(Return(true));

    applicationManager.startApplication(appId, ApplicationManager::NoFlag);
    applicationManager.onProcessStarting(appId);
    std::shared_ptr<mir::scene::Session> session = std::make_shared<MockSession>("", procId);
    bool authed = true;
    applicationManager.authorizeSession(procId, authed);
    onSessionStarting(session);

    FakeMirSurface *surface = new FakeMirSurface;
    onSessionCreatedSurface(session.get(), surface);
    surface->drawFirstFrame();

    QSignalSpy countSpy(&applicationManager, SIGNAL(countChanged()));
    QSignalSpy removedSpy(&applicationManager, SIGNAL(applicationRemoved(const QString &)));

    // Stop app
    applicationManager.stopApplication(appId);

    EXPECT_EQ(countSpy.count(), 2); //FIXME(greyback)
    EXPECT_EQ(applicationManager.count(), 0);
    EXPECT_EQ(removedSpy.count(), 1);
    EXPECT_EQ(removedSpy.takeFirst().at(0).toString(), appId);
}

/*
 * Test that a suspended application is stopped correctly
 */
TEST_F(ApplicationManagerTests,shellStopsSuspendedAppCorrectly)
{
    using namespace ::testing;
    const QString appId("testAppId");
    quint64 procId = 5551;

    // Set up Mocks & signal watcher
    auto mockDesktopFileReader = new NiceMock<MockDesktopFileReader>(appId, QFileInfo());
    ON_CALL(*mockDesktopFileReader, loaded()).WillByDefault(Return(true));
    ON_CALL(*mockDesktopFileReader, appId()).WillByDefault(Return(appId));

    ON_CALL(desktopFileReaderFactory, createInstance(appId, _)).WillByDefault(Return(mockDesktopFileReader));

    EXPECT_CALL(appController, startApplicationWithAppIdAndArgs(appId, _))
        .Times(1)
        .WillOnce(Return(true));

    Application *application = applicationManager.startApplication(appId, ApplicationManager::NoFlag);
    applicationManager.onProcessStarting(appId);
    std::shared_ptr<mir::scene::Session> session = std::make_shared<MockSession>("", procId);
    bool authed = true;
    applicationManager.authorizeSession(procId, authed);
    onSessionStarting(session);
    applicationManager.onProcessStarting(appId);

    FakeMirSurface *surface = new FakeMirSurface;
    onSessionCreatedSurface(session.get(), surface);
    surface->drawFirstFrame();

    suspend(application);

    QSignalSpy countSpy(&applicationManager, SIGNAL(countChanged()));
    QSignalSpy removedSpy(&applicationManager, SIGNAL(applicationRemoved(const QString &)));

    // Stop app
    applicationManager.stopApplication(appId);

    EXPECT_EQ(countSpy.count(), 2); //FIXME(greyback)
    EXPECT_EQ(applicationManager.count(), 0);
    EXPECT_EQ(removedSpy.count(), 1);
    EXPECT_EQ(removedSpy.takeFirst().at(0).toString(), appId);
}

/*
 * Test that if the foreground Running application is stopped by upstart, AppMan cleans up after it ok
 */
TEST_F(ApplicationManagerTests,upstartNotifiesOfStoppingForegroundApp)
{
    using namespace ::testing;
    const QString appId("testAppId");
    quint64 procId = 5551;

    // Set up Mocks & signal watcher
    auto mockDesktopFileReader = new NiceMock<MockDesktopFileReader>(appId, QFileInfo());
    ON_CALL(*mockDesktopFileReader, loaded()).WillByDefault(Return(true));
    ON_CALL(*mockDesktopFileReader, appId()).WillByDefault(Return(appId));

    ON_CALL(desktopFileReaderFactory, createInstance(appId, _)).WillByDefault(Return(mockDesktopFileReader));

    EXPECT_CALL(appController, startApplicationWithAppIdAndArgs(appId, _))
        .Times(1)
        .WillOnce(Return(true));

    applicationManager.startApplication(appId, ApplicationManager::NoFlag);
    applicationManager.onProcessStarting(appId);
    std::shared_ptr<mir::scene::Session> session = std::make_shared<MockSession>("", procId);
    bool authed = true;
    applicationManager.authorizeSession(procId, authed);
    onSessionStarting(session);

    FakeMirSurface *surface = new FakeMirSurface;
    onSessionCreatedSurface(session.get(), surface);
    surface->drawFirstFrame();

    QSignalSpy countSpy(&applicationManager, SIGNAL(countChanged()));
    QSignalSpy removedSpy(&applicationManager, SIGNAL(applicationRemoved(const QString &)));

    onSessionStopping(session);
    // Upstart notifies of stopping app
    applicationManager.onProcessStopped(appId);

    EXPECT_EQ(2, countSpy.count()); //FIXME(greyback)
    EXPECT_EQ(0, applicationManager.count());
    EXPECT_EQ(1, removedSpy.count());
    EXPECT_EQ(appId, removedSpy.takeFirst().at(0).toString());
}

/*
 * Test that if a running application is reported to have stopped unexpectedly by upstart, AppMan
 * cleans up after it ok (as was not suspended, had not lifecycle saved its state, so cannot be resumed)
 */
TEST_F(ApplicationManagerTests,upstartNotifiesOfUnexpectedStopOfRunningApp)
{
    using namespace ::testing;
    const QString appId("testAppId");
    quint64 procId = 5551;

    // Set up Mocks & signal watcher
    auto mockDesktopFileReader = new NiceMock<MockDesktopFileReader>(appId, QFileInfo());
    ON_CALL(*mockDesktopFileReader, loaded()).WillByDefault(Return(true));
    ON_CALL(*mockDesktopFileReader, appId()).WillByDefault(Return(appId));

    ON_CALL(desktopFileReaderFactory, createInstance(appId, _)).WillByDefault(Return(mockDesktopFileReader));

    EXPECT_CALL(appController, startApplicationWithAppIdAndArgs(appId, _))
        .Times(1)
        .WillOnce(Return(true));

    applicationManager.startApplication(appId, ApplicationManager::NoFlag);
    applicationManager.onProcessStarting(appId);
    std::shared_ptr<mir::scene::Session> session = std::make_shared<MockSession>("", procId);
    bool authed = true;
    applicationManager.authorizeSession(procId, authed);
    onSessionStarting(session);

    FakeMirSurface *surface = new FakeMirSurface;
    onSessionCreatedSurface(session.get(), surface);
    surface->drawFirstFrame();

    QSignalSpy countSpy(&applicationManager, SIGNAL(countChanged()));
    QSignalSpy removedSpy(&applicationManager, SIGNAL(applicationRemoved(const QString &)));

    onSessionStopping(session);

    // Upstart notifies of crashing / OOM killed app
    applicationManager.onProcessFailed(appId, false);

    // Upstart finally notifies the app stopped
    applicationManager.onProcessStopped(appId);

    EXPECT_EQ(countSpy.count(), 2); //FIXME(greyback)
    EXPECT_EQ(applicationManager.count(), 0);
    EXPECT_EQ(removedSpy.count(), 1);
    EXPECT_EQ(removedSpy.takeFirst().at(0).toString(), appId);
}

/*
 * Test that if a background application is reported to unexpectedly stop by upstart, AppMan does not remove
 * it from the app lists but instead considers it Stopped, ready to be resumed. This is due to the fact the
 * app should have saved its state, so can be resumed. This situation can occur due to the OOM killer, or
 * a dodgy app crashing.
 */
TEST_F(ApplicationManagerTests,unexpectedStopOfBackgroundApp)
{
    using namespace ::testing;
    const QString appId("testAppId");
    quint64 procId = 5551;

    // Set up Mocks & signal watcher
    auto mockDesktopFileReader = new NiceMock<MockDesktopFileReader>(appId, QFileInfo());
    ON_CALL(*mockDesktopFileReader, loaded()).WillByDefault(Return(true));
    ON_CALL(*mockDesktopFileReader, appId()).WillByDefault(Return(appId));

    ON_CALL(desktopFileReaderFactory, createInstance(appId, _)).WillByDefault(Return(mockDesktopFileReader));

    EXPECT_CALL(appController, startApplicationWithAppIdAndArgs(appId, _))
        .Times(1)
        .WillOnce(Return(true));

    Application *app = applicationManager.startApplication(appId, ApplicationManager::NoFlag);
    applicationManager.onProcessStarting(appId);
    std::shared_ptr<mir::scene::Session> session = std::make_shared<MockSession>("", procId);
    bool authed = true;
    applicationManager.authorizeSession(procId, authed);
    onSessionStarting(session);

    FakeMirSurface *surface = new FakeMirSurface;
    onSessionCreatedSurface(session.get(), surface);
    surface->drawFirstFrame();

    suspend(app);

    QSignalSpy countSpy(&applicationManager, SIGNAL(countChanged()));
    QSignalSpy focusSpy(&applicationManager, SIGNAL(focusedApplicationIdChanged()));
    QSignalSpy removedSpy(&applicationManager, SIGNAL(applicationRemoved(const QString &)));

    // Mir reports disconnection
    onSessionStopping(session);

    // Upstart notifies of crashing / OOM-killed app
    applicationManager.onProcessFailed(appId, false);

    EXPECT_EQ(0, focusSpy.count());

    // Upstart finally notifies the app stopped
    applicationManager.onProcessStopped(appId);

    EXPECT_EQ(0, countSpy.count());
    EXPECT_EQ(1, applicationManager.count());
    EXPECT_EQ(0, removedSpy.count());
}

/*
 * Test that if a background application is reported to have stopped on startup by upstart, that it
 * is kept in the application model, as the app can be lifecycle resumed.
 *
 * Note that upstart reports this "stopped on startup" even for applications which are running.
 * This may be an upstart bug, or AppMan mis-understanding upstart's intentions. But need to check
 * we're doing the right thing in either case. CHECKME(greyback)!
 */
TEST_F(ApplicationManagerTests,unexpectedStopOfBackgroundAppCheckingUpstartBug)
{
    using namespace ::testing;
    const QString appId("testAppId");
    quint64 procId = 5551;

    // Set up Mocks & signal watcher
    auto mockDesktopFileReader = new NiceMock<MockDesktopFileReader>(appId, QFileInfo());
    ON_CALL(*mockDesktopFileReader, loaded()).WillByDefault(Return(true));
    ON_CALL(*mockDesktopFileReader, appId()).WillByDefault(Return(appId));

    ON_CALL(desktopFileReaderFactory, createInstance(appId, _)).WillByDefault(Return(mockDesktopFileReader));

    EXPECT_CALL(appController, startApplicationWithAppIdAndArgs(appId, _))
        .Times(1)
        .WillOnce(Return(true));

    Application *app = applicationManager.startApplication(appId, ApplicationManager::NoFlag);
    applicationManager.onProcessStarting(appId);
    std::shared_ptr<mir::scene::Session> session = std::make_shared<MockSession>("", procId);
    bool authed = true;
    applicationManager.authorizeSession(procId, authed);
    onSessionStarting(session);

    FakeMirSurface *surface = new FakeMirSurface;
    onSessionCreatedSurface(session.get(), surface);
    surface->drawFirstFrame();

    suspend(app);

    QSignalSpy countSpy(&applicationManager, SIGNAL(countChanged()));
    QSignalSpy focusSpy(&applicationManager, SIGNAL(focusedApplicationIdChanged()));
    QSignalSpy removedSpy(&applicationManager, SIGNAL(applicationRemoved(const QString &)));

    // Mir reports disconnection
    onSessionStopping(session);

    // Upstart notifies of crashing app
    applicationManager.onProcessFailed(appId, true);

    EXPECT_EQ(focusSpy.count(), 0);

    // Upstart finally notifies the app stopped
    applicationManager.onProcessStopped(appId);

    EXPECT_EQ(countSpy.count(), 0);
    EXPECT_EQ(applicationManager.count(), 1);
    EXPECT_EQ(removedSpy.count(), 0);
}

/*
 * Test that if a Starting application is then reported to be stopping by Mir, AppMan cleans up after it ok
 */
TEST_F(ApplicationManagerTests,mirNotifiesStartingAppIsNowStopping)
{
    using namespace ::testing;
    const QString appId("testAppId");
    quint64 procId = 5551;

    // Set up Mocks & signal watcher
    auto mockDesktopFileReader = new NiceMock<MockDesktopFileReader>(appId, QFileInfo());
    ON_CALL(*mockDesktopFileReader, loaded()).WillByDefault(Return(true));
    ON_CALL(*mockDesktopFileReader, appId()).WillByDefault(Return(appId));

    ON_CALL(desktopFileReaderFactory, createInstance(appId, _)).WillByDefault(Return(mockDesktopFileReader));

    EXPECT_CALL(appController, startApplicationWithAppIdAndArgs(appId, _))
        .Times(1)
        .WillOnce(Return(true));

    applicationManager.startApplication(appId, ApplicationManager::NoFlag);
    applicationManager.onProcessStarting(appId);
    std::shared_ptr<mir::scene::Session> session = std::make_shared<MockSession>("", procId);
    bool authed = true;
    applicationManager.authorizeSession(procId, authed);
    onSessionStarting(session);

    QSignalSpy countSpy(&applicationManager, SIGNAL(countChanged()));
    QSignalSpy removedSpy(&applicationManager, SIGNAL(applicationRemoved(const QString &)));

    // Mir notifies of stopping app
    onSessionStopping(session);

    EXPECT_EQ(countSpy.count(), 2); //FIXME(greyback)
    EXPECT_EQ(applicationManager.count(), 0);
    EXPECT_EQ(removedSpy.count(), 1);
    EXPECT_EQ(removedSpy.takeFirst().at(0).toString(), appId);
}

/*
 * Test that if a Running foreground application is reported to be stopping by Mir, AppMan cleans up after it ok
 */
TEST_F(ApplicationManagerTests,mirNotifiesOfStoppingForegroundApp)
{
    using namespace ::testing;
    const QString appId("testAppId");
    quint64 procId = 5551;

    // Set up Mocks & signal watcher
    auto mockDesktopFileReader = new NiceMock<MockDesktopFileReader>(appId, QFileInfo());
    ON_CALL(*mockDesktopFileReader, loaded()).WillByDefault(Return(true));
    ON_CALL(*mockDesktopFileReader, appId()).WillByDefault(Return(appId));

    ON_CALL(desktopFileReaderFactory, createInstance(appId, _)).WillByDefault(Return(mockDesktopFileReader));

    EXPECT_CALL(appController, startApplicationWithAppIdAndArgs(appId, _))
        .Times(1)
        .WillOnce(Return(true));

    applicationManager.startApplication(appId, ApplicationManager::NoFlag);
    applicationManager.onProcessStarting(appId);
    std::shared_ptr<mir::scene::Session> session = std::make_shared<MockSession>("", procId);
    bool authed = true;
    applicationManager.authorizeSession(procId, authed);
    onSessionStarting(session);

    // Associate a surface so AppMan considers app Running, check focused
    FakeMirSurface *surface = new FakeMirSurface;
    onSessionCreatedSurface(session.get(), surface);
    surface->drawFirstFrame();

    QSignalSpy countSpy(&applicationManager, SIGNAL(countChanged()));
    QSignalSpy removedSpy(&applicationManager, SIGNAL(applicationRemoved(const QString &)));

    // Mir notifies of stopping app
    onSessionStopping(session);

    EXPECT_EQ(countSpy.count(), 2); //FIXME(greyback)
    EXPECT_EQ(applicationManager.count(), 0);
    EXPECT_EQ(removedSpy.count(), 1);
    EXPECT_EQ(removedSpy.takeFirst().at(0).toString(), appId);
}

/*
 * Test that if an application (one launched via desktop_file_hint) is reported to be stopping by
 * Mir, AppMan removes it from the model immediately
 */
TEST_F(ApplicationManagerTests,mirNotifiesOfStoppingAppLaunchedWithDesktopFileHint)
{
    using namespace ::testing;
    const QString appId("testAppId");
    const QString name("Test App");
    quint64 procId = 5551;
    QByteArray cmdLine("/usr/bin/testApp --desktop_file_hint=");
    cmdLine = cmdLine.append(appId);

    // Set up Mocks & signal watcher
    EXPECT_CALL(procInfo,command_line(procId))
        .Times(1)
        .WillOnce(Return(cmdLine));

    auto mockDesktopFileReader = new NiceMock<MockDesktopFileReader>(appId, QFileInfo());
    ON_CALL(*mockDesktopFileReader, loaded()).WillByDefault(Return(true));
    ON_CALL(*mockDesktopFileReader, appId()).WillByDefault(Return(appId));
    ON_CALL(*mockDesktopFileReader, name()).WillByDefault(Return(name));

    ON_CALL(desktopFileReaderFactory, createInstance(appId, _)).WillByDefault(Return(mockDesktopFileReader));

    // Mir requests authentication for an application that was started
    bool authed = true;
    applicationManager.authorizeSession(procId, authed);
    EXPECT_EQ(authed, true);
    std::shared_ptr<mir::scene::Session> session = std::make_shared<MockSession>("", procId);
    onSessionStarting(session);

    // Associate a surface so AppMan considers app Running, check focused
    FakeMirSurface *surface = new FakeMirSurface;
    onSessionCreatedSurface(session.get(), surface);
    surface->drawFirstFrame();

    QSignalSpy countSpy(&applicationManager, SIGNAL(countChanged()));
    QSignalSpy removedSpy(&applicationManager, SIGNAL(applicationRemoved(const QString &)));

    // Mir notifies of stopping app
    onSessionStopping(session);

    EXPECT_EQ(countSpy.count(), 2); //FIXME(greyback)
    EXPECT_EQ(applicationManager.count(), 0);
    EXPECT_EQ(removedSpy.count(), 1);

    Application *app = applicationManager.findApplication(appId);
    EXPECT_EQ(nullptr, app);
}

/*
 * Test that if a background application is reported to be stopping by Mir, AppMan sets its state to Stopped
 * but does not remove it from the model
 */
TEST_F(ApplicationManagerTests,mirNotifiesOfStoppingBackgroundApp)
{
    using namespace ::testing;
    const QString appId("testAppId");
    quint64 procId = 5551;

    // Set up Mocks & signal watcher
    auto mockDesktopFileReader = new NiceMock<MockDesktopFileReader>(appId, QFileInfo());
    ON_CALL(*mockDesktopFileReader, loaded()).WillByDefault(Return(true));
    ON_CALL(*mockDesktopFileReader, appId()).WillByDefault(Return(appId));

    ON_CALL(desktopFileReaderFactory, createInstance(appId, _)).WillByDefault(Return(mockDesktopFileReader));

    EXPECT_CALL(appController, startApplicationWithAppIdAndArgs(appId, _))
        .Times(1)
        .WillOnce(Return(true));

    Application *app = applicationManager.startApplication(appId, ApplicationManager::NoFlag);
    applicationManager.onProcessStarting(appId);
    std::shared_ptr<mir::scene::Session> session = std::make_shared<MockSession>("", procId);
    bool authed = true;
    applicationManager.authorizeSession(procId, authed);
    onSessionStarting(session);
    EXPECT_EQ(Application::Starting, app->state());

    app->setRequestedState(Application::RequestedSuspended);

    // should not suspend an app that`s still starting up
    ASSERT_EQ(Application::InternalState::Starting, app->internalState());

    // Associate a surface so AppMan considers app Running
    FakeMirSurface *surface = new FakeMirSurface;
    onSessionCreatedSurface(session.get(), surface);
    surface->drawFirstFrame();

    ASSERT_EQ(Application::InternalState::SuspendingWaitSession, app->internalState());

    static_cast<qtmir::Session*>(app->session())->doSuspend();
    ASSERT_EQ(Application::InternalState::SuspendingWaitProcess, app->internalState());

    applicationManager.onProcessSuspended(app->appId());
    ASSERT_EQ(Application::InternalState::Suspended, app->internalState());

    QSignalSpy countSpy(&applicationManager, SIGNAL(countChanged()));
    QSignalSpy removedSpy(&applicationManager, SIGNAL(applicationRemoved(const QString &)));

    // Mir notifies of stopping app
    onSessionStopping(session);

    EXPECT_EQ(0, countSpy.count());
    EXPECT_EQ(1, applicationManager.count());
    EXPECT_EQ(0, removedSpy.count());

    EXPECT_EQ(Application::Stopped, app->state());
}

/*
 * Test that when an application is stopped correctly by shell, the upstart stopping event is ignored
 */
TEST_F(ApplicationManagerTests,shellStoppedApp_upstartStoppingEventIgnored)
{
    using namespace ::testing;
    const QString appId("testAppId");
    quint64 procId = 5551;

    // Set up Mocks & signal watcher
    auto mockDesktopFileReader = new NiceMock<MockDesktopFileReader>(appId, QFileInfo());
    ON_CALL(*mockDesktopFileReader, loaded()).WillByDefault(Return(true));
    ON_CALL(*mockDesktopFileReader, appId()).WillByDefault(Return(appId));

    ON_CALL(desktopFileReaderFactory, createInstance(appId, _)).WillByDefault(Return(mockDesktopFileReader));

    EXPECT_CALL(appController, startApplicationWithAppIdAndArgs(appId, _))
        .Times(1)
        .WillOnce(Return(true));

    applicationManager.startApplication(appId, ApplicationManager::NoFlag);
    applicationManager.onProcessStarting(appId);
    std::shared_ptr<mir::scene::Session> session = std::make_shared<MockSession>("", procId);
    bool authed = true;
    applicationManager.authorizeSession(procId, authed);
    onSessionStarting(session);

    applicationManager.stopApplication(appId);

    QSignalSpy countSpy(&applicationManager, SIGNAL(countChanged()));
    QSignalSpy removedSpy(&applicationManager, SIGNAL(applicationRemoved(const QString &)));

    // Upstart notifies of stopping app
    applicationManager.onProcessStopped(appId);

    EXPECT_EQ(countSpy.count(), 0);
    EXPECT_EQ(removedSpy.count(), 0);
}

/*
 * Test that when an application is stopped correctly by shell, the Mir Session stopped event is ignored
 */
TEST_F(ApplicationManagerTests,shellStoppedApp_mirSessionStoppingEventIgnored)
{
    using namespace ::testing;
    const QString appId("testAppId");
    quint64 procId = 5551;

    // Set up Mocks & signal watcher
    auto mockDesktopFileReader = new NiceMock<MockDesktopFileReader>(appId, QFileInfo());
    ON_CALL(*mockDesktopFileReader, loaded()).WillByDefault(Return(true));
    ON_CALL(*mockDesktopFileReader, appId()).WillByDefault(Return(appId));

    ON_CALL(desktopFileReaderFactory, createInstance(appId, _)).WillByDefault(Return(mockDesktopFileReader));

    EXPECT_CALL(appController, startApplicationWithAppIdAndArgs(appId, _))
        .Times(1)
        .WillOnce(Return(true));

    applicationManager.startApplication(appId, ApplicationManager::NoFlag);
    applicationManager.onProcessStarting(appId);
    std::shared_ptr<mir::scene::Session> session = std::make_shared<MockSession>("", procId);
    bool authed = true;
    applicationManager.authorizeSession(procId, authed);
    onSessionStarting(session);

    applicationManager.stopApplication(appId);

    QSignalSpy countSpy(&applicationManager, SIGNAL(countChanged()));
    QSignalSpy removedSpy(&applicationManager, SIGNAL(applicationRemoved(const QString &)));

    // Mir notifies of stopping app/Session
    onSessionStopping(session);

    EXPECT_EQ(countSpy.count(), 0);
    EXPECT_EQ(removedSpy.count(), 0);
}

/*
 * Webapps have multiple sessions, but only one is linked to the application (other is considered a hidden session).
 * If webapp in foreground stops unexpectedly, remove it and it alone from app list
 */
TEST_F(ApplicationManagerTests,unexpectedStopOfForegroundWebapp)
{
    using namespace ::testing;
    const QString appId("webapp");
    quint64 procId1 = 5551;
    quint64 procId2 = 5564;
    QByteArray cmdLine("/usr/bin/qt5/libexec/QtWebProcess");

    // Set up Mocks & signal watcher
    EXPECT_CALL(procInfo,command_line(procId2))
        .Times(1)
        .WillOnce(Return(cmdLine));

    ON_CALL(appController,appIdHasProcessId(procId1, appId)).WillByDefault(Return(true));
    ON_CALL(appController,appIdHasProcessId(procId2, _)).WillByDefault(Return(false));

    // Set up Mocks & signal watcher
    auto mockDesktopFileReader = new NiceMock<MockDesktopFileReader>(appId, QFileInfo());
    ON_CALL(*mockDesktopFileReader, loaded()).WillByDefault(Return(true));
    ON_CALL(*mockDesktopFileReader, appId()).WillByDefault(Return(appId));

    ON_CALL(desktopFileReaderFactory, createInstance(appId, _)).WillByDefault(Return(mockDesktopFileReader));

    EXPECT_CALL(appController, startApplicationWithAppIdAndArgs(appId, _))
        .Times(1)
        .WillOnce(Return(true));

    applicationManager.startApplication(appId, ApplicationManager::NoFlag);
    applicationManager.onProcessStarting(appId);
    std::shared_ptr<mir::scene::Session> session1 = std::make_shared<MockSession>("", procId1);
    std::shared_ptr<mir::scene::Session> session2 = std::make_shared<MockSession>("", procId2);

    bool authed = false;
    applicationManager.authorizeSession(procId1, authed);
    onSessionStarting(session1);
    EXPECT_EQ(authed, true);
    applicationManager.authorizeSession(procId2, authed);
    onSessionStarting(session2);
    EXPECT_EQ(authed, true);
    FakeMirSurface *surface = new FakeMirSurface;
    onSessionCreatedSurface(session2.get(), surface);
    surface->drawFirstFrame();

    QSignalSpy countSpy(&applicationManager, SIGNAL(countChanged()));
    QSignalSpy removedSpy(&applicationManager, SIGNAL(applicationRemoved(const QString &)));

    // Mir notifies of stopping app/Session
    onSessionStopping(session2);
    onSessionStopping(session1);

    EXPECT_EQ(countSpy.count(), 2); //FIXME(greyback)
    EXPECT_EQ(applicationManager.count(), 0);
    EXPECT_EQ(removedSpy.count(), 1);
    EXPECT_EQ(removedSpy.takeFirst().at(0).toString(), appId);
}

/*
 * Webapps have multiple sessions, but only one is linked to the application (other is considered a hidden session).
 * If webapp in background stops unexpectedly, do not remove it from app list
 */
TEST_F(ApplicationManagerTests,unexpectedStopOfBackgroundWebapp)
{
    using namespace ::testing;
    const QString appId("webapp");
    quint64 procId1 = 5551;
    quint64 procId2 = 5564;
    QByteArray cmdLine("/usr/bin/qt5/libexec/QtWebProcess");

    // Set up Mocks & signal watcher
    EXPECT_CALL(procInfo,command_line(procId2))
        .Times(1)
        .WillOnce(Return(cmdLine));

    ON_CALL(appController,appIdHasProcessId(procId1, appId)).WillByDefault(Return(true));
    ON_CALL(appController,appIdHasProcessId(procId2, _)).WillByDefault(Return(false));

    // Set up Mocks & signal watcher
    auto mockDesktopFileReader = new NiceMock<MockDesktopFileReader>(appId, QFileInfo());
    ON_CALL(*mockDesktopFileReader, loaded()).WillByDefault(Return(true));
    ON_CALL(*mockDesktopFileReader, appId()).WillByDefault(Return(appId));

    ON_CALL(desktopFileReaderFactory, createInstance(appId, _)).WillByDefault(Return(mockDesktopFileReader));

    EXPECT_CALL(appController, startApplicationWithAppIdAndArgs(appId, _))
        .Times(1)
        .WillOnce(Return(true));

    Application *app = applicationManager.startApplication(appId, ApplicationManager::NoFlag);
    applicationManager.onProcessStarting(appId);
    std::shared_ptr<mir::scene::Session> session1 = std::make_shared<MockSession>("", procId1);
    std::shared_ptr<mir::scene::Session> session2 = std::make_shared<MockSession>("", procId2);

    bool authed = false;
    applicationManager.authorizeSession(procId1, authed);
    onSessionStarting(session1);
    EXPECT_EQ(true, authed);
    applicationManager.authorizeSession(procId2, authed);
    onSessionStarting(session2);
    EXPECT_EQ(true, authed);

    // both sessions create surfaces, then get them all suspended
    FakeMirSurface *surface1 = new FakeMirSurface;
    onSessionCreatedSurface(session1.get(), surface1);
    surface1->drawFirstFrame();
    FakeMirSurface *surface2 = new FakeMirSurface;
    onSessionCreatedSurface(session2.get(), surface2);
    surface2->drawFirstFrame();
    suspend(app);
    EXPECT_EQ(Application::Suspended, app->state());

    QSignalSpy countSpy(&applicationManager, SIGNAL(countChanged()));
    QSignalSpy removedSpy(&applicationManager, SIGNAL(applicationRemoved(const QString &)));

    // Mir notifies of stopping app/Session
    onSessionStopping(session2);
    onSessionStopping(session1);

    EXPECT_EQ(0, countSpy.count());
    EXPECT_EQ(0, removedSpy.count());
}

/*
 * Test for when a background application that has been OOM killed is relaunched by upstart.
 * AppMan will have the application in the app lists, in a Stopped state. Upstart will notify of
 * the app launching (like any normal app). Need to set the old Application instance to Starting
 * state and emit focusRequested to shell - authorizeSession will then associate new process with
 * the Application as normal.
 */
TEST_F(ApplicationManagerTests,stoppedBackgroundAppRelaunchedByUpstart)
{
    using namespace ::testing;
    const QString appId("testAppId");
    quint64 procId = 5551;

    // Set up Mocks & signal watcher
    auto mockDesktopFileReader = new NiceMock<MockDesktopFileReader>(appId, QFileInfo());
    ON_CALL(*mockDesktopFileReader, loaded()).WillByDefault(Return(true));
    ON_CALL(*mockDesktopFileReader, appId()).WillByDefault(Return(appId));

    ON_CALL(desktopFileReaderFactory, createInstance(appId, _)).WillByDefault(Return(mockDesktopFileReader));

    EXPECT_CALL(appController, startApplicationWithAppIdAndArgs(appId, _))
        .Times(1)
        .WillOnce(Return(true));

    Application *app = applicationManager.startApplication(appId, ApplicationManager::NoFlag);
    applicationManager.onProcessStarting(appId);
    std::shared_ptr<mir::scene::Session> session = std::make_shared<MockSession>("", procId);
    bool authed = true;
    applicationManager.authorizeSession(procId, authed);
    onSessionStarting(session);

    // App creates surface, puts it in background, then is OOM killed.
    FakeMirSurface *surface = new FakeMirSurface;
    onSessionCreatedSurface(session.get(), surface);
    surface->drawFirstFrame();
    suspend(app);

    onSessionStopping(session);
    applicationManager.onProcessFailed(appId, false);
    applicationManager.onProcessStopped(appId);

    EXPECT_EQ(Application::Stopped, app->state());

    QSignalSpy focusRequestSpy(&applicationManager, SIGNAL(focusRequested(const QString &)));

    // Upstart re-launches app
    applicationManager.onProcessStarting(appId);

    EXPECT_EQ(Application::Starting, app->state());
    EXPECT_EQ(1, focusRequestSpy.count());
    EXPECT_EQ(1, applicationManager.count());
}

/*
 * Test that screenshotting callback works cross thread.
 */
TEST_F(ApplicationManagerTests, threadedScreenshot)
{
    using namespace testing;
    quint64 procId1 = 5551;

    std::mutex mutex;
    std::condition_variable cv;
    bool done = false;

    auto application = startApplication(procId1, "webapp");
    auto session = std::dynamic_pointer_cast<MockSession>(application->session()->session());
    ON_CALL(*session, take_snapshot(_)).WillByDefault(Invoke(
        [&](mir::scene::SnapshotCallback const& callback)
        {
            std::thread ([&, callback]() {
                std::unique_lock<std::mutex> lk(mutex);

                mir::scene::Snapshot snapshot{mir::geometry::Size{0,0},
                                              mir::geometry::Stride{0},
                                              nullptr};

                callback(snapshot);

                done = true;
                lk.unlock();
                cv.notify_one();
            }).detach();
        }));

    auto mockSurface = std::make_shared<ms::MockSurface>();
    EXPECT_CALL(*session, default_surface()).WillRepeatedly(Return(mockSurface));

    {
        ApplicationScreenshotProvider screenshotProvider(&applicationManager);
        QSize actualSize;
        QSize requestedSize;
        QString imageId("webapp/123456");
        screenshotProvider.requestImage(imageId, &actualSize, requestedSize);
    }

    {
        std::unique_lock<decltype(mutex)> lk(mutex);
        cv.wait(lk, [&] { return done; } );
        EXPECT_TRUE(done);
    }

    applicationManager.stopApplication(application->appId());
}

/*
 * Test that screenshotting callback works when application has been deleted
 */
TEST_F(ApplicationManagerTests, threadedScreenshotAfterAppDelete)
{
    using namespace testing;
    quint64 procId1 = 5551;

    std::mutex mutex;
    std::condition_variable cv;
    bool done = false;

    auto application = startApplication(procId1, "webapp");
    auto session = std::dynamic_pointer_cast<MockSession>(application->session()->session());
    ON_CALL(*session, take_snapshot(_)).WillByDefault(Invoke(
        [&](mir::scene::SnapshotCallback const& callback)
        {
            std::thread ([&, callback]() {
                mir::scene::Snapshot snapshot{mir::geometry::Size{0,0},
                                              mir::geometry::Stride{0},
                                              nullptr};

                // stop the application before calling the callback
                applicationManager.stopApplication(application->appId());

                callback(snapshot);

                done = true;
                cv.notify_one();
            }).detach();
        }));

    auto mockSurface = std::make_shared<ms::MockSurface>();
    EXPECT_CALL(*session, default_surface()).WillRepeatedly(Return(mockSurface));

    {
        ApplicationScreenshotProvider screenshotProvider(&applicationManager);
        QSize actualSize;
        QSize requestedSize;
        QString imageId("webapp/123456");
        screenshotProvider.requestImage(imageId, &actualSize, requestedSize);
    }

    {
        std::unique_lock<decltype(mutex)> lk(mutex);
        cv.wait(lk, [&] { return done; } );
    }
}

TEST_F(ApplicationManagerTests,lifecycle_exempt_appId_is_not_suspended)
{
    using namespace ::testing;
    quint64 a_procId = 5921;
    const QString appId("some_app");
    QByteArray a_cmd("/usr/bin/app1");

    ON_CALL(procInfo,command_line(_)).WillByDefault(Return(a_cmd));

    ON_CALL(appController,appIdHasProcessId(a_procId, appId)).WillByDefault(Return(true));

    // Set up Mocks & signal watcher
    auto mockDesktopFileReader = new NiceMock<MockDesktopFileReader>(appId, QFileInfo());
    ON_CALL(*mockDesktopFileReader, loaded()).WillByDefault(Return(true));
    ON_CALL(*mockDesktopFileReader, appId()).WillByDefault(Return(appId));

    ON_CALL(desktopFileReaderFactory, createInstance(appId, _)).WillByDefault(Return(mockDesktopFileReader));


    Application *the_app = applicationManager.startApplication(appId, ApplicationManager::NoFlag);
    applicationManager.onProcessStarting(appId);

    std::shared_ptr<mir::scene::Session> first_session = std::make_shared<MockSession>("Oo", a_procId);
    std::shared_ptr<mir::scene::Session> second_session = std::make_shared<MockSession>("oO", a_procId);
    {
        bool authed = false;
        applicationManager.authorizeSession(a_procId, authed);
        ASSERT_EQ(authed, true);
    }

    onSessionStarting(first_session);
    FakeMirSurface *aSurface = new FakeMirSurface;
    onSessionCreatedSurface(first_session.get(), aSurface);
    aSurface->drawFirstFrame();
    onSessionStarting(second_session);

    // Add to other apps to the list (Not "some_app")
    QVariantList lifecycleExemptAppIds;
    lifecycleExemptAppIds << "one_app" << "another_app";
    ON_CALL(settings,get(_)).WillByDefault(Return(lifecycleExemptAppIds));
    settings.changed("lifecycleExemptAppids");

    ASSERT_EQ(Application::InternalState::Running, the_app->internalState());

    EXPECT_CALL(*(mir::scene::MockSession*)first_session.get(), set_lifecycle_state(mir_lifecycle_state_will_suspend));
    the_app->setRequestedState(Application::RequestedSuspended);
    ASSERT_EQ(Application::InternalState::SuspendingWaitSession, the_app->internalState());

    static_cast<qtmir::Session*>(the_app->session())->doSuspend();
    ASSERT_EQ(Application::InternalState::SuspendingWaitProcess, the_app->internalState());
    applicationManager.onProcessSuspended(the_app->appId());
    ASSERT_EQ(Application::InternalState::Suspended, the_app->internalState());

    EXPECT_CALL(*(mir::scene::MockSession*)first_session.get(), set_lifecycle_state(mir_lifecycle_state_resumed));
    the_app->setRequestedState(Application::RequestedRunning);

    EXPECT_EQ(Application::Running, the_app->state());

    // Now add "some_app" to the exception list
    lifecycleExemptAppIds << "some_app";
    ON_CALL(settings,get(_)).WillByDefault(Return(lifecycleExemptAppIds));
    settings.changed("lifecycleExemptAppids");

    EXPECT_EQ(Application::Running, the_app->state());

    EXPECT_CALL(*(mir::scene::MockSession*)first_session.get(), set_lifecycle_state(_)).Times(0);
    the_app->setRequestedState(Application::RequestedSuspended);

    // And expect it to be running still
    ASSERT_EQ(Application::InternalState::RunningInBackground, the_app->internalState());

    the_app->setRequestedState(Application::RequestedRunning);

    EXPECT_EQ(Application::Running, the_app->state());
    ASSERT_EQ(Application::InternalState::Running, the_app->internalState());
}

/*
 * Test lifecycle exempt applications have their wakelocks released when shell tries to suspend them
 */
TEST_F(ApplicationManagerTests,lifecycleExemptAppsHaveWakelockReleasedOnAttemptedSuspend)
{
    using namespace ::testing;

    const QString appId("com.ubuntu.music"); // member of lifecycle exemption list
    const quint64 procId = 12345;

    // Set up Mocks & signal watcher
    auto mockDesktopFileReader = new NiceMock<MockDesktopFileReader>(appId, QFileInfo());
    ON_CALL(*mockDesktopFileReader, loaded()).WillByDefault(Return(true));
    ON_CALL(*mockDesktopFileReader, appId()).WillByDefault(Return(appId));

    ON_CALL(desktopFileReaderFactory, createInstance(appId, _)).WillByDefault(Return(mockDesktopFileReader));

    EXPECT_CALL(appController, startApplicationWithAppIdAndArgs(appId, _))
            .Times(1)
            .WillOnce(Return(true));

    auto application = applicationManager.startApplication(appId, ApplicationManager::NoFlag);
    applicationManager.onProcessStarting(appId);
    std::shared_ptr<mir::scene::Session> session = std::make_shared<MockSession>("", procId);
    bool authed = true;
    applicationManager.authorizeSession(procId, authed);
    onSessionStarting(session);

    // App creates surface, focuses it so state is running
    FakeMirSurface *surface = new FakeMirSurface;
    onSessionCreatedSurface(session.get(), surface);
    surface->drawFirstFrame();

    application->setRequestedState(Application::RequestedSuspended);

    EXPECT_FALSE(sharedWakelock.enabled());
    ASSERT_EQ(Application::InternalState::RunningInBackground, application->internalState());
    EXPECT_EQ(Application::Running, application->state());
}

/*
<<<<<<< HEAD
 * Test that there is an attempt at polite exiting of the app by requesting closure of the surface.
 */
TEST_F(ApplicationManagerTests,requestSurfaceCloseOnStop)
{
    using namespace ::testing;

    const QString appId("testAppId");
    quint64 procId = 5551;
    Application* app = startApplication(procId, appId);
    std::shared_ptr<mir::scene::Session> session = app->session()->session();

    FakeMirSurface *surface = new FakeMirSurface;
    onSessionCreatedSurface(session.get(), surface);
    surface->drawFirstFrame();

    QSignalSpy spy(surface, SIGNAL(closeRequested()));

    // Stop app
    applicationManager.stopApplication(appId);

    EXPECT_EQ(1, spy.count());
}


//  * Test that if there is no surface available to the app when it is stopped, that it is forced to close.
TEST_F(ApplicationManagerTests,forceAppDeleteWhenRemovedWithMissingSurface)
{
    using namespace ::testing;

    int argc = 0;
    char* argv[0];
    QCoreApplication qtApp(argc, argv); // app for deleteLater event

    const QString appId("testAppId");
    quint64 procId = 5551;
    Application* app = startApplication(procId, appId);

    QSignalSpy spy(app, SIGNAL(destroyed(QObject*)));
    QObject::connect(app, &QObject::destroyed, app, [&qtApp](){ qtApp.quit(); });

    // Stop app
    applicationManager.stopApplication(appId);
    qtApp.exec();
    EXPECT_EQ(1, spy.count());
}

/*
 * Test that if an application is started while it is still attempting to close, it is queued to start again.
 */
TEST_F(ApplicationManagerTests,applicationStartQueuedOnStartStopStart)
{
    using namespace ::testing;

    int argc = 0;
    char* argv[0];
    QCoreApplication qtApp(argc, argv); // app for deleteLater event

    const QString appId("testAppId");
    quint64 procId = 5551;
    Application* app = startApplication(procId, appId);
    std::shared_ptr<mir::scene::Session> session = app->session()->session();

    FakeMirSurface *surface = new FakeMirSurface;
    onSessionCreatedSurface(session.get(), surface);
    surface->drawFirstFrame();

    EXPECT_EQ(Application::InternalState::Running, app->internalState());

    // Stop app
    applicationManager.stopApplication(appId);

    EXPECT_EQ(Application::InternalState::Closing, app->internalState());

    // // Set up Mocks & signal watcher
    auto mockDesktopFileReader = new NiceMock<MockDesktopFileReader>(appId, QFileInfo());
    ON_CALL(*mockDesktopFileReader, loaded()).WillByDefault(Return(true));
    ON_CALL(*mockDesktopFileReader, appId()).WillByDefault(Return(appId));
    ON_CALL(desktopFileReaderFactory, createInstance(appId, _)).WillByDefault(Return(mockDesktopFileReader));

    EXPECT_EQ(nullptr, applicationManager.startApplication(appId, ApplicationManager::NoFlag));

    QSignalSpy spy(&applicationManager, SIGNAL(applicationAdded(const QString&)));
    applicationManager.onProcessStopped(appId);

    QObject::connect(&applicationManager, &ApplicationManager::applicationAdded,
                     &applicationManager, [&qtApp, appId](const QString& startedApp) {
        if (startedApp == appId) {
            qtApp.quit();
        }
    });

    qtApp.exec();
    EXPECT_EQ(1, spy.count());
}

/*
 * Test that there is an attempt at polite exiting of the app by requesting closure of the surface.
 */
TEST_F(ApplicationManagerTests,suspendedApplicationResumesClosesAndDeletes)
{
    using namespace ::testing;

    const QString appId("testAppId");
    quint64 procId = 5551;
    Application* app = startApplication(procId, appId);
    std::shared_ptr<mir::scene::Session> session = app->session()->session();

    FakeMirSurface *surface = new FakeMirSurface;
    onSessionCreatedSurface(session.get(), surface);
    surface->drawFirstFrame();
    EXPECT_EQ(Application::InternalState::Running, app->internalState());
    EXPECT_EQ(SessionInterface::Running,  app->session()->state());

    // Suspend the application.
    suspend(app);
    EXPECT_EQ(Application::InternalState::Suspended, app->internalState());

    // Stop app
    applicationManager.stopApplication(appId);
    EXPECT_EQ(Application::InternalState::Closing, app->internalState());
    EXPECT_EQ(SessionInterface::Running,  app->session()->state());
}

/*
 * Test that a application which fails to close will eventually be forceable closed.
 */
TEST_F(ApplicationManagerTests,failedApplicationCloseEventualyDeletesApplication)
{
    using namespace ::testing;

    int argc = 0;
    char* argv[0];
    QCoreApplication qtApp(argc, argv); // app for deleteLater event

    const QString appId("testAppId");
    quint64 procId = 5551;
    Application* app = startApplication(procId, appId);
    std::shared_ptr<mir::scene::Session> session = app->session()->session();

    FakeMirSurface *surface = new FakeMirSurface;
    onSessionCreatedSurface(session.get(), surface);
    surface->drawFirstFrame();

    EXPECT_EQ(Application::InternalState::Running, app->internalState());

    QSignalSpy spy(app, SIGNAL(destroyed(QObject*)));
    QObject::connect(app, &QObject::destroyed, app, [&qtApp](){ qtApp.quit(); });

    // Stop app
    applicationManager.stopApplication(appId);
    qtApp.exec();
    EXPECT_EQ(1, spy.count());
=======
 * Test that when user stops an application, application does not delete QML cache
 */
TEST_F(ApplicationManagerTests,QMLcacheRetainedOnAppStop)
{
    using namespace ::testing;
    const QString appId("testAppId1234");
    quint64 procId = 5551;

    // Set up Mocks & signal watcher
    auto mockDesktopFileReader = new NiceMock<MockDesktopFileReader>(appId, QFileInfo());
    ON_CALL(*mockDesktopFileReader, loaded()).WillByDefault(Return(true));
    ON_CALL(*mockDesktopFileReader, appId()).WillByDefault(Return(appId));

    ON_CALL(desktopFileReaderFactory, createInstance(appId, _)).WillByDefault(Return(mockDesktopFileReader));

    EXPECT_CALL(appController, startApplicationWithAppIdAndArgs(appId, _))
        .Times(1)
        .WillOnce(Return(true));

    applicationManager.startApplication(appId, ApplicationManager::NoFlag);
    applicationManager.onProcessStarting(appId);
    std::shared_ptr<mir::scene::Session> session = std::make_shared<MockSession>("", procId);
    bool authed = true;
    applicationManager.authorizeSession(procId, authed);
    onSessionStarting(session);

    // Create fake QML cache for this app
    QString path(QDir::homePath() + QStringLiteral("/.cache/QML/Apps/") + appId);
    QDir dir(path);
    dir.mkpath(path);

    // Stop app
    applicationManager.stopApplication(appId);

    EXPECT_EQ(0, applicationManager.count());
    EXPECT_TRUE(dir.exists());
}

/*
 * Test that if running application stops unexpectedly, AppMan deletes the QML cache
 */
TEST_F(ApplicationManagerTests,DISABLED_QMLcacheDeletedOnAppCrash)
{
    using namespace ::testing;
    const QString appId("testAppId12345");
    quint64 procId = 5551;

    // Set up Mocks & signal watcher
    auto mockDesktopFileReader = new NiceMock<MockDesktopFileReader>(appId, QFileInfo());
    ON_CALL(*mockDesktopFileReader, loaded()).WillByDefault(Return(true));
    ON_CALL(*mockDesktopFileReader, appId()).WillByDefault(Return(appId));

    ON_CALL(desktopFileReaderFactory, createInstance(appId, _)).WillByDefault(Return(mockDesktopFileReader));

    EXPECT_CALL(appController, startApplicationWithAppIdAndArgs(appId, _))
        .Times(1)
        .WillOnce(Return(true));

    Application *the_app = applicationManager.startApplication(appId, ApplicationManager::NoFlag);
    applicationManager.onProcessStarting(appId);
    std::shared_ptr<mir::scene::Session> session = std::make_shared<MockSession>("", procId);
    bool authed = true;
    applicationManager.authorizeSession(procId, authed);
    onSessionStarting(session);

    // Have app in fully Running state
    FakeMirSurface *aSurface = new FakeMirSurface;
    onSessionCreatedSurface(session.get(), aSurface);
    aSurface->drawFirstFrame();
    ASSERT_EQ(Application::InternalState::Running, the_app->internalState());

    // Create fake QML cache for this app
    QString path(QDir::homePath() + QStringLiteral("/.cache/QML/Apps/") + appId);
    QDir dir(path);
    dir.mkpath(path);

    // Report app crash
    onSessionStopping(session);
    // Upstart notifies of **crashing** app
    applicationManager.onProcessFailed(appId, true);
    applicationManager.onProcessStopped(appId);

    EXPECT_EQ(0, applicationManager.count());
    EXPECT_FALSE(dir.exists());
}

/*
 * Test that if running application stops itself cleanly, AppMan retains the QML cache
 */
TEST_F(ApplicationManagerTests,QMLcacheRetainedOnAppShutdown)
{
    using namespace ::testing;
    const QString appId("testAppId123456");
    quint64 procId = 5551;

    // Set up Mocks & signal watcher
    auto mockDesktopFileReader = new NiceMock<MockDesktopFileReader>(appId, QFileInfo());
    ON_CALL(*mockDesktopFileReader, loaded()).WillByDefault(Return(true));
    ON_CALL(*mockDesktopFileReader, appId()).WillByDefault(Return(appId));

    ON_CALL(desktopFileReaderFactory, createInstance(appId, _)).WillByDefault(Return(mockDesktopFileReader));

    EXPECT_CALL(appController, startApplicationWithAppIdAndArgs(appId, _))
        .Times(1)
        .WillOnce(Return(true));

    Application *the_app = applicationManager.startApplication(appId, ApplicationManager::NoFlag);
    applicationManager.onProcessStarting(appId);
    std::shared_ptr<mir::scene::Session> session = std::make_shared<MockSession>("", procId);
    bool authed = true;
    applicationManager.authorizeSession(procId, authed);
    onSessionStarting(session);

    // Have app in fully Running state
    FakeMirSurface *aSurface = new FakeMirSurface;
    onSessionCreatedSurface(session.get(), aSurface);
    aSurface->drawFirstFrame();
    ASSERT_EQ(Application::InternalState::Running, the_app->internalState());

    // Create fake QML cache for this app
    QString path(QDir::homePath() + QStringLiteral("/.cache/QML/Apps/") + appId);
    QDir dir(path);
    dir.mkpath(path);

    // Report app stop
    onSessionStopping(session);
    // Upstart notifies of stopping app
    applicationManager.onProcessStopped(appId);

    EXPECT_EQ(0, applicationManager.count());
    EXPECT_TRUE(dir.exists());
>>>>>>> 33e7d224
}<|MERGE_RESOLUTION|>--- conflicted
+++ resolved
@@ -1855,7 +1855,140 @@
 }
 
 /*
-<<<<<<< HEAD
+ * Test that when user stops an application, application does not delete QML cache
+ */
+TEST_F(ApplicationManagerTests,QMLcacheRetainedOnAppStop)
+{
+    using namespace ::testing;
+    const QString appId("testAppId1234");
+    quint64 procId = 5551;
+
+    // Set up Mocks & signal watcher
+    auto mockDesktopFileReader = new NiceMock<MockDesktopFileReader>(appId, QFileInfo());
+    ON_CALL(*mockDesktopFileReader, loaded()).WillByDefault(Return(true));
+    ON_CALL(*mockDesktopFileReader, appId()).WillByDefault(Return(appId));
+
+    ON_CALL(desktopFileReaderFactory, createInstance(appId, _)).WillByDefault(Return(mockDesktopFileReader));
+
+    EXPECT_CALL(appController, startApplicationWithAppIdAndArgs(appId, _))
+        .Times(1)
+        .WillOnce(Return(true));
+
+    applicationManager.startApplication(appId, ApplicationManager::NoFlag);
+    applicationManager.onProcessStarting(appId);
+    std::shared_ptr<mir::scene::Session> session = std::make_shared<MockSession>("", procId);
+    bool authed = true;
+    applicationManager.authorizeSession(procId, authed);
+    onSessionStarting(session);
+
+    // Create fake QML cache for this app
+    QString path(QDir::homePath() + QStringLiteral("/.cache/QML/Apps/") + appId);
+    QDir dir(path);
+    dir.mkpath(path);
+
+    // Stop app
+    applicationManager.stopApplication(appId);
+
+    EXPECT_EQ(0, applicationManager.count());
+    EXPECT_TRUE(dir.exists());
+}
+
+/*
+ * Test that if running application stops unexpectedly, AppMan deletes the QML cache
+ */
+TEST_F(ApplicationManagerTests,DISABLED_QMLcacheDeletedOnAppCrash)
+{
+    using namespace ::testing;
+    const QString appId("testAppId12345");
+    quint64 procId = 5551;
+
+    // Set up Mocks & signal watcher
+    auto mockDesktopFileReader = new NiceMock<MockDesktopFileReader>(appId, QFileInfo());
+    ON_CALL(*mockDesktopFileReader, loaded()).WillByDefault(Return(true));
+    ON_CALL(*mockDesktopFileReader, appId()).WillByDefault(Return(appId));
+
+    ON_CALL(desktopFileReaderFactory, createInstance(appId, _)).WillByDefault(Return(mockDesktopFileReader));
+
+    EXPECT_CALL(appController, startApplicationWithAppIdAndArgs(appId, _))
+        .Times(1)
+        .WillOnce(Return(true));
+
+    Application *the_app = applicationManager.startApplication(appId, ApplicationManager::NoFlag);
+    applicationManager.onProcessStarting(appId);
+    std::shared_ptr<mir::scene::Session> session = std::make_shared<MockSession>("", procId);
+    bool authed = true;
+    applicationManager.authorizeSession(procId, authed);
+    onSessionStarting(session);
+
+    // Have app in fully Running state
+    FakeMirSurface *aSurface = new FakeMirSurface;
+    onSessionCreatedSurface(session.get(), aSurface);
+    aSurface->drawFirstFrame();
+    ASSERT_EQ(Application::InternalState::Running, the_app->internalState());
+
+    // Create fake QML cache for this app
+    QString path(QDir::homePath() + QStringLiteral("/.cache/QML/Apps/") + appId);
+    QDir dir(path);
+    dir.mkpath(path);
+
+    // Report app crash
+    onSessionStopping(session);
+    // Upstart notifies of **crashing** app
+    applicationManager.onProcessFailed(appId, true);
+    applicationManager.onProcessStopped(appId);
+
+    EXPECT_EQ(0, applicationManager.count());
+    EXPECT_FALSE(dir.exists());
+}
+
+/*
+ * Test that if running application stops itself cleanly, AppMan retains the QML cache
+ */
+TEST_F(ApplicationManagerTests,QMLcacheRetainedOnAppShutdown)
+{
+    using namespace ::testing;
+    const QString appId("testAppId123456");
+    quint64 procId = 5551;
+
+    // Set up Mocks & signal watcher
+    auto mockDesktopFileReader = new NiceMock<MockDesktopFileReader>(appId, QFileInfo());
+    ON_CALL(*mockDesktopFileReader, loaded()).WillByDefault(Return(true));
+    ON_CALL(*mockDesktopFileReader, appId()).WillByDefault(Return(appId));
+
+    ON_CALL(desktopFileReaderFactory, createInstance(appId, _)).WillByDefault(Return(mockDesktopFileReader));
+
+    EXPECT_CALL(appController, startApplicationWithAppIdAndArgs(appId, _))
+        .Times(1)
+        .WillOnce(Return(true));
+
+    Application *the_app = applicationManager.startApplication(appId, ApplicationManager::NoFlag);
+    applicationManager.onProcessStarting(appId);
+    std::shared_ptr<mir::scene::Session> session = std::make_shared<MockSession>("", procId);
+    bool authed = true;
+    applicationManager.authorizeSession(procId, authed);
+    onSessionStarting(session);
+
+    // Have app in fully Running state
+    FakeMirSurface *aSurface = new FakeMirSurface;
+    onSessionCreatedSurface(session.get(), aSurface);
+    aSurface->drawFirstFrame();
+    ASSERT_EQ(Application::InternalState::Running, the_app->internalState());
+
+    // Create fake QML cache for this app
+    QString path(QDir::homePath() + QStringLiteral("/.cache/QML/Apps/") + appId);
+    QDir dir(path);
+    dir.mkpath(path);
+
+    // Report app stop
+    onSessionStopping(session);
+    // Upstart notifies of stopping app
+    applicationManager.onProcessStopped(appId);
+
+    EXPECT_EQ(0, applicationManager.count());
+    EXPECT_TRUE(dir.exists());
+}
+
+/*
  * Test that there is an attempt at polite exiting of the app by requesting closure of the surface.
  */
 TEST_F(ApplicationManagerTests,requestSurfaceCloseOnStop)
@@ -2008,137 +2141,4 @@
     applicationManager.stopApplication(appId);
     qtApp.exec();
     EXPECT_EQ(1, spy.count());
-=======
- * Test that when user stops an application, application does not delete QML cache
- */
-TEST_F(ApplicationManagerTests,QMLcacheRetainedOnAppStop)
-{
-    using namespace ::testing;
-    const QString appId("testAppId1234");
-    quint64 procId = 5551;
-
-    // Set up Mocks & signal watcher
-    auto mockDesktopFileReader = new NiceMock<MockDesktopFileReader>(appId, QFileInfo());
-    ON_CALL(*mockDesktopFileReader, loaded()).WillByDefault(Return(true));
-    ON_CALL(*mockDesktopFileReader, appId()).WillByDefault(Return(appId));
-
-    ON_CALL(desktopFileReaderFactory, createInstance(appId, _)).WillByDefault(Return(mockDesktopFileReader));
-
-    EXPECT_CALL(appController, startApplicationWithAppIdAndArgs(appId, _))
-        .Times(1)
-        .WillOnce(Return(true));
-
-    applicationManager.startApplication(appId, ApplicationManager::NoFlag);
-    applicationManager.onProcessStarting(appId);
-    std::shared_ptr<mir::scene::Session> session = std::make_shared<MockSession>("", procId);
-    bool authed = true;
-    applicationManager.authorizeSession(procId, authed);
-    onSessionStarting(session);
-
-    // Create fake QML cache for this app
-    QString path(QDir::homePath() + QStringLiteral("/.cache/QML/Apps/") + appId);
-    QDir dir(path);
-    dir.mkpath(path);
-
-    // Stop app
-    applicationManager.stopApplication(appId);
-
-    EXPECT_EQ(0, applicationManager.count());
-    EXPECT_TRUE(dir.exists());
-}
-
-/*
- * Test that if running application stops unexpectedly, AppMan deletes the QML cache
- */
-TEST_F(ApplicationManagerTests,DISABLED_QMLcacheDeletedOnAppCrash)
-{
-    using namespace ::testing;
-    const QString appId("testAppId12345");
-    quint64 procId = 5551;
-
-    // Set up Mocks & signal watcher
-    auto mockDesktopFileReader = new NiceMock<MockDesktopFileReader>(appId, QFileInfo());
-    ON_CALL(*mockDesktopFileReader, loaded()).WillByDefault(Return(true));
-    ON_CALL(*mockDesktopFileReader, appId()).WillByDefault(Return(appId));
-
-    ON_CALL(desktopFileReaderFactory, createInstance(appId, _)).WillByDefault(Return(mockDesktopFileReader));
-
-    EXPECT_CALL(appController, startApplicationWithAppIdAndArgs(appId, _))
-        .Times(1)
-        .WillOnce(Return(true));
-
-    Application *the_app = applicationManager.startApplication(appId, ApplicationManager::NoFlag);
-    applicationManager.onProcessStarting(appId);
-    std::shared_ptr<mir::scene::Session> session = std::make_shared<MockSession>("", procId);
-    bool authed = true;
-    applicationManager.authorizeSession(procId, authed);
-    onSessionStarting(session);
-
-    // Have app in fully Running state
-    FakeMirSurface *aSurface = new FakeMirSurface;
-    onSessionCreatedSurface(session.get(), aSurface);
-    aSurface->drawFirstFrame();
-    ASSERT_EQ(Application::InternalState::Running, the_app->internalState());
-
-    // Create fake QML cache for this app
-    QString path(QDir::homePath() + QStringLiteral("/.cache/QML/Apps/") + appId);
-    QDir dir(path);
-    dir.mkpath(path);
-
-    // Report app crash
-    onSessionStopping(session);
-    // Upstart notifies of **crashing** app
-    applicationManager.onProcessFailed(appId, true);
-    applicationManager.onProcessStopped(appId);
-
-    EXPECT_EQ(0, applicationManager.count());
-    EXPECT_FALSE(dir.exists());
-}
-
-/*
- * Test that if running application stops itself cleanly, AppMan retains the QML cache
- */
-TEST_F(ApplicationManagerTests,QMLcacheRetainedOnAppShutdown)
-{
-    using namespace ::testing;
-    const QString appId("testAppId123456");
-    quint64 procId = 5551;
-
-    // Set up Mocks & signal watcher
-    auto mockDesktopFileReader = new NiceMock<MockDesktopFileReader>(appId, QFileInfo());
-    ON_CALL(*mockDesktopFileReader, loaded()).WillByDefault(Return(true));
-    ON_CALL(*mockDesktopFileReader, appId()).WillByDefault(Return(appId));
-
-    ON_CALL(desktopFileReaderFactory, createInstance(appId, _)).WillByDefault(Return(mockDesktopFileReader));
-
-    EXPECT_CALL(appController, startApplicationWithAppIdAndArgs(appId, _))
-        .Times(1)
-        .WillOnce(Return(true));
-
-    Application *the_app = applicationManager.startApplication(appId, ApplicationManager::NoFlag);
-    applicationManager.onProcessStarting(appId);
-    std::shared_ptr<mir::scene::Session> session = std::make_shared<MockSession>("", procId);
-    bool authed = true;
-    applicationManager.authorizeSession(procId, authed);
-    onSessionStarting(session);
-
-    // Have app in fully Running state
-    FakeMirSurface *aSurface = new FakeMirSurface;
-    onSessionCreatedSurface(session.get(), aSurface);
-    aSurface->drawFirstFrame();
-    ASSERT_EQ(Application::InternalState::Running, the_app->internalState());
-
-    // Create fake QML cache for this app
-    QString path(QDir::homePath() + QStringLiteral("/.cache/QML/Apps/") + appId);
-    QDir dir(path);
-    dir.mkpath(path);
-
-    // Report app stop
-    onSessionStopping(session);
-    // Upstart notifies of stopping app
-    applicationManager.onProcessStopped(appId);
-
-    EXPECT_EQ(0, applicationManager.count());
-    EXPECT_TRUE(dir.exists());
->>>>>>> 33e7d224
 }
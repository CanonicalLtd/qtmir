--- conflicted
+++ resolved
@@ -1,18 +1,12 @@
 set(
   GENERAL_TEST_SOURCES
   objectlistmodel_test.cpp
-<<<<<<< HEAD
-)
-
-include_directories(
-=======
   timestamp_test.cpp
   ${CMAKE_SOURCE_DIR}/src/common/timestamp.cpp
 )
 
 include_directories(
   ${CMAKE_SOURCE_DIR}/src/common
->>>>>>> 6a8afc62
   ${CMAKE_SOURCE_DIR}/src/modules
 )
 
@@ -20,15 +14,11 @@
 
 target_link_libraries(
   general_test
-<<<<<<< HEAD
-  
-  unityapplicationplugin
-=======
 
   Qt5::Gui
->>>>>>> 6a8afc62
 
   ${GTEST_BOTH_LIBRARIES}
+  ${GMOCK_LIBRARIES}
 )
 
 add_test(General general_test)
/*
 * Copyright (C) 2015 Canonical, Ltd.
 *
 * This program is free software: you can redistribute it and/or modify it under
 * the terms of the GNU Lesser General Public License version 3, as published by
 * the Free Software Foundation.
 *
 * This program is distributed in the hope that it will be useful, but WITHOUT
 * ANY WARRANTY; without even the implied warranties of MERCHANTABILITY,
 * SATISFACTORY QUALITY, or FITNESS FOR A PARTICULAR PURPOSE.  See the GNU
 * Lesser General Public License for more details.
 *
 * You should have received a copy of the GNU Lesser General Public License
 * along with this program.  If not, see <http://www.gnu.org/licenses/>.
 */

#ifndef FAKE_MIRSURFACEINTERFACE_H
#define FAKE_MIRSURFACEINTERFACE_H

#include <Unity/Application/mirsurfaceinterface.h>

#include <QSharedPointer>
#include <QSGTexture>

namespace qtmir {

class FakeMirSurface : public MirSurfaceInterface
{
    Q_OBJECT

public:

    class TouchEvent {
    public:
        TouchEvent(Qt::KeyboardModifiers mods,
                const QList<QTouchEvent::TouchPoint> &points,
                Qt::TouchPointStates states,
                ulong timestamp)
            : keyboardModifiers(mods)
            , touchPoints(points)
            , states(states)
            , timestamp(timestamp) {}

        Qt::KeyboardModifiers keyboardModifiers;
        QList<QTouchEvent::TouchPoint> touchPoints;
        Qt::TouchPointStates states;
        ulong timestamp;
    };


    FakeMirSurface(QObject *parent = nullptr)
        : MirSurfaceInterface(parent)
        , m_isFirstFrameDrawn(false)
        , m_session(nullptr)
        , m_isFrameDropperRunning(true)
        , m_live(true)
        , m_state(Mir::RestoredState)
        , m_orientationAngle(Mir::Angle0)
        , m_viewCount(0)
        , m_focused(false)
    {}

    ////
    // unity.shell.application.MirSurfaceInterface
    Mir::Type type() const override { return Mir::NormalType; }

    QString name() const { return QString("Fake MirSurface"); }

    QSize size() const override { return m_size; }

    void resize(int width, int height) override {
        if (m_size.width() != width || m_size.height() != height) {
            m_size.setWidth(width);
            m_size.setHeight(height);
            Q_EMIT sizeChanged(m_size);
        }
    }
    void resize(const QSize &size) override { resize(size.width(), size.height()); }

    Mir::State state() const override { return m_state; }
    void setState(Mir::State qmlState) override {
        if (qmlState != m_state) {
            m_state = qmlState;
            Q_EMIT stateChanged(m_state);
        }
    }

    bool live() const override { return m_live; }

    Mir::OrientationAngle orientationAngle() const override { return m_orientationAngle; }
    void setOrientationAngle(Mir::OrientationAngle angle) override {
        if (m_orientationAngle != angle) {
            m_orientationAngle = angle;
            Q_EMIT orientationAngleChanged(m_orientationAngle);
        }
    }

    ////
    // qtmir.MirSurfaceInterface

    bool isFirstFrameDrawn() const override {
        return m_isFirstFrameDrawn;
    }

    void stopFrameDropper() override {
        m_isFrameDropperRunning = false;
    }
    void startFrameDropper() override {
        m_isFrameDropperRunning = true;
    }

    void setLive(bool value) override {
        if (m_live != value) {
            m_live = value;
            Q_EMIT liveChanged(m_live);
        }
    }

    bool isBeingDisplayed() const override { return m_viewCount > 0; }
    void incrementViewCount() override {
        ++m_viewCount;
        if (m_viewCount == 1) {
            Q_EMIT isBeingDisplayedChanged();
        }
    }
    void decrementViewCount() override {
        --m_viewCount;
        if (m_viewCount == 0) {
            Q_EMIT isBeingDisplayedChanged();
        }
    }

    // methods called from the rendering (scene graph) thread:
    QSharedPointer<QSGTexture> texture() override { return QSharedPointer<QSGTexture>(); }
    void updateTexture() override {}
    unsigned int currentFrameNumber() const override { return 0; }
    bool numBuffersReadyForCompositor() override { return 0; }
    // end of methods called from the rendering (scene graph) thread

    void setFocus(bool focus) override { m_focused = focus; }

    void mousePressEvent(QMouseEvent *) override {}
    void mouseMoveEvent(QMouseEvent *) override {}
    void mouseReleaseEvent(QMouseEvent *) override {}
    void hoverEnterEvent(QHoverEvent *) override {}
    void hoverLeaveEvent(QHoverEvent *) override {}
    void hoverMoveEvent(QHoverEvent *) override {}

    void keyPressEvent(QKeyEvent *) override {}
    void keyReleaseEvent(QKeyEvent *) override {}

    void touchEvent(Qt::KeyboardModifiers mods,
            const QList<QTouchEvent::TouchPoint> &points,
            Qt::TouchPointStates states,
            ulong timestamp) override {
        m_touchesReceived.append(TouchEvent(mods, points, states, timestamp));
    }

<<<<<<< HEAD
    void close() override {
        Q_EMIT closeRequested();
    }

Q_SIGNALS:
    void closeRequested();
=======
    QString appId() const override { return "foo-app"; }
>>>>>>> 0da71e8a

public Q_SLOTS:
    void onCompositorSwappedBuffers() override {}

    ////
    // Test API from now on

public:

    void drawFirstFrame() {
        if (!m_isFirstFrameDrawn) {
            m_isFirstFrameDrawn = true;
            Q_EMIT firstFrameDrawn();
        }
    }

    bool isFrameDropperRunning() const {
        return m_isFrameDropperRunning;
    }

    QList<TouchEvent> &touchesReceived() { return m_touchesReceived; }

private:

    bool m_isFirstFrameDrawn;
    SessionInterface *m_session;
    bool m_isFrameDropperRunning;
    bool m_live;
    Mir::State m_state;
    Mir::OrientationAngle m_orientationAngle;
    QSize m_size;
    int m_viewCount;
    bool m_focused;

    QList<TouchEvent> m_touchesReceived;
};

} // namespace qtmir

#endif // FAKE_MIRSURFACEINTERFACE_H<|MERGE_RESOLUTION|>--- conflicted
+++ resolved
@@ -156,16 +156,14 @@
         m_touchesReceived.append(TouchEvent(mods, points, states, timestamp));
     }
 
-<<<<<<< HEAD
+    QString appId() const override { return "foo-app"; }
+
     void close() override {
         Q_EMIT closeRequested();
     }
 
 Q_SIGNALS:
     void closeRequested();
-=======
-    QString appId() const override { return "foo-app"; }
->>>>>>> 0da71e8a
 
 public Q_SLOTS:
     void onCompositorSwappedBuffers() override {}

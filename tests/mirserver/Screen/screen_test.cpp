/*
 * Copyright (C) 2014-2015 Canonical, Ltd.
 *
 * This program is free software: you can redistribute it and/or modify it under
 * the terms of the GNU Lesser General Public License version 3, as published by
 * the Free Software Foundation.
 *
 * This program is distributed in the hope that it will be useful, but WITHOUT
 * ANY WARRANTY; without even the implied warranties of MERCHANTABILITY,
 * SATISFACTORY QUALITY, or FITNESS FOR A PARTICULAR PURPOSE.  See the GNU
 * Lesser General Public License for more details.
 *
 * You should have received a copy of the GNU Lesser General Public License
 * along with this program.  If not, see <http://www.gnu.org/licenses/>.
 */

#include <gmock/gmock.h>
#include <gtest/gtest.h>

#include "mir/graphics/display_configuration.h"
#include "fake_displayconfigurationoutput.h"

#include <screen.h>

using namespace ::testing;

namespace mg = mir::graphics;
namespace geom = mir::geometry;

<<<<<<< HEAD
mg::DisplayConfigurationOutput const fake_output
{
    mg::DisplayConfigurationOutputId{3},
    mg::DisplayConfigurationCardId{2},
    mg::DisplayConfigurationOutputType::dvid,
    {
        mir_pixel_format_abgr_8888
    },
    {
        {geom::Size{10, 20}, 60.0},
        {geom::Size{10, 20}, 59.0},
        {geom::Size{15, 20}, 59.0}
    },
    0,
    geom::Size{10, 20},
    true,
    true,
    geom::Point(),
    2,
    mir_pixel_format_abgr_8888,
    mir_power_mode_on,
    mir_orientation_normal,
    1.0f,
    mir_form_factor_unknown
=======
class ScreenTest : public ::testing::Test {
protected:
    void SetUp() override;
>>>>>>> f6cf6a82
};

void ScreenTest::SetUp()
{
    if (!qEnvironmentVariableIsSet("QT_ACCEL_FILEPATH")) {
        // Trick Qt >= 5.4.1 to load the generic sensors
        qputenv("QT_ACCEL_FILEPATH", "dummy");
    }

    Screen::skipDBusRegistration = true;
}

TEST_F(ScreenTest, OrientationSensor)
{
    Screen *screen = new Screen(fakeOutput1);

    // Default state should be active
    ASSERT_TRUE(screen->orientationSensorEnabled());

    screen->onDisplayPowerStateChanged(0,0);
    ASSERT_FALSE(screen->orientationSensorEnabled());

    screen->onDisplayPowerStateChanged(1,0);
    ASSERT_TRUE(screen->orientationSensorEnabled());
}

TEST_F(ScreenTest, ReadConfigurationFromDisplayConfig)
{
    Screen *screen = new Screen(fakeOutput1);

    EXPECT_EQ(screen->geometry(), QRect(0, 0, 150, 200));
    EXPECT_EQ(screen->availableGeometry(), QRect(0, 0, 150, 200));
    EXPECT_EQ(screen->depth(), 32);
    EXPECT_EQ(screen->format(), QImage::Format_RGBA8888);
    EXPECT_EQ(screen->refreshRate(), 59);
    EXPECT_EQ(screen->physicalSize(), QSize(1111, 2222));
    EXPECT_EQ(screen->outputType(), mg::DisplayConfigurationOutputType::dvid);
}

TEST_F(ScreenTest, ReadDifferentConfigurationFromDisplayConfig)
{
    Screen *screen = new Screen(fakeOutput2);

    EXPECT_EQ(screen->geometry(), QRect(500, 600, 1500, 2000));
    EXPECT_EQ(screen->availableGeometry(), QRect(500, 600, 1500, 2000));
    EXPECT_EQ(screen->depth(), 32);
    EXPECT_EQ(screen->format(), QImage::Format_RGBX8888);
    EXPECT_EQ(screen->refreshRate(), 75);
    EXPECT_EQ(screen->physicalSize(), QSize(1000, 2000));
    EXPECT_EQ(screen->outputType(), mg::DisplayConfigurationOutputType::lvds);
}<|MERGE_RESOLUTION|>--- conflicted
+++ resolved
@@ -27,36 +27,9 @@
 namespace mg = mir::graphics;
 namespace geom = mir::geometry;
 
-<<<<<<< HEAD
-mg::DisplayConfigurationOutput const fake_output
-{
-    mg::DisplayConfigurationOutputId{3},
-    mg::DisplayConfigurationCardId{2},
-    mg::DisplayConfigurationOutputType::dvid,
-    {
-        mir_pixel_format_abgr_8888
-    },
-    {
-        {geom::Size{10, 20}, 60.0},
-        {geom::Size{10, 20}, 59.0},
-        {geom::Size{15, 20}, 59.0}
-    },
-    0,
-    geom::Size{10, 20},
-    true,
-    true,
-    geom::Point(),
-    2,
-    mir_pixel_format_abgr_8888,
-    mir_power_mode_on,
-    mir_orientation_normal,
-    1.0f,
-    mir_form_factor_unknown
-=======
 class ScreenTest : public ::testing::Test {
 protected:
     void SetUp() override;
->>>>>>> f6cf6a82
 };
 
 void ScreenTest::SetUp()

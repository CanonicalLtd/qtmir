/*
 * Copyright (C) 2015 Canonical, Ltd.
 *
 * This program is free software: you can redistribute it and/or modify it under
 * the terms of the GNU Lesser General Public License version 3, as published by
 * the Free Software Foundation.
 *
 * This program is distributed in the hope that it will be useful, but WITHOUT
 * ANY WARRANTY; without even the implied warranties of MERCHANTABILITY,
 * SATISFACTORY QUALITY, or FITNESS FOR A PARTICULAR PURPOSE.  See the GNU
 * Lesser General Public License for more details.
 *
 * You should have received a copy of the GNU Lesser General Public License
 * along with this program.  If not, see <http://www.gnu.org/licenses/>.
 *
 */

#include "mirwindowmanager.h"
#include "stub_surface.h"
#include "stub_session.h"
#include "windowmanagerlistener.h"

#include <mir/events/event_builders.h>
#include <mir/scene/surface_creation_parameters.h>
#include <mir/shell/display_layout.h>

#include "gtest/gtest.h"
#include "gmock/gmock.h"

namespace mf = mir::frontend;
namespace ms = mir::scene;
namespace msh = mir::shell;

using namespace mir::geometry;
using namespace testing;

using mir::events::make_event;

namespace
{
struct MockDisplayLayout : msh::DisplayLayout
{
    MOCK_METHOD1(clip_to_output, void (Rectangle& rect));
    MOCK_METHOD1(size_to_output, void (Rectangle& rect));
    MOCK_METHOD2(place_in_output, bool (mir::graphics::DisplayConfigurationOutputId id, Rectangle& rect));
};

struct MockSurface : StubSurface
{
    MOCK_METHOD2(configure, int (MirSurfaceAttrib attrib, int value));
};

struct MockSession : StubSession
{
    MOCK_CONST_METHOD1(surface, std::shared_ptr<ms::Surface> (mir::frontend::SurfaceId surface));
};

struct WindowManager : Test
{
    const std::shared_ptr<MockDisplayLayout> mock_display_layout =
        std::make_shared<NiceMock<MockDisplayLayout>>();

<<<<<<< HEAD
    StubFocusController focus_controller;
    QSharedPointer<WindowManagerListener> listener{new WindowManagerListener};

    const std::unique_ptr<MirWindowManager> window_manager =
        MirWindowManager::create(&focus_controller, mock_display_layout, listener);
=======
    std::shared_ptr<SessionListener> sessionListener = std::make_shared<SessionListener>();

    const std::shared_ptr<MirWindowManager> window_manager =
        MirWindowManager::create(mock_display_layout, sessionListener);
>>>>>>> 6c418efd

    const Rectangle arbitrary_display{{0, 0}, {97, 101}};
    const std::shared_ptr<MockSession> arbitrary_session = std::make_shared<NiceMock<MockSession>>();
    const std::shared_ptr<ms::Surface> arbitrary_surface = std::make_shared<StubSurface>();
    const ms::SurfaceCreationParameters arbitrary_params;
    const mf::SurfaceId arbitrary_surface_id{__LINE__};

    MOCK_METHOD2(build_surface, mf::SurfaceId(std::shared_ptr<ms::Session> const& session, ms::SurfaceCreationParameters const& params));

    void SetUp() override
    {
        ON_CALL(*this, build_surface(_, _)).WillByDefault(Return(arbitrary_surface_id));
        ON_CALL(*arbitrary_session, surface(_)).WillByDefault(Return(arbitrary_surface));

        window_manager->add_session(arbitrary_session);
    }

    void TearDown() override
    {
        window_manager->remove_session(arbitrary_session);
    }

    void add_surface()
    {
        EXPECT_CALL(*this, build_surface(_, _));

        window_manager->add_surface(
            arbitrary_session,
            arbitrary_params,
            [this](std::shared_ptr<ms::Session> const& session, ms::SurfaceCreationParameters const& params)
                {
                    return build_surface(session, params);
                });
    }

    std::vector<uint8_t> const arbitrary_cookie;
};
}

TEST_F(WindowManager, CreatesSurfaceUsingSuppliedBuilder)
{
    EXPECT_CALL(*this, build_surface(_, _));

    const auto surface = window_manager->add_surface(
        arbitrary_session,
        arbitrary_params,
        [this](std::shared_ptr<ms::Session> const& session, ms::SurfaceCreationParameters const& params)
            {
                return build_surface(session, params);
            });

    EXPECT_THAT(surface, Eq(arbitrary_surface_id));
}

TEST_F(WindowManager, SizesNewSurfaceToOutput)
{
    EXPECT_CALL(*this, build_surface(_, _)).Times(AnyNumber());

    const Size request_size{0, 0};
    const Size expect_size{57, 91};

    ms::SurfaceCreationParameters params;
    params.size = request_size;

    EXPECT_CALL(*mock_display_layout, size_to_output(_)).
        WillOnce(Invoke([&](Rectangle& rect)
            {
                EXPECT_THAT(rect.size, Eq(request_size));
                rect.size = expect_size;
            }));

    add_surface();
}

namespace
{
struct AttribValuePair
{
    MirSurfaceAttrib attribute;
    int value;
    friend std::ostream& operator<<(std::ostream& out, AttribValuePair const& pair)
    { return out << "attribute:" << pair.attribute << ", value:" << pair.value; }
};
struct SetAttribute : WindowManager, ::testing::WithParamInterface<AttribValuePair> {};
}

TEST_P(SetAttribute, ConfiguresSurface)
{
    const auto attribute = GetParam().attribute;
    const auto value = GetParam().value;

    const auto surface = std::make_shared<MockSurface>();

    EXPECT_CALL(*arbitrary_session, surface(_)).Times(AnyNumber()).WillRepeatedly(Return(surface));
    add_surface();

    EXPECT_CALL(*surface, configure(attribute, value)).WillOnce(Return(value));

    window_manager->set_surface_attribute(arbitrary_session, surface, attribute, value);
}

INSTANTIATE_TEST_CASE_P(WindowManager, SetAttribute,
    Values(
        AttribValuePair{mir_surface_attrib_state, mir_surface_state_restored},
        AttribValuePair{mir_surface_attrib_state, mir_surface_state_minimized},
        AttribValuePair{mir_surface_attrib_state, mir_surface_state_maximized},
        AttribValuePair{mir_surface_attrib_state, mir_surface_state_vertmaximized},
        AttribValuePair{mir_surface_attrib_state, mir_surface_state_fullscreen},
        AttribValuePair{mir_surface_attrib_state, mir_surface_state_horizmaximized},
        AttribValuePair{mir_surface_attrib_state, mir_surface_state_hidden},

        AttribValuePair{mir_surface_attrib_type, mir_surface_type_normal},
        AttribValuePair{mir_surface_attrib_type, mir_surface_type_utility},
        AttribValuePair{mir_surface_attrib_type, mir_surface_type_dialog},
        AttribValuePair{mir_surface_attrib_type, mir_surface_type_overlay},
        AttribValuePair{mir_surface_attrib_type, mir_surface_type_freestyle},
        AttribValuePair{mir_surface_attrib_type, mir_surface_type_popover},
        AttribValuePair{mir_surface_attrib_type, mir_surface_type_inputmethod},
        AttribValuePair{mir_surface_attrib_type, mir_surface_type_satellite},
        AttribValuePair{mir_surface_attrib_type, mir_surface_type_tip},

        AttribValuePair{mir_surface_attrib_preferred_orientation, mir_orientation_mode_portrait},
        AttribValuePair{mir_surface_attrib_preferred_orientation, mir_orientation_mode_landscape},
        AttribValuePair{mir_surface_attrib_preferred_orientation, mir_orientation_mode_portrait_inverted},
        AttribValuePair{mir_surface_attrib_preferred_orientation, mir_orientation_mode_landscape_inverted},
        AttribValuePair{mir_surface_attrib_preferred_orientation, mir_orientation_mode_portrait_any},
        AttribValuePair{mir_surface_attrib_preferred_orientation, mir_orientation_mode_landscape_any},
        AttribValuePair{mir_surface_attrib_preferred_orientation, mir_orientation_mode_any}
    ));

// The following calls are /currently/ ignored, but we can check they don't "blow up"
TEST_F(WindowManager, HandlesAddSession)
{
    EXPECT_NO_THROW(window_manager->add_session(arbitrary_session));
}

TEST_F(WindowManager, HandlesRemoveSession)
{
    EXPECT_NO_THROW(window_manager->remove_session(arbitrary_session));
}

TEST_F(WindowManager, HandlesAddDisplay)
{
    EXPECT_NO_THROW(window_manager->add_display(arbitrary_display));
}

TEST_F(WindowManager, HandlesRemoveDisplay)
{
    EXPECT_NO_THROW(window_manager->remove_display(arbitrary_display));
}

TEST_F(WindowManager, HandlesModifySurface)
{
    add_surface();

    msh::SurfaceSpecification spec;

    EXPECT_NO_THROW(
        window_manager->modify_surface(arbitrary_session, arbitrary_surface, spec);
    );

    window_manager->remove_surface(arbitrary_session, arbitrary_surface);
}

TEST_F(WindowManager, HandlesKeyboardEvent)
{
    const MirInputDeviceId arbitrary_device{0};
    const auto arbitrary_timestamp = std::chrono::steady_clock().now().time_since_epoch();
    const auto arbitrary_action = mir_keyboard_action_down;
    const xkb_keysym_t arbitrary_key_code{0};
    const int arbitrary_scan_code = 0;
    const MirInputEventModifiers arbitrary_event_modifiers{0};

    const auto generic_event = make_event(
        arbitrary_device,
        arbitrary_timestamp,
        arbitrary_cookie,
        arbitrary_action,
        arbitrary_key_code,
        arbitrary_scan_code,
        arbitrary_event_modifiers);

    const auto input_event = mir_event_get_input_event(generic_event.get());
    const auto event = mir_input_event_get_keyboard_event(input_event);

    EXPECT_NO_THROW(window_manager->handle_keyboard_event(event));
}

TEST_F(WindowManager, HandlesTouchEvent)
{
    const MirInputDeviceId arbitrary_device{0};
    const auto arbitrary_timestamp = std::chrono::steady_clock().now().time_since_epoch();
    const MirInputEventModifiers arbitrary_event_modifiers{0};

    const auto generic_event = make_event(
        arbitrary_device,
        arbitrary_timestamp,
        arbitrary_cookie,
        arbitrary_event_modifiers);

    const auto input_event = mir_event_get_input_event(generic_event.get());
    const auto event = mir_input_event_get_touch_event(input_event);

    EXPECT_NO_THROW(window_manager->handle_touch_event(event));
}

TEST_F(WindowManager, HandlesPointerEvent)
{
    const MirInputDeviceId arbitrary_device{0};
    const auto arbitrary_timestamp = std::chrono::steady_clock().now().time_since_epoch();
    const MirInputEventModifiers arbitrary_event_modifiers{0};
    const auto arbitrary_pointer_action = mir_pointer_action_button_down;
    const auto arbitrary_pointer_buttons = mir_pointer_button_primary;
    const float arbitrary_x_axis_value{0};
    const float arbitrary_y_axis_value{0};
    const float arbitrary_hscroll_value{0};
    const float arbitrary_vscroll_value{0};
    const float arbitrary_relative_x_value{0};
    const float arbitrary_relative_y_value{0};

    const auto generic_event = make_event(
        arbitrary_device,
        arbitrary_timestamp,
        arbitrary_cookie,
        arbitrary_event_modifiers,
        arbitrary_pointer_action,
        arbitrary_pointer_buttons,
        arbitrary_x_axis_value,
        arbitrary_y_axis_value,
        arbitrary_hscroll_value,
        arbitrary_vscroll_value,
        arbitrary_relative_x_value,
        arbitrary_relative_y_value);

    const auto input_event = mir_event_get_input_event(generic_event.get());
    const auto event = mir_input_event_get_pointer_event(input_event);

    EXPECT_NO_THROW(window_manager->handle_pointer_event(event));
}<|MERGE_RESOLUTION|>--- conflicted
+++ resolved
@@ -18,7 +18,6 @@
 #include "mirwindowmanager.h"
 #include "stub_surface.h"
 #include "stub_session.h"
-#include "windowmanagerlistener.h"
 
 #include <mir/events/event_builders.h>
 #include <mir/scene/surface_creation_parameters.h>
@@ -60,18 +59,10 @@
     const std::shared_ptr<MockDisplayLayout> mock_display_layout =
         std::make_shared<NiceMock<MockDisplayLayout>>();
 
-<<<<<<< HEAD
-    StubFocusController focus_controller;
-    QSharedPointer<WindowManagerListener> listener{new WindowManagerListener};
-
-    const std::unique_ptr<MirWindowManager> window_manager =
-        MirWindowManager::create(&focus_controller, mock_display_layout, listener);
-=======
     std::shared_ptr<SessionListener> sessionListener = std::make_shared<SessionListener>();
 
     const std::shared_ptr<MirWindowManager> window_manager =
         MirWindowManager::create(mock_display_layout, sessionListener);
->>>>>>> 6c418efd
 
     const Rectangle arbitrary_display{{0, 0}, {97, 101}};
     const std::shared_ptr<MockSession> arbitrary_session = std::make_shared<NiceMock<MockSession>>();

--- conflicted
+++ resolved
@@ -45,12 +45,9 @@
 using ::testing::HasId;
 using ::testing::StateIsMoved;
 
-<<<<<<< HEAD
 namespace mev = mir::events;
 
-=======
 // used by google mock in error messages
->>>>>>> 604609b7
 void PrintTo(const struct QWindowSystemInterface::TouchPoint& touchPoint, ::std::ostream* os) {
     *os << "TouchPoint("
         << "id=" << touchPoint.id
@@ -122,8 +119,9 @@
                                                                              IsPressed()))),_)).Times(1);
 
     auto ev1 = mev::make_event(MirInputDeviceId(), 123*1000000, 0);
-    mev::add_touch(*ev1, /* touch ID */ 0, mir_touch_action_down, mir_touch_tooltype_unknown,
-                   10, 10, 10, 1, 1, 10);
+    mev::add_touch(*ev1, 0 /* touch ID */, mir_touch_action_down, mir_touch_tooltype_unknown,
+                   10, 10, 10 /* x, y, pressure */,
+                   1, 1, 10 /* touch major, minor, size */);
     qtEventFeeder->dispatch(*ev1);
 
     ASSERT_TRUE(Mock::VerifyAndClearExpectations(mockWindowSystem));
@@ -147,7 +145,8 @@
 
     auto ev2 = mev::make_event(MirInputDeviceId(), 125*1000000, 0);
     mev::add_touch(*ev2, 1 /* touch ID */, mir_touch_action_down, mir_touch_tooltype_unknown,
-                   10, 10, 10, 1, 1, 10);
+                   20, 20, 10 /* x, y, pressure*/,
+                   1, 1, 10 /* touch major, minor, size */);
     qtEventFeeder->dispatch(*ev2);
 
     ASSERT_TRUE(Mock::VerifyAndClearExpectations(mockWindowSystem));
@@ -158,23 +157,15 @@
 
     setIrrelevantMockWindowSystemExpectations();
 
-
-    MirEvent mirEvent;
-    mirEvent.type = mir_event_type_motion;
-    mirEvent.motion.pointer_count = 1;
-    mirEvent.motion.action = mir_motion_action_down;
-    mirEvent.motion.pointer_coordinates[0].id = 0;
-    mirEvent.motion.pointer_coordinates[0].x = 10;
-    mirEvent.motion.pointer_coordinates[0].y = 10;
-    mirEvent.motion.pointer_coordinates[0].touch_major = 1;
-    mirEvent.motion.pointer_coordinates[0].touch_minor = 1;
-    mirEvent.motion.pointer_coordinates[0].pressure = 10;
-    mirEvent.motion.event_time = 123 * 1000000;
+    auto ev1 = mev::make_event(MirInputDeviceId(), 123*1000000, 0);
+    mev::add_touch(*ev1, 0 /* touch ID */, mir_touch_action_down, mir_touch_tooltype_unknown,
+                   10, 10, 10 /* x, y, pressure*/,
+                   1, 1, 10 /* touch major, minor, size */);
 
     EXPECT_CALL(*mockWindowSystem, handleTouchEvent(_,_,AllOf(SizeIs(1),
                                                               Contains(AllOf(HasId(0),
                                                                              IsPressed()))),_)).Times(1);
-    qtEventFeeder->dispatch(mirEvent);
+    qtEventFeeder->dispatch(*ev1);
 
     ASSERT_TRUE(Mock::VerifyAndClearExpectations(mockWindowSystem));
 
@@ -182,29 +173,20 @@
 
     setIrrelevantMockWindowSystemExpectations();
 
-    mirEvent.type = mir_event_type_motion;
-    mirEvent.motion.pointer_count = 2;
-    mirEvent.motion.action = mir_motion_action_pointer_down | (1 /*pointer index*/ << 8 /*shift*/);
-    mirEvent.motion.pointer_coordinates[0].id = 0;
-    mirEvent.motion.pointer_coordinates[0].x = 10;
-    mirEvent.motion.pointer_coordinates[0].y = 10;
-    mirEvent.motion.pointer_coordinates[0].touch_major = 1;
-    mirEvent.motion.pointer_coordinates[0].touch_minor = 1;
-    mirEvent.motion.pointer_coordinates[0].pressure = 10;
-    mirEvent.motion.pointer_coordinates[1].id = 1;
-    mirEvent.motion.pointer_coordinates[1].x = 20;
-    mirEvent.motion.pointer_coordinates[1].y = 20;
-    mirEvent.motion.pointer_coordinates[1].touch_major = 1;
-    mirEvent.motion.pointer_coordinates[1].touch_minor = 1;
-    mirEvent.motion.pointer_coordinates[1].pressure = 10;
-    mirEvent.motion.event_time = 124 * 1000000;
+    auto ev2 = mev::make_event(MirInputDeviceId(), 124*1000000, 0);
+    mev::add_touch(*ev2, 0 /* touch ID */, mir_touch_action_change, mir_touch_tooltype_unknown,
+                   10, 10, 10 /* x, y, pressure*/,
+                   1, 1, 10 /* touch major, minor, size */);
+    mev::add_touch(*ev2, 1 /* touch ID */, mir_touch_action_down, mir_touch_tooltype_unknown,
+                   20, 20, 10 /* x, y, pressure*/,
+                   1, 1, 10 /* touch major, minor, size */);
 
     EXPECT_CALL(*mockWindowSystem,
         handleTouchEvent(_,_,AllOf(SizeIs(2),
                                    Contains(AllOf(HasId(0), StateIsMoved())),
                                    Contains(AllOf(HasId(1), IsPressed()))
                                    ),_)).Times(1);
-    qtEventFeeder->dispatch(mirEvent);
+    qtEventFeeder->dispatch(*ev2);
 
     ASSERT_TRUE(Mock::VerifyAndClearExpectations(mockWindowSystem));
 
@@ -213,22 +195,13 @@
     setIrrelevantMockWindowSystemExpectations();
 
     // touch 0 disappeared and touch 2 got pressed
-    mirEvent.type = mir_event_type_motion;
-    mirEvent.motion.pointer_count = 2;
-    mirEvent.motion.action = mir_motion_action_pointer_down | (1 /*pointer index*/ << 8 /*shift*/);
-    mirEvent.motion.pointer_coordinates[0].id = 1;
-    mirEvent.motion.pointer_coordinates[0].x = 20;
-    mirEvent.motion.pointer_coordinates[0].y = 20;
-    mirEvent.motion.pointer_coordinates[0].touch_major = 1;
-    mirEvent.motion.pointer_coordinates[0].touch_minor = 1;
-    mirEvent.motion.pointer_coordinates[0].pressure = 10;
-    mirEvent.motion.pointer_coordinates[1].id = 2;
-    mirEvent.motion.pointer_coordinates[1].x = 30;
-    mirEvent.motion.pointer_coordinates[1].y = 30;
-    mirEvent.motion.pointer_coordinates[1].touch_major = 1;
-    mirEvent.motion.pointer_coordinates[1].touch_minor = 1;
-    mirEvent.motion.pointer_coordinates[1].pressure = 10;
-    mirEvent.motion.event_time = 125 * 1000000;
+    auto ev3 = mev::make_event(MirInputDeviceId(), 125*1000000, 0);
+    mev::add_touch(*ev3, 1 /* touch ID */, mir_touch_action_change, mir_touch_tooltype_unknown,
+                   20, 20, 10 /* x, y, pressure*/,
+                   1, 1, 10 /* touch major, minor, size */);
+    mev::add_touch(*ev3, 2 /* touch ID */, mir_touch_action_down, mir_touch_tooltype_unknown,
+                   30, 30, 10 /* x, y, pressure*/,
+                   1, 1, 10 /* touch major, minor, size */);
 
     // There can be only one pressed or released touch per event
     {
@@ -249,7 +222,7 @@
                                        ),_)).Times(1);
 
     }
-    qtEventFeeder->dispatch(mirEvent);
+    qtEventFeeder->dispatch(*ev3);
 
     ASSERT_TRUE(Mock::VerifyAndClearExpectations(mockWindowSystem));
 }

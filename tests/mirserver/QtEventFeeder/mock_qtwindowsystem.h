--- conflicted
+++ resolved
@@ -40,12 +40,8 @@
     MOCK_METHOD5(handleTouchEvent, void(QWindow *window, ulong timestamp, QTouchDevice *device,
             const QList<struct QWindowSystemInterface::TouchPoint> &points,
             Qt::KeyboardModifiers mods));
-<<<<<<< HEAD
     MOCK_METHOD5(handleMouseEvent, void(ulong timestamp, QPointF relative, QPointF absolute, Qt::MouseButtons buttons, Qt::KeyboardModifiers modifiers));
     MOCK_METHOD4(handleWheelEvent, void(ulong timestamp, QPointF absolute, QPoint angleDelta, Qt::KeyboardModifiers modifiers));
-=======
-    MOCK_METHOD4(handleMouseEvent, void(ulong timestamp, QPointF point, Qt::MouseButtons buttons, Qt::KeyboardModifiers modifiers));
-    MOCK_METHOD3(handleWheelEvent, void(ulong timestamp, QPoint angleDelta, Qt::KeyboardModifiers mods));
 
     ~MockQtWindowSystem()
     {
@@ -58,7 +54,6 @@
     }
 
     QVector<QTouchDevice*> m_devices;
->>>>>>> 5ea04688
 };
 
 namespace testing

--- conflicted
+++ resolved
@@ -1,11 +1,3 @@
-<<<<<<< HEAD
-qtmir (0.4.2-0ubuntu1) UNRELEASED; urgency=medium
-
-  [ Nick Dedekind ]
-  * Use a model for prompt/child surfaces. Add surface tests.
-
- -- Nicholas Dedekind <nicholas.dedekind@gmail.com>  Thu, 14 Aug 2014 15:31:10 +0100
-=======
 qtmir (0.4.2+14.10.20140825-0ubuntu1) utopic; urgency=low
 
   [ Daniel d'Andrada ]
@@ -17,6 +9,13 @@
     other than /usr (like with a custom $PKG_CONFIG_PATH).
 
  -- Ubuntu daily release <ps-jenkins@lists.canonical.com>  Mon, 25 Aug 2014 07:46:36 +0000
+
+qtmir (0.4.2-0ubuntu1) UNRELEASED; urgency=medium
+
+  [ Nick Dedekind ]
+  * Use a model for prompt/child surfaces. Add surface tests.
+
+ -- Nicholas Dedekind <nicholas.dedekind@gmail.com>  Thu, 14 Aug 2014 15:31:10 +0100
 
 qtmir (0.4.1+14.10.20140817-0ubuntu1) utopic; urgency=medium
 
@@ -48,7 +47,6 @@
     input event) (LP: #1353374)
 
  -- Ubuntu daily release <ps-jenkins@lists.canonical.com>  Fri, 15 Aug 2014 17:13:24 +0000
->>>>>>> 5dd090d5
 
 qtmir (0.4.1+14.10.20140811.1-0ubuntu1) utopic; urgency=low
 

<<<<<<< HEAD
=======
qtmir (0.4.3+14.10.20141001.5-0ubuntu1) utopic; urgency=low

  [ Daniel d'Andrada ]
  * CONFIG+=no_tests to avoid building the tests and therefore speed up
    the build
  * Provide a global clipboard via D-Bus (LP: #1367814)

  [ josharenson ]
  * Remove check to see if application is already focused before
    focusing.

  [ Robert Carr ]
  * MirSurfaceItem::consume Set motion event tooltypes based on
    QTouchPoints (LP: #1371282)

  [ Gerry Boland ]
  * Fix AppMan handling Upstart resuming a Stopped application

 -- Ubuntu daily release <ps-jenkins@lists.canonical.com>  Wed, 01 Oct 2014 18:43:00 +0000

qtmir (0.4.3+14.10.20140922.1-0ubuntu1) utopic; urgency=low

  [ Gerry Boland ]
  * Expose Mir surface orientation property to QML (LP: #1288332)
  * Add splash screen properties to Application

  [ Florian Boucault ]
  * Add splash screen properties to Application

  [ Daniel d'Andrada ]
  * Add splash screen properties to Application

 -- Ubuntu daily release <ps-jenkins@lists.canonical.com>  Mon, 22 Sep 2014 17:38:51 +0000

qtmir (0.4.3+14.10.20140918.3-0ubuntu1) utopic; urgency=low

  [ Gerry Boland ]
  * TaskController may call processStarted synchronously, so check for
    that in startApplication before adding (LP: #1371047)

 -- Ubuntu daily release <ps-jenkins@lists.canonical.com>  Thu, 18 Sep 2014 16:57:48 +0000

qtmir (0.4.3+14.10.20140918.1-0ubuntu1) utopic; urgency=low

  [ Gerry Boland ]
  * Fix unstable test - be more careful about synchronizing the Qt image
    provider and Mir snapshot threads

 -- Ubuntu daily release <ps-jenkins@lists.canonical.com>  Thu, 18 Sep 2014 09:38:52 +0000

>>>>>>> 310fe838
qtmir (0.4.3+14.10.20140915-0ubuntu1) utopic; urgency=low

  [ Daniel d'Andrada ]
  * MirSurfaceItem: Ensure all touch sequences sent to Mir surface are
    properly ended.

 -- Ubuntu daily release <ps-jenkins@lists.canonical.com>  Mon, 15 Sep 2014 14:50:16 +0000

qtmir (0.4.3+14.10.20140907-0ubuntu1) utopic; urgency=low

  [ Daniel d'Andrada ]
  * QtEventFeeder: validate touches before sending them to Qt

  [ josharenson ]
  * Fix a small typo in the README file

  [ Alan Griffiths ]
  * Provide Mir with a handler for any command-line arguments it fails
    to parse. For the moment, these are simply ignored.

  [ Gerry Boland ]
  * Add LTTng tracepoints

 -- Ubuntu daily release <ps-jenkins@lists.canonical.com>  Sun, 07 Sep 2014 19:42:56 +0000

qtmir (0.4.3+14.10.20140903-0ubuntu1) utopic; urgency=medium

  [ Nick Dedekind ]
  * Use a model for child surfaces/sessions. Add surface tests.
  * Support for nesting prompt sessions.


 -- Ubuntu daily release <ps-jenkins@lists.canonical.com>  Wed, 03 Sep 2014 08:03:52 +0000

qtmir (0.4.2+14.10.20140829-0ubuntu1) utopic; urgency=low

  [ Ubuntu daily release ]
  * New rebuild forced

  [ Cemil Azizoglu ]
  * Rebuild for the Mir 0.7.0 release.

 -- Ubuntu daily release <ps-jenkins@lists.canonical.com>  Fri, 29 Aug 2014 18:59:49 +0000

qtmir (0.4.2+14.10.20140825-0ubuntu1) utopic; urgency=low

  [ Daniel d'Andrada ]
  * Revamp screenshotting to use an image provider again, removing
    screenshot-related methods on Application

  [ Daniel van Vugt ]
  * Add support for building against Mir when it's installed somewhere
    other than /usr (like with a custom $PKG_CONFIG_PATH).

 -- Ubuntu daily release <ps-jenkins@lists.canonical.com>  Mon, 25 Aug 2014 07:46:36 +0000

qtmir (0.4.1+14.10.20140817-0ubuntu1) utopic; urgency=medium

  [ Michał Sawicz ]
  * Unrevert "MirSurfaceItem: always try to consume new mir frames"

 -- Ubuntu daily release <ps-jenkins@lists.canonical.com>  Sun, 17 Aug 2014 00:41:51 +0000

qtmir (0.4.1+14.10.20140815.is.0.4.1+14.10.20140811.1-0ubuntu1) utopic; urgency=medium

  * Reverting previous commit since unity8 started deadlocking in ap
    test runs (requested by Saviq)

 -- Ricardo Salveti de Araujo <ricardo.salveti@canonical.com>  Sat, 16 Aug 2014 17:18:12 -0300

qtmir (0.4.1+14.10.20140815-0ubuntu1) utopic; urgency=low

  [ Daniel d'Andrada ]
  * MirSurfaceItem: always try to consume new mir frames Otherwise those
    frames will get dropped and MirSurfaceItem will therefore never use
    them, being left displaying an old, stale, frame until the
    application renders again.This could happen for instance if an
    application was rendering between the time the Application object
    goes to Suspended state and the actual process getting SIG_STOPPED
    (ie, suspended for real). Frames rendered in this interval were
    getting dropped and once that app was resumed and its MirSurfaceItem
    brought to front the user would see an old stale frame until some
    new event caused the application to render a new frame (e.g. an
    input event) (LP: #1353374)

 -- Ubuntu daily release <ps-jenkins@lists.canonical.com>  Fri, 15 Aug 2014 17:13:24 +0000

qtmir (0.4.1+14.10.20140811.1-0ubuntu1) utopic; urgency=low

  [ Ubuntu daily release ]
  * New rebuild forced

  [ Michał Sawicz ]
  * Bumped dependency for Mir 0.6.0. Switch to using supported API
    (the_ipc_factory -> new_ipc_factory).

  [ Cemil Azizoglu ]
  * Bumped dependency for Mir 0.6.0. Switch to using supported API
    (the_ipc_factory -> new_ipc_factory).

  [ Alan Griffiths ]
  * Bumped dependency for Mir 0.6.0. Switch to using supported API
    (the_ipc_factory -> new_ipc_factory).

  [ Kevin Gunn ]
  * Bumped dependency for Mir 0.6.0. Switch to using supported API
    (the_ipc_factory -> new_ipc_factory).

 -- Ubuntu daily release <ps-jenkins@lists.canonical.com>  Mon, 11 Aug 2014 21:12:34 +0000

qtmir (0.4.1+14.10.20140811-0ubuntu1) utopic; urgency=low

  [ Gerry Boland ]
  * AppMan: fix dbus GetWindowStack & GetAppFromPid APIs. On suspend,
    mark focused application unfocused, and reverse on resume.

 -- Ubuntu daily release <ps-jenkins@lists.canonical.com>  Mon, 11 Aug 2014 15:53:40 +0000

qtmir (0.4.1+14.10.20140808-0ubuntu1) utopic; urgency=medium

  [ Nick Dedekind ]
  * Added prompt surfaces to application

 -- Ubuntu daily release <ps-jenkins@lists.canonical.com>  Fri, 08 Aug 2014 12:19:29 +0000

qtmir (0.4.0+14.10.20140805.1-0ubuntu1) utopic; urgency=low

  [ Nick Dedekind ]
  * Only add prompt session surfaces to the surface stack once their
    first frame has been drawn.

 -- Ubuntu daily release <ps-jenkins@lists.canonical.com>  Tue, 05 Aug 2014 19:23:27 +0000

qtmir (0.4.0+14.10.20140805-0ubuntu1) utopic; urgency=low

  [ Daniel d'Andrada ]
  * Don't take screenshots automatically and emit focusRequested()
    reliably (LP: #1350917)

 -- Ubuntu daily release <ps-jenkins@lists.canonical.com>  Tue, 05 Aug 2014 12:01:39 +0000

qtmir (0.4.0+14.10.20140729-0ubuntu1) utopic; urgency=medium

  [ Gerry Boland ]
  * Update for Mir 0.4.0 compatibility
  * Remove unneeded properties from SurfaceManager and restore support
    for surface with no app parent
  * Add patches to ubuntuclient plugin to enable sharing of GL context -
    needed for oxide
  * Rename client plugin to ubuntumirclient (to match that of qtubuntu)
    There are some apps which check the QPA name is ubuntumirclient, and
    fail with ubuntuclient. Worst offender is Oxide, which is hard to
    rebuild, so this change is easier fix.
  * Revert 125, incorrect branch merged
  * Rename client plugin to ubuntumirclient (to match that of qtubuntu)
    There are some apps which check the QPA name is ubuntumirclient, and
    fail with ubuntuclient. Worst offender is Oxide, which is hard to
    rebuild, so this change is easier fix.
  * Remove surface observer on MirSurfaceItem destruction
  * New apps placed at start of model and are focused immediately.
    AppMan model has proper surface and fullscreen roles now. Whitespace
    fixes
  * Enable UbuntuPlatformServices for a mirserver
  * Fix FTBFS - header file moved
  * Remove ubuntumirclient plugin as it moved to qtubuntu
  * Empty commit to force rebuild for Qt5.3
  * debian: update package name, fixes dependency wait in PPA
  * Fix Qt5.3 compile - QQmlProfiler changed to QQuickProfiler
  * Update README, rename root pro file to match project name
  * debian: replace old libplatform-api-dev with newer libubuntu-
    application-api-dev
  * Fix lifecycle by pulling latest unity-mir code. Rename QML module
    back to Unity.Application. Import unity-mir tests. Use category
    logging
  * Restore code to override side-stage apps to be on main stage on
    single-stage devices
  * Remove unused *toBeFocused state savers
  * debian: update mir & papi version dependencies
  * Fix out-of-tree builds
  * Using const QString ref to save possible QString copy
  * Small header file cleaning
  * Fix test fails - do not run moc again on headers used by tests
  * Downgrade error warning of unmanaged session startup
  * Simplify focus logic, fix tablet lifecycle
  * Workaround GL/GLES conflict between Qt and Mir. Split into 3
    packages: GL qpa, GLES qpa & QML plugin Mir is GLES only. Qt on
    desktop is desktop-GL only. To workaround this, (ab)use the fact
    that MESA on the desktop allows you to bind GL apis to a GLES
    context via eglBindAPI. To use this, need to compile with QPA
    separately for GL and GLES targets. Thus need to split the packaging
    into: + qtmir-android - qpa plugin for GLES targets + qtmir-desktop
    - qpa plugin for desktop-GL targets (uses MESA hack) +
    qtdeclarative5-qtmir-plugin - the QML plugin Also stopped unit tests
    from being installed
  * Re-enable Buffer Queueing OpenGL, should improve graphics
    performance
  * Remove refresh-rate override as Mir now returns correct value
  * MirGLContext - temporary gl context from mir does not have
    attributes defined by GLConfig applied, so need to do so manually
  * DisplayWindow listens for Hide/Show events with its event handler,
    not via a static variable
  * QtEventFeeder - add deconstructor to delete the mTouchDevice
  * Application: delete TODO comment in setSession as nonsensical
  * SessionName removed. PID matching was introduced some time ago and
    so session name unnecessary
  * Application: remove hack to guess app supported orientations,
    implement properly later
  * Fixed threading issue when screen-shotting application about to be
    stopped. By Nick Dedekind
  * Revert rev 179, add comment to clarify
  * Application: replace direct call into MirSurfaceItem with a
    signal/slot. Removes FIXME
  * MirSurfaceItem: setting unfocused on creation breaks camera & videos
    app, so disabling and added fixme
  * Add FIXME about the custom roles
  * Remove redundant comment
  * Remove ApplicationManager::topmostApplication
  * AppMan: if foreground app closes, set all unfocused to let shell
    decide what next to focus
  * Useless static_cast removed
  * DebugHelpers: do not use default state for last option in the enum
    today, the enum may grow in future
  * MirBufferSGTexture: remove the Qt5.3 ifdefs, were probably broken
    for older Qt versions
  * MirSurfaceItem - standardize on qCDebug(QTMIR_SURFACES)
  * MirSurfaceManager: generate roleNames only on read
  * MirSurfaceManager: remove commented line
  * TaskController: add a few more consts
  * Removed WindowScreenshotProvider as not needed for now
  * AppMan: be slightly more verbose with desktop file locating for
    desktop_file_hint. Also use faster exists() static function
  * AppMan: data - remove nonsensical default role
  * ProcessController: expand documentation
  * Clarify licences
  * Give AppMan & SurfMan objectNames
  * MirSurfaceItem: do not print keystrokes to log
  * Fix crash bug - disable input events going to MirSurfaceItem whose
    backing mir surface was destroyed
  * SurfaceManager: do not add each surface to the model twice silly
  * debian: only use gcc4.9 compiler to prevent ABI breaks due to some
    C++11 features still being experimental in gcc
  * AppMan: emit unfocus dbus event on suspend, and focus on resume
  * Revert 214 - breaks install of qtmir and qtubuntu
  * Input Event timestamp - do not overwrite timestamp of events sent to
    client

  [ Nick Dedekind ]
  * Compatibility with mir-0.5

  [ Robert Bruce Park ]
  * CI Train packaging cleanup. Minor packaging cleanup for CI Train
    standards.
  * Slightly more readable debian/rules.

  [ Michael Zanetti ]
  * append newly focused apps instead of prepending them. Allows the ui
    to do the regular app focused animation for newly started apps too
  * Fix multi touch points on mirsurfaceitems. Patch kindly provided by
    anpok.
  * also mir specific key codes through the QKeyEvent

  [ Michael Terry ]
  * Use virtual package names in Conflicts/Replaces fields and clean
    build dirs when doing dh_clean.

  [ Daniel d'Andrada ]
  * ubuntuclient: Properly handle mir's resize event Take it as a
    promise for a future buffer size instead of immediately obeying it.
  * Some MirSurfaceItem fixes Don't assume that it always have an
    Application. Slightly improve its ownership mess.
  * Work around crash in MirSurfaceManager::onSurfaceAttributeChanged
  * Improve debug output of surfaces handled by MirSurfaceManager
  * Make mirserver QPA implement QPlatformIntegration::inputContext() So
    that shell can get a virtual keyboard
  * Wait for screen orientation to stabilize before committing to it
  * Reduce orientation stabilization time and cancel pending change when
    facing up/down
  * Merge multiple qml size changes into a single mir surface resize
    Resizing a mir surface is a costly operation and qml items can get
    resized multiple times in a single event loop iteration. Besides, a
    qml item changes its width and height separately
  * Add WindowScreenshotProvider
  * s/upstart-app-launch-2/ubuntu-app-launch-2
  * Add clipboard support had to remove the dependency of mirserver to
    platform-api-client as it caused a clash as both libs are loading
    unityrpc.proto. That's a protobuffer limitation. Added the protobuf
    generated files directly (unityrpc.cpp and unityrpc.h) as I couldn't
    bend qmake to my will.
  * UbuntuPlatformServices is no longer shared by both QPAs
  * Update Application::fullscreen when the application gets its surface
  * MirSurfaceManager: s/DLOG/qCDebug Use Qt's new categorized logging
    system
  * MirSurfaceManager: improve debug output
  * Hold back this commit for now as qtmir trunk still uses an old mir
    version
  * adapt to latest mir/devel + input_sender branch
  * MirSurfaceManager: improve debug output
  * Revert to the old ways regarding rotation Where unity8 doesn't move
    and apps rotate by themselves. Retake that rotation approach at a
    later time
  * Forward item focus to the underlying mir surface
  * Dispatch keys to mir surface
  * Add a comment with the rationale behind the frame dropper
  * Fix copyright headers
  * Fix and update debian/copyright
  * Removing debian/qtdeclarative5-qtmir-plugin.maintscript This came
    with the copy-pasting unity-mir packaging. Makes no sense in qtmir
    as it never installed a com.canonical.Unity.conf file in the first
    place. That's unity-mir's problems.
  * Add a TODO notice
  * Fix copy-and-paste error in log message
  * Improve Application::setState debug output

  [ Kevin Gunn ]
  * merge lp:~nick-dedekind/qtmir/prompt_sessions
  * no change, rebuild

  [ Ubuntu daily release ]
  * New rebuild forced

 -- Ubuntu daily release <ps-jenkins@lists.canonical.com>  Tue, 29 Jul 2014 15:13:00 +0000

qtmir (0.0.1-ppa5) utopic; urgency=medium

  * packaging works now

 -- Michael Zanetti <michael.zanetti@canonical.com>  Fri, 16 May 2014 14:04:29 +0200

qtmir (0.0.1-ppa1) utopic; urgency=medium

  * Initial release.

 -- Michael Zanetti <michael.zanetti@canonical.com>  Wed, 14 May 2014 14:28:17 +0200<|MERGE_RESOLUTION|>--- conflicted
+++ resolved
@@ -1,5 +1,3 @@
-<<<<<<< HEAD
-=======
 qtmir (0.4.3+14.10.20141001.5-0ubuntu1) utopic; urgency=low
 
   [ Daniel d'Andrada ]
@@ -50,7 +48,6 @@
 
  -- Ubuntu daily release <ps-jenkins@lists.canonical.com>  Thu, 18 Sep 2014 09:38:52 +0000
 
->>>>>>> 310fe838
 qtmir (0.4.3+14.10.20140915-0ubuntu1) utopic; urgency=low
 
   [ Daniel d'Andrada ]

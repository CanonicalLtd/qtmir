--- conflicted
+++ resolved
@@ -1,5 +1,3 @@
-<<<<<<< HEAD
-=======
 qtmir (0.4.6+15.04.20150827.1-0ubuntu1) vivid; urgency=medium
 
   [ Daniel d'Andrada ]
@@ -92,7 +90,6 @@
 
  -- Matthias Klose <doko@ubuntu.com>  Wed, 29 Jul 2015 15:04:01 +0200
 
->>>>>>> 893ffdb7
 qtmir (0.4.5+15.10.20150728-0ubuntu1) wily; urgency=medium
 
   [ Gerry Boland ]

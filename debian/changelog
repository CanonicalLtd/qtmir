<<<<<<< HEAD
qtmir (0.4.5) UNRELEASED; urgency=medium

  * Add X-Ubuntu-Supported-Orientations desktop file entry

 -- Daniel d'Andrada <daniel.dandrada@canonical.com>  Fri, 31 Oct 2014 10:17:42 -0200
=======
qtmir (0.4.4+15.04.20150109-0ubuntu1) vivid; urgency=low

  [ Ubuntu daily release ]
  * New rebuild forced

  [ Nick Dedekind ]
  * Notify prompt sessions that sessions have been suspended/resumed.
    (LP: #1355173, #1384950)

 -- Ubuntu daily release <ps-jenkins@lists.canonical.com>  Fri, 09 Jan 2015 17:26:00 +0000

qtmir (0.4.4+15.04.20150108.1-0ubuntu1) vivid; urgency=low

  [ Ubuntu daily release ]
  * New rebuild forced

  [ Cemil Azizoglu ]
  * Rebuild for Mir 0.10.

  [ Nick Dedekind ]
  * Compatibility for Mir 0.10.0

 -- Ubuntu daily release <ps-jenkins@lists.canonical.com>  Thu, 08 Jan 2015 14:18:06 +0000

qtmir (0.4.4+15.04.20141215-0ubuntu1) vivid; urgency=low

  [ Daniel d'Andrada ]
  * Update README and readd option to disable building tests

  [ Gerry Boland ]
  * Emit SIGSTOP when AppMan fully initialized, when Mir is ready is too
    soon (LP: #1394208)

 -- Ubuntu daily release <ps-jenkins@lists.canonical.com>  Mon, 15 Dec 2014 08:27:44 +0000

qtmir (0.4.4+15.04.20141211-0ubuntu1) vivid; urgency=low

  [ Ubuntu daily release ]
  * New rebuild forced

  [ Alan Griffiths ]
  * Migration of qtmir from the legacy Mir API
  * Refactor to better reflect the code structure following new-migrate-
    to-mir-Server-API

 -- Ubuntu daily release <ps-jenkins@lists.canonical.com>  Thu, 11 Dec 2014 16:55:53 +0000
>>>>>>> bd09008f

qtmir (0.4.4+15.04.20141205-0ubuntu1) vivid; urgency=low

  [ CI Train Bot ]
  * Resync trunk
  * Resync trunk
  * Resync trunk
  * Resync trunk
  * Resync trunk

  [ Ricardo Salveti de Araujo ]
  * qteventfeeder: adding bt and wired headset multimedia keys (LP:
    #1398427)

 -- Ubuntu daily release <ps-jenkins@lists.canonical.com>  Fri, 05 Dec 2014 11:04:29 +0000

qtmir (0.4.4+15.04.20141203-0ubuntu1) vivid; urgency=low

  [ Gerry Boland ]
  * Port qmake->cmake to enable sbuild usage for crosscompiling.
  * Fix build with Qt5.4 (LP: #1394884)

  [ Michał Sawicz ]
  * Port qmake->cmake to enable sbuild usage for crosscompiling.

  [ Robert Carr ]
  * Port qmake->cmake to enable sbuild usage for crosscompiling.

  [ Alberto Aguirre ]
  * Select mirclient backend for platform-api instead of mirserver.

 -- Ubuntu daily release <ps-jenkins@lists.canonical.com>  Wed, 03 Dec 2014 10:07:12 +0000

qtmir (0.4.4+15.04.20141124-0ubuntu1) vivid; urgency=low

  [ Alberto Aguirre ]
  * No-change rebuild againts mir 0.9.0

  [ Ubuntu daily release ]
  * New rebuild forced

 -- Ubuntu daily release <ps-jenkins@lists.canonical.com>  Mon, 24 Nov 2014 23:07:01 +0000

qtmir (0.4.4+15.04.20141110-0ubuntu2) vivid; urgency=medium

  * No-change rebuild against Qt 5.3.2.

 -- Timo Jyrinki <timo-jyrinki@ubuntu.com>  Mon, 10 Nov 2014 16:50:43 +0200

qtmir (0.4.4+15.04.20141110-0ubuntu1) vivid; urgency=low

  [ Michael Zanetti ]
  * Use QSGDefaultImageNode instead of QSGSimpleTexture to gain surface
    manipulation features such as antialiasing (LP: #1351559)

  [ josharenson ]
  * Add support for enabling/disabling orientation sensor based on
    screen power state. (LP: #1375297)

 -- Ubuntu daily release <ps-jenkins@lists.canonical.com>  Mon, 10 Nov 2014 09:41:58 +0000

qtmir (0.4.4+15.04.20141030.2-0ubuntu1) vivid; urgency=low

  [ Ted Gould ]
  * Use UAL pause/resume functions for stopping/continuing all tasks in
    the cgroup (LP: #1379786)

  [ Timo Jyrinki ]
  * Add libmtdev-dev build dependency (LP: #1379152) (LP: #1379152)

 -- Ubuntu daily release <ps-jenkins@lists.canonical.com>  Thu, 30 Oct 2014 21:48:30 +0000

qtmir (0.4.4+15.04.20141030.1-0ubuntu1) vivid; urgency=low

  [ Ricardo Mendoza ]
  * Clean up QML Compilation cache if application fails to start
    correctly.

 -- Ubuntu daily release <ps-jenkins@lists.canonical.com>  Thu, 30 Oct 2014 11:55:27 +0000

qtmir (0.4.4+14.10.20141013-0ubuntu1) utopic; urgency=medium

  [ Daniel d'Andrada ]
  * Turn UbuntuKeyboardInfo into a QML singleton

  [ Gerry Boland ]
  * Rewrite DesktopFileReader to use GDesktopAppInfo, enables reading
    localized keys (LP: #1350360)

  [ Michał Sawicz ]
  * Ensure unity8-dash is less likely to be killed than other background
    apps. (LP: #1379296)

  [ Robert Carr ]
  * Pass key auto-repeat flag through QtEventFeeder.

 -- Ubuntu daily release <ps-jenkins@lists.canonical.com>  Mon, 13 Oct 2014 10:08:04 +0000

qtmir (0.4.3+14.10.20141010-0ubuntu1) utopic; urgency=low

  [ Ubuntu daily release ]
  * New rebuild forced

  [ Cemil Azizoglu ]
  * Rebuild for Mir 0.8.0.

 -- Ubuntu daily release <ps-jenkins@lists.canonical.com>  Fri, 10 Oct 2014 16:33:24 +0000

qtmir (0.4.3+14.10.20141006-0ubuntu1) utopic; urgency=low

  [ Michael Zanetti ]
  * Fix some bugs in app lifecycle management.

  [ Albert Astals ]
  * Wait for ApplicationManager to be there

 -- Ubuntu daily release <ps-jenkins@lists.canonical.com>  Mon, 06 Oct 2014 12:00:01 +0000

qtmir (0.4.3+14.10.20141001.5-0ubuntu1) utopic; urgency=low

  [ Daniel d'Andrada ]
  * CONFIG+=no_tests to avoid building the tests and therefore speed up
    the build
  * Provide a global clipboard via D-Bus (LP: #1367814)

  [ josharenson ]
  * Remove check to see if application is already focused before
    focusing.

  [ Robert Carr ]
  * MirSurfaceItem::consume Set motion event tooltypes based on
    QTouchPoints (LP: #1371282)

  [ Gerry Boland ]
  * Fix AppMan handling Upstart resuming a Stopped application

 -- Ubuntu daily release <ps-jenkins@lists.canonical.com>  Wed, 01 Oct 2014 18:43:00 +0000

qtmir (0.4.3+14.10.20140922.1-0ubuntu1) utopic; urgency=low

  [ Gerry Boland ]
  * Expose Mir surface orientation property to QML (LP: #1288332)
  * Add splash screen properties to Application

  [ Florian Boucault ]
  * Add splash screen properties to Application

  [ Daniel d'Andrada ]
  * Add splash screen properties to Application

 -- Ubuntu daily release <ps-jenkins@lists.canonical.com>  Mon, 22 Sep 2014 17:38:51 +0000

qtmir (0.4.3+14.10.20140918.3-0ubuntu1) utopic; urgency=low

  [ Gerry Boland ]
  * TaskController may call processStarted synchronously, so check for
    that in startApplication before adding (LP: #1371047)

 -- Ubuntu daily release <ps-jenkins@lists.canonical.com>  Thu, 18 Sep 2014 16:57:48 +0000

qtmir (0.4.3+14.10.20140918.1-0ubuntu1) utopic; urgency=low

  [ Gerry Boland ]
  * Fix unstable test - be more careful about synchronizing the Qt image
    provider and Mir snapshot threads

 -- Ubuntu daily release <ps-jenkins@lists.canonical.com>  Thu, 18 Sep 2014 09:38:52 +0000

qtmir (0.4.3+14.10.20140915-0ubuntu1) utopic; urgency=low

  [ Daniel d'Andrada ]
  * MirSurfaceItem: Ensure all touch sequences sent to Mir surface are
    properly ended.

 -- Ubuntu daily release <ps-jenkins@lists.canonical.com>  Mon, 15 Sep 2014 14:50:16 +0000

qtmir (0.4.3+14.10.20140907-0ubuntu1) utopic; urgency=low

  [ Daniel d'Andrada ]
  * QtEventFeeder: validate touches before sending them to Qt

  [ josharenson ]
  * Fix a small typo in the README file

  [ Alan Griffiths ]
  * Provide Mir with a handler for any command-line arguments it fails
    to parse. For the moment, these are simply ignored.

  [ Gerry Boland ]
  * Add LTTng tracepoints

 -- Ubuntu daily release <ps-jenkins@lists.canonical.com>  Sun, 07 Sep 2014 19:42:56 +0000

qtmir (0.4.3+14.10.20140903-0ubuntu1) utopic; urgency=medium

  [ Nick Dedekind ]
  * Use a model for child surfaces/sessions. Add surface tests.
  * Support for nesting prompt sessions.


 -- Ubuntu daily release <ps-jenkins@lists.canonical.com>  Wed, 03 Sep 2014 08:03:52 +0000

qtmir (0.4.2+14.10.20140829-0ubuntu1) utopic; urgency=low

  [ Ubuntu daily release ]
  * New rebuild forced

  [ Cemil Azizoglu ]
  * Rebuild for the Mir 0.7.0 release.

 -- Ubuntu daily release <ps-jenkins@lists.canonical.com>  Fri, 29 Aug 2014 18:59:49 +0000

qtmir (0.4.2+14.10.20140825-0ubuntu1) utopic; urgency=low

  [ Daniel d'Andrada ]
  * Revamp screenshotting to use an image provider again, removing
    screenshot-related methods on Application

  [ Daniel van Vugt ]
  * Add support for building against Mir when it's installed somewhere
    other than /usr (like with a custom $PKG_CONFIG_PATH).

 -- Ubuntu daily release <ps-jenkins@lists.canonical.com>  Mon, 25 Aug 2014 07:46:36 +0000

qtmir (0.4.1+14.10.20140817-0ubuntu1) utopic; urgency=medium

  [ Michał Sawicz ]
  * Unrevert "MirSurfaceItem: always try to consume new mir frames"

 -- Ubuntu daily release <ps-jenkins@lists.canonical.com>  Sun, 17 Aug 2014 00:41:51 +0000

qtmir (0.4.1+14.10.20140815.is.0.4.1+14.10.20140811.1-0ubuntu1) utopic; urgency=medium

  * Reverting previous commit since unity8 started deadlocking in ap
    test runs (requested by Saviq)

 -- Ricardo Salveti de Araujo <ricardo.salveti@canonical.com>  Sat, 16 Aug 2014 17:18:12 -0300

qtmir (0.4.1+14.10.20140815-0ubuntu1) utopic; urgency=low

  [ Daniel d'Andrada ]
  * MirSurfaceItem: always try to consume new mir frames Otherwise those
    frames will get dropped and MirSurfaceItem will therefore never use
    them, being left displaying an old, stale, frame until the
    application renders again.This could happen for instance if an
    application was rendering between the time the Application object
    goes to Suspended state and the actual process getting SIG_STOPPED
    (ie, suspended for real). Frames rendered in this interval were
    getting dropped and once that app was resumed and its MirSurfaceItem
    brought to front the user would see an old stale frame until some
    new event caused the application to render a new frame (e.g. an
    input event) (LP: #1353374)

 -- Ubuntu daily release <ps-jenkins@lists.canonical.com>  Fri, 15 Aug 2014 17:13:24 +0000

qtmir (0.4.1+14.10.20140811.1-0ubuntu1) utopic; urgency=low

  [ Ubuntu daily release ]
  * New rebuild forced

  [ Michał Sawicz ]
  * Bumped dependency for Mir 0.6.0. Switch to using supported API
    (the_ipc_factory -> new_ipc_factory).

  [ Cemil Azizoglu ]
  * Bumped dependency for Mir 0.6.0. Switch to using supported API
    (the_ipc_factory -> new_ipc_factory).

  [ Alan Griffiths ]
  * Bumped dependency for Mir 0.6.0. Switch to using supported API
    (the_ipc_factory -> new_ipc_factory).

  [ Kevin Gunn ]
  * Bumped dependency for Mir 0.6.0. Switch to using supported API
    (the_ipc_factory -> new_ipc_factory).

 -- Ubuntu daily release <ps-jenkins@lists.canonical.com>  Mon, 11 Aug 2014 21:12:34 +0000

qtmir (0.4.1+14.10.20140811-0ubuntu1) utopic; urgency=low

  [ Gerry Boland ]
  * AppMan: fix dbus GetWindowStack & GetAppFromPid APIs. On suspend,
    mark focused application unfocused, and reverse on resume.

 -- Ubuntu daily release <ps-jenkins@lists.canonical.com>  Mon, 11 Aug 2014 15:53:40 +0000

qtmir (0.4.1+14.10.20140808-0ubuntu1) utopic; urgency=medium

  [ Nick Dedekind ]
  * Added prompt surfaces to application

 -- Ubuntu daily release <ps-jenkins@lists.canonical.com>  Fri, 08 Aug 2014 12:19:29 +0000

qtmir (0.4.0+14.10.20140805.1-0ubuntu1) utopic; urgency=low

  [ Nick Dedekind ]
  * Only add prompt session surfaces to the surface stack once their
    first frame has been drawn.

 -- Ubuntu daily release <ps-jenkins@lists.canonical.com>  Tue, 05 Aug 2014 19:23:27 +0000

qtmir (0.4.0+14.10.20140805-0ubuntu1) utopic; urgency=low

  [ Daniel d'Andrada ]
  * Don't take screenshots automatically and emit focusRequested()
    reliably (LP: #1350917)

 -- Ubuntu daily release <ps-jenkins@lists.canonical.com>  Tue, 05 Aug 2014 12:01:39 +0000

qtmir (0.4.0+14.10.20140729-0ubuntu1) utopic; urgency=medium

  [ Gerry Boland ]
  * Update for Mir 0.4.0 compatibility
  * Remove unneeded properties from SurfaceManager and restore support
    for surface with no app parent
  * Add patches to ubuntuclient plugin to enable sharing of GL context -
    needed for oxide
  * Rename client plugin to ubuntumirclient (to match that of qtubuntu)
    There are some apps which check the QPA name is ubuntumirclient, and
    fail with ubuntuclient. Worst offender is Oxide, which is hard to
    rebuild, so this change is easier fix.
  * Revert 125, incorrect branch merged
  * Rename client plugin to ubuntumirclient (to match that of qtubuntu)
    There are some apps which check the QPA name is ubuntumirclient, and
    fail with ubuntuclient. Worst offender is Oxide, which is hard to
    rebuild, so this change is easier fix.
  * Remove surface observer on MirSurfaceItem destruction
  * New apps placed at start of model and are focused immediately.
    AppMan model has proper surface and fullscreen roles now. Whitespace
    fixes
  * Enable UbuntuPlatformServices for a mirserver
  * Fix FTBFS - header file moved
  * Remove ubuntumirclient plugin as it moved to qtubuntu
  * Empty commit to force rebuild for Qt5.3
  * debian: update package name, fixes dependency wait in PPA
  * Fix Qt5.3 compile - QQmlProfiler changed to QQuickProfiler
  * Update README, rename root pro file to match project name
  * debian: replace old libplatform-api-dev with newer libubuntu-
    application-api-dev
  * Fix lifecycle by pulling latest unity-mir code. Rename QML module
    back to Unity.Application. Import unity-mir tests. Use category
    logging
  * Restore code to override side-stage apps to be on main stage on
    single-stage devices
  * Remove unused *toBeFocused state savers
  * debian: update mir & papi version dependencies
  * Fix out-of-tree builds
  * Using const QString ref to save possible QString copy
  * Small header file cleaning
  * Fix test fails - do not run moc again on headers used by tests
  * Downgrade error warning of unmanaged session startup
  * Simplify focus logic, fix tablet lifecycle
  * Workaround GL/GLES conflict between Qt and Mir. Split into 3
    packages: GL qpa, GLES qpa & QML plugin Mir is GLES only. Qt on
    desktop is desktop-GL only. To workaround this, (ab)use the fact
    that MESA on the desktop allows you to bind GL apis to a GLES
    context via eglBindAPI. To use this, need to compile with QPA
    separately for GL and GLES targets. Thus need to split the packaging
    into: + qtmir-android - qpa plugin for GLES targets + qtmir-desktop
    - qpa plugin for desktop-GL targets (uses MESA hack) +
    qtdeclarative5-qtmir-plugin - the QML plugin Also stopped unit tests
    from being installed
  * Re-enable Buffer Queueing OpenGL, should improve graphics
    performance
  * Remove refresh-rate override as Mir now returns correct value
  * MirGLContext - temporary gl context from mir does not have
    attributes defined by GLConfig applied, so need to do so manually
  * DisplayWindow listens for Hide/Show events with its event handler,
    not via a static variable
  * QtEventFeeder - add deconstructor to delete the mTouchDevice
  * Application: delete TODO comment in setSession as nonsensical
  * SessionName removed. PID matching was introduced some time ago and
    so session name unnecessary
  * Application: remove hack to guess app supported orientations,
    implement properly later
  * Fixed threading issue when screen-shotting application about to be
    stopped. By Nick Dedekind
  * Revert rev 179, add comment to clarify
  * Application: replace direct call into MirSurfaceItem with a
    signal/slot. Removes FIXME
  * MirSurfaceItem: setting unfocused on creation breaks camera & videos
    app, so disabling and added fixme
  * Add FIXME about the custom roles
  * Remove redundant comment
  * Remove ApplicationManager::topmostApplication
  * AppMan: if foreground app closes, set all unfocused to let shell
    decide what next to focus
  * Useless static_cast removed
  * DebugHelpers: do not use default state for last option in the enum
    today, the enum may grow in future
  * MirBufferSGTexture: remove the Qt5.3 ifdefs, were probably broken
    for older Qt versions
  * MirSurfaceItem - standardize on qCDebug(QTMIR_SURFACES)
  * MirSurfaceManager: generate roleNames only on read
  * MirSurfaceManager: remove commented line
  * TaskController: add a few more consts
  * Removed WindowScreenshotProvider as not needed for now
  * AppMan: be slightly more verbose with desktop file locating for
    desktop_file_hint. Also use faster exists() static function
  * AppMan: data - remove nonsensical default role
  * ProcessController: expand documentation
  * Clarify licences
  * Give AppMan & SurfMan objectNames
  * MirSurfaceItem: do not print keystrokes to log
  * Fix crash bug - disable input events going to MirSurfaceItem whose
    backing mir surface was destroyed
  * SurfaceManager: do not add each surface to the model twice silly
  * debian: only use gcc4.9 compiler to prevent ABI breaks due to some
    C++11 features still being experimental in gcc
  * AppMan: emit unfocus dbus event on suspend, and focus on resume
  * Revert 214 - breaks install of qtmir and qtubuntu
  * Input Event timestamp - do not overwrite timestamp of events sent to
    client

  [ Nick Dedekind ]
  * Compatibility with mir-0.5

  [ Robert Bruce Park ]
  * CI Train packaging cleanup. Minor packaging cleanup for CI Train
    standards.
  * Slightly more readable debian/rules.

  [ Michael Zanetti ]
  * append newly focused apps instead of prepending them. Allows the ui
    to do the regular app focused animation for newly started apps too
  * Fix multi touch points on mirsurfaceitems. Patch kindly provided by
    anpok.
  * also mir specific key codes through the QKeyEvent

  [ Michael Terry ]
  * Use virtual package names in Conflicts/Replaces fields and clean
    build dirs when doing dh_clean.

  [ Daniel d'Andrada ]
  * ubuntuclient: Properly handle mir's resize event Take it as a
    promise for a future buffer size instead of immediately obeying it.
  * Some MirSurfaceItem fixes Don't assume that it always have an
    Application. Slightly improve its ownership mess.
  * Work around crash in MirSurfaceManager::onSurfaceAttributeChanged
  * Improve debug output of surfaces handled by MirSurfaceManager
  * Make mirserver QPA implement QPlatformIntegration::inputContext() So
    that shell can get a virtual keyboard
  * Wait for screen orientation to stabilize before committing to it
  * Reduce orientation stabilization time and cancel pending change when
    facing up/down
  * Merge multiple qml size changes into a single mir surface resize
    Resizing a mir surface is a costly operation and qml items can get
    resized multiple times in a single event loop iteration. Besides, a
    qml item changes its width and height separately
  * Add WindowScreenshotProvider
  * s/upstart-app-launch-2/ubuntu-app-launch-2
  * Add clipboard support had to remove the dependency of mirserver to
    platform-api-client as it caused a clash as both libs are loading
    unityrpc.proto. That's a protobuffer limitation. Added the protobuf
    generated files directly (unityrpc.cpp and unityrpc.h) as I couldn't
    bend qmake to my will.
  * UbuntuPlatformServices is no longer shared by both QPAs
  * Update Application::fullscreen when the application gets its surface
  * MirSurfaceManager: s/DLOG/qCDebug Use Qt's new categorized logging
    system
  * MirSurfaceManager: improve debug output
  * Hold back this commit for now as qtmir trunk still uses an old mir
    version
  * adapt to latest mir/devel + input_sender branch
  * MirSurfaceManager: improve debug output
  * Revert to the old ways regarding rotation Where unity8 doesn't move
    and apps rotate by themselves. Retake that rotation approach at a
    later time
  * Forward item focus to the underlying mir surface
  * Dispatch keys to mir surface
  * Add a comment with the rationale behind the frame dropper
  * Fix copyright headers
  * Fix and update debian/copyright
  * Removing debian/qtdeclarative5-qtmir-plugin.maintscript This came
    with the copy-pasting unity-mir packaging. Makes no sense in qtmir
    as it never installed a com.canonical.Unity.conf file in the first
    place. That's unity-mir's problems.
  * Add a TODO notice
  * Fix copy-and-paste error in log message
  * Improve Application::setState debug output

  [ Kevin Gunn ]
  * merge lp:~nick-dedekind/qtmir/prompt_sessions
  * no change, rebuild

  [ Ubuntu daily release ]
  * New rebuild forced

 -- Ubuntu daily release <ps-jenkins@lists.canonical.com>  Tue, 29 Jul 2014 15:13:00 +0000

qtmir (0.0.1-ppa5) utopic; urgency=medium

  * packaging works now

 -- Michael Zanetti <michael.zanetti@canonical.com>  Fri, 16 May 2014 14:04:29 +0200

qtmir (0.0.1-ppa1) utopic; urgency=medium

  * Initial release.

 -- Michael Zanetti <michael.zanetti@canonical.com>  Wed, 14 May 2014 14:28:17 +0200<|MERGE_RESOLUTION|>--- conflicted
+++ resolved
@@ -1,10 +1,9 @@
-<<<<<<< HEAD
 qtmir (0.4.5) UNRELEASED; urgency=medium
 
   * Add X-Ubuntu-Supported-Orientations desktop file entry
 
  -- Daniel d'Andrada <daniel.dandrada@canonical.com>  Fri, 31 Oct 2014 10:17:42 -0200
-=======
+
 qtmir (0.4.4+15.04.20150109-0ubuntu1) vivid; urgency=low
 
   [ Ubuntu daily release ]
@@ -51,7 +50,6 @@
     to-mir-Server-API
 
  -- Ubuntu daily release <ps-jenkins@lists.canonical.com>  Thu, 11 Dec 2014 16:55:53 +0000
->>>>>>> bd09008f
 
 qtmir (0.4.4+15.04.20141205-0ubuntu1) vivid; urgency=low
 

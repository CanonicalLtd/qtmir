<<<<<<< HEAD
qtmir (0.5.1) UNRELEASED; urgency=medium

  * First release using MirAL

 -- Gerry Boland <gerry.boland@canonical.com>  Fri, 14 Oct 2016 16:51:26 +0100
=======
qtmir (0.5.0+17.04.20161203-0ubuntu1) zesty; urgency=medium

  * Mir 0.25 compat

 -- Brandon Schaefer <brandon.schaefer@canonical.com>  Sat, 03 Dec 2016 12:38:04 +0000
>>>>>>> c680f79e

qtmir (0.5.0+17.04.20161123.3-0ubuntu1) zesty; urgency=medium

  [ Albert Astals Cid ]
  * Build with Qt 5.7 (LP: #1642608, #1642954)

  [ Gerry Boland ]
  * Fix FTBFS due to new googletest framework release (1.8)
  * Revert Lttng test-crash workaround from rev 557

  [ Jonas G. Drange ]
  * relax auth of clients to allow USS to set base mir display config

 -- Michał Sawicz <michal.sawicz@canonical.com>  Wed, 23 Nov 2016 20:46:06 +0000

qtmir (0.4.8+17.04.20161024-0ubuntu1) zesty; urgency=medium

  [ Andrea Bernabei ]
  * Add missing default return value to qImageFormatFromMirPixelFormat

  [ Michael Zanetti ]
  * don't lose resize events that come in while the app is suspended

  [ Nick Dedekind ]
  * Close windows in reverse order. (LP: #1622717)

 -- Michael Zanetti <michael.zanetti@canonical.com>  Mon, 24 Oct 2016 11:32:53 +0000

qtmir (0.4.8+16.10.20160909-0ubuntu1) yakkety; urgency=medium

  [ Daniel d'Andrada ]
  * Send relative pointer movement to Mir clients (LP: #1597205)
  * Implement cursor confinement (LP: #1590099)

  [ Gerry Boland ]
  * Deliver mouse event manually if no cursor exists to deliver it
  * [tests] refactor ScreensModel test to use mocks from mirtest-dev

 -- Michał Sawicz <michal.sawicz@canonical.com>  Fri, 09 Sep 2016 14:40:56 +0000

qtmir (0.4.8+16.10.20160906-0ubuntu1) yakkety; urgency=medium

  [ Daniel d'Andrada ]
  * Don't occlude newly created surfaces until some time has passed (LP:
    #1620297)

 -- Michał Sawicz <michal.sawicz@canonical.com>  Tue, 06 Sep 2016 18:31:26 +0000

qtmir (0.4.8+16.10.20160831-0ubuntu1) yakkety; urgency=medium

  [ Daniel d'Andrada ]
  * DBusFocusInfo: added isSurfaceFocused(serializedId)
  * Use content-hub for clipboard services (LP: #1471998)
  * Don't link tests against LTTng

 -- Ken VanDine <ken.vandine@canonical.com>  Wed, 31 Aug 2016 01:52:12 +0000

qtmir (0.4.8+16.10.20160826.1-0ubuntu3) xenial; urgency=medium

  [ Vicamo Yang  ]
  * Build qtmir-android on arm64 for the need of valid libqpa-mirserver.so for
    ubuntu phone xenial arm64 porting.

 -- Łukasz 'sil2100' Zemczak <lukasz.zemczak@ubuntu.com>  Tue, 30 Aug 2016 09:44:35 +0200

qtmir (0.4.8+16.10.20160826.1-0ubuntu1) yakkety; urgency=medium

  [ Daniel d'Andrada ]
  * DBusFocusInfo.isPidFocused: search sessions recursively (LP:
    #1612166)

  [ Michał Sawicz ]
  * Revert r538 that's causing a unity8 crash when launching emergency
    dialer over greeter (LP: #1616842)

 -- Michał Sawicz <michal.sawicz@canonical.com>  Fri, 26 Aug 2016 10:43:18 +0000

qtmir (0.4.8+16.10.20160819-0ubuntu1) yakkety; urgency=medium

  * No change rebuild for UAL ABI change

 -- Ted Gould <ted@gould.cx>  Fri, 19 Aug 2016 14:38:12 +0000

qtmir (0.4.8+16.10.20160816.1-0ubuntu1) yakkety; urgency=medium

  * compatibility changes for mir 0.24.0

 -- Kevin DuBois <kevin.dubois@canonical.com>  Tue, 16 Aug 2016 11:41:40 +0000

qtmir (0.4.8+16.10.20160810-0ubuntu1) yakkety; urgency=medium

  [ Alan Griffiths ]
  * Reduce MirServer to an implementation detail of QMirServer (nothing
    else needs to touch it).

  [ Albert Astals Cid ]
  * Improvements from running clazy over the code
  * Compile with clang

  [ Daniel d'Andrada ]
  * Remove Application.stage and RoleStage from ApplicationManager

  [ Daniel van Vugt ]
  * Fix incorrect mouse wheel/touchpad scrolling scale (LP: #1607240)
    (LP: #1607223, #1607240)

 -- Michał Sawicz <michal.sawicz@canonical.com>  Wed, 10 Aug 2016 06:53:16 +0000

qtmir (0.4.8+16.10.20160730-0ubuntu1) yakkety; urgency=medium

  [ Albert Astals Cid ]
  * Fix memory leak in application_test

  [ Daniel d'Andrada ]
  * Ensure different cursor names for consecutive custom cursor changes
    (LP: #1604701, #1605078)
  * Remove com.canonical.Unity.WindowStack D-Bus service

  [ Gerry Boland ]
  * Dump core if Mir fails to start in time - dump will help us see
    where Mir blocked (LP: #1537389)
  * Tests: AppManTest: use stack instead of heap when possible, better
    cleanup of resources
  * AppMan: queue the onProcessStarting slot, as processStarting blocks
    ubuntu-app-launch from executing the process.

  [ Marco Trevisan (Treviño) ]
  * ScreenWindow: handle window activated when exposing it (LP:
    #1590060)

  [ Nick Dedekind ]
  * Re-added occlusion detection (LP: #1475678)

 -- Lukáš Tinkl <lukas.tinkl@canonical.com>  Sat, 30 Jul 2016 21:21:32 +0000

qtmir (0.4.8+16.10.20160714-0ubuntu2~2) yakkety; urgency=medium

  * Rebuild against Qt 5.6.

 -- Timo Jyrinki <timo-jyrinki@ubuntu.com>  Sun, 24 Jul 2016 17:56:42 +0300

qtmir (0.4.8+16.10.20160714-0ubuntu1) yakkety; urgency=medium

  [ Daniel d'Andrada ]
  * Implement MirSurface::inputBounds and make use of mir's input region

 -- Michał Sawicz <michal.sawicz@canonical.com>  Thu, 14 Jul 2016 07:08:37 +0000

qtmir (0.4.8+16.10.20160712-0ubuntu1) yakkety; urgency=medium

  [ Łukasz 'sil2100' Zemczak ]
  * Build the qtmir-android package for arm64 as well.

 -- Łukasz Zemczak <lukasz.zemczak@canonical.com>  Tue, 12 Jul 2016 13:39:51 +0000

qtmir (0.4.8+16.10.20160705.2-0ubuntu1) yakkety; urgency=medium

  [ Michał Sawicz ]
  * Don't use root dbus path (LP: #1599145)

 -- Łukasz Zemczak <lukasz.zemczak@canonical.com>  Tue, 05 Jul 2016 19:29:43 +0000

qtmir (0.4.8+16.10.20160704.1-0ubuntu1) yakkety; urgency=medium

  [ Daniel d'Andrada ]
  * com.canonical.Unity.FocusInfo D-Bus service for providing focus
    information

 -- Łukasz Zemczak <lukasz.zemczak@canonical.com>  Mon, 04 Jul 2016 13:58:19 +0000

qtmir (0.4.8+16.10.20160614-0ubuntu1) yakkety; urgency=medium

  [ Albert Astals Cid ]
  * Add support for compiler sanitizers via ECM
  * Compile with -fsanitize=undefined
  * Fix leak in ScreensModelTest (LP: #1585502)
  * Fix leak in SessionManager test (LP: #1585498)
  * Remove unused m_sessions member
  * Add missing breaks
  * Initialize m_lastX and m_lastY
  * Initialize m_sessionId
  * Give the locker a name
  * Fix memory leak in QtEventFeederTest (LP: #1585503)
  * Fix leaks in application_manager_test (LP: #1585501)

  [ Daniel d'Andrada ]
  * Improve Session debug logging
  * MirSurfaceListModel: prepending a surface always causes
    firstChanged() emission

  [ Gerry Boland ]
  * Release temporary GL context ASAP, fixes QtMir on X11. Add some
    hotpath branching hints (LP: #1588921)

  [ Michael Zanetti ]
  * Adding ApplicationInfo::surfaceCount property

 -- Albert Astals Cid <albert.astals@canonical.com>  Tue, 14 Jun 2016 08:38:00 +0000

qtmir (0.4.8+16.10.20160606.1-0ubuntu1) yakkety; urgency=medium

  [ Albert Astals Cid ]
  * Add support for compiler sanitizers via ECM
  * Compile with -fsanitize=undefined
  * Fix leak in ScreensModelTest (LP: #1585502)
  * Fix leak in SessionManager test (LP: #1585498)
  * Remove unused m_sessions member
  * Add missing breaks
  * Initialize m_lastX and m_lastY
  * Initialize m_sessionId
  * Give the locker a name
  * Fix memory leak in QtEventFeederTest (LP: #1585503)
  * Fix leaks in application_manager_test (LP: #1585501)

  [ Daniel d'Andrada ]
  * Improve Session debug logging
  * MirSurfaceListModel: prepending a surface always causes
    firstChanged() emission

  [ Michael Zanetti ]
  * Adding ApplicationInfo::surfaceCount property

 -- Michał Sawicz <michal.sawicz@canonical.com>  Mon, 06 Jun 2016 15:45:57 +0000

qtmir (0.4.8+16.10.20160602-0ubuntu1) yakkety; urgency=medium

  * rebuild for mir 0.23

 -- Kevin DuBois <kdub432@gmail.com>  Thu, 02 Jun 2016 16:50:58 +0000

qtmir (0.4.8+16.10.20160525.2-0ubuntu1) yakkety; urgency=medium

  [ Alan Griffiths ]
  * Drop the (unused) prototype Window Management code
  * Remove workaround for lp:1502200 (LP: #1502200)

  [ Albert Astals Cid ]
  * Enable workaround_brokenFBOReadBack on various chipsets (LP:
    #1581123)

  [ Daniel d'Andrada ]
  * Bump unity-api versions
  * Fix mir::scene::Surface focus attribute updates

 -- Michael Terry <michael.terry@canonical.com>  Wed, 25 May 2016 13:54:56 +0000

qtmir (0.4.8+16.10.20160520.1-0ubuntu1) yakkety; urgency=medium

  [ Alan Griffiths ]
  * Reduce coupling to MirServer - it has  been misused as a context
    object.

  [ Daniel d'Andrada ]
  * Also interpret the cursor names used by Mir client API (LP:
    #1447839)
  * Application: Don't respawn if closed while still starting up (LP:
    #1575577)

  [ Daniel d'Andrada, Michał Sawicz ]
  * Centralize logging categories

  [ Gerry Boland ]
  * UAL can throw on creating Application if invalid appId, catch
    instead of aborting (LP: #1578258)

  [ Timo Jyrinki ]
  * Use FindQt5PlatformSupport to find platform support, other methods
    not available on Qt 5.6 anymore. (LP: #1554404)

 -- Michał Sawicz <michal.sawicz@canonical.com>  Fri, 20 May 2016 08:41:51 +0000

qtmir (0.4.8+16.04.20160518.1-0ubuntu1) xenial; urgency=medium

  [ Daniel d'Andrada ]
  * Fix ProxySurfaceListModel::countChanged signal

  [ Daniel d'Andrada, Michał Sawicz ]
  * Move prompt surfaces from MirSurface to Application and emit
    firstChanged signal

 -- Nick Dedekind <ci-train-bot@canonical.com>  Wed, 18 May 2016 11:18:33 +0000

qtmir (0.4.8+16.04.20160511-0ubuntu1) xenial; urgency=medium

  [ Daniel d'Andrada ]
  * Session: Add a blank surface to the public list if it already has
    child prompt surfaces (LP: #1578665)

 -- Michał Sawicz <michal.sawicz@canonical.com>  Wed, 11 May 2016 09:08:29 +0000

qtmir (0.4.8+16.04.20160429.1-0ubuntu1) xenial; urgency=medium

  [ Gerry Boland, Michał Sawicz, Nick Dedekind ]
  * Enhance ScreenController & the DisplayConfigurationPolicy to
    implement dynamic grid units. (LP: #1573532)

 -- Michał Sawicz <michal.sawicz@canonical.com>  Fri, 29 Apr 2016 20:04:55 +0000

qtmir (0.4.8+16.04.20160428-0ubuntu1) xenial; urgency=medium

  [ Lukáš Tinkl ]
  * Regression fix: restore window title handling (LP: #1563522)

  [ Michael Terry ]
  * Use latest UbuntuAppLaunch API which supports libertine apps.

 -- Michael Terry <michael.terry@canonical.com>  Thu, 28 Apr 2016 12:48:51 +0000

qtmir (0.4.8+16.04.20160426-0ubuntu1) xenial; urgency=medium

  * Mir 0.22 compatibility

 -- Alberto Aguirre <alberto.aguirre@canonical.com>  Tue, 26 Apr 2016 07:20:39 +0000

qtmir (0.4.8+16.04.20160413-0ubuntu1) xenial; urgency=medium

  [ Daniel d'Andrada ]
  * Application: improve debug logging
  * Logging of Qt's OpenGL debug messages now must be enabled via CMake
    option
  * MirSurface: replace keymapLayout and keymapVariant with keymap
  * Remove application screenshot provider
  * Surface-based window management

  [ Michał Sawicz, Robert Bruce Park ]
  * Inline -gles packaging.

 -- Gerry Boland <ci-train-bot@canonical.com>  Wed, 13 Apr 2016 18:38:59 +0000

qtmir (0.4.8+16.04.20160330-0ubuntu1) xenial; urgency=medium

  * Drop leftover Xs-Testsuite header

 -- Michał Sawicz <michal.sawicz@canonical.com>  Wed, 30 Mar 2016 22:53:20 +0000

qtmir (0.4.8+16.04.20160329.1-0ubuntu1) xenial; urgency=medium

  [ Daniel van Vugt ]
  * Don't use preferred_mode_index. Some devices like TVs don't provide
    a preferred mode, so preferred_mode_index may be out of range (a
    clumsy way to represent 'none'). Instead use the resolution of the
    current display mode, which should always be in range. (LP:
    #1560497)

 -- Michał Sawicz <michal.sawicz@canonical.com>  Tue, 29 Mar 2016 19:24:13 +0000

qtmir (0.4.8+16.04.20160322.1-0ubuntu1) xenial; urgency=medium

  [ Nick Dedekind ]
  * Added Application::setStage

  [ Lukáš Tinkl, Michał Sawicz ]
  * Support for switching keyboard layouts (LP: #1524400, #1491340)

  [ Lukáš Tinkl, Michał Sawicz, Nick Dedekind ]
  * Add support for low shell chrome. (LP: #1535397)

 -- Michael Zanetti <michael.zanetti@canonical.com>  Tue, 22 Mar 2016 16:18:06 +0000

qtmir (0.4.7+16.04.20160310.1-0ubuntu1) xenial; urgency=medium

  [ Alan Griffiths ]
  * Copy the Window Management work-in-progress from Mir examples.

  [ Alberto Aguirre ]
  * Hook MirOpenGLContext::doneCurrent to Screen::doneCurrent

  [ Daniel d'Andrada ]
  * Ensure QmlEngine doesn't delete our MirSurfaces

  [ Gerry Boland ]
  * Allow Mir remove command line arguments it understands, before
    letting Qt process them.
  * Ensure ScreenWindow geometry correctly set and used after moving
    Screen (LP: #1545286)
  * Screen: only enable orientation sensor for internal display. (LP:
    #1545286)

  [ Michael Terry ]
  * Fix some mocks to use more realistic code paths.

  [ Michael Zanetti ]
  * Add a dedicated property for the inputMethodSurface (LP: #1545286)

  [ Michał Sawicz ]
  * Drop dummy autopkgtest

 -- Michał Sawicz <michal.sawicz@canonical.com>  Thu, 10 Mar 2016 09:29:49 +0000

qtmir (0.4.7+16.04.20160219-0ubuntu1) xenial; urgency=medium

  * Mir 0.20 Release

 -- Alan Griffiths <ci-train-bot@canonical.com>  Fri, 19 Feb 2016 10:41:19 +0000

qtmir (0.4.7+16.04.20160212-0ubuntu1) xenial; urgency=medium

  [ Albert Astals Cid ]
  * Provide branch prediction information to the if in compressTimestamp
  * Reset start time if the timestamp travels to the past (LP: #1524488)

  [ Daniel d'Andrada ]
  * Let shell decide the initial surface size (LP: #1532974)
  * Remove the useless TaskController
  * Surface Size Hints
  * Update mir version requirement

  [ Michał Sawicz ]
  * Bump unity-api dependencies
  * Use QStandardPaths to determine QML cache location

  [ Nick Dedekind ]
  * Moved test framework into a static library for quicker
    recompilation.

 -- Michał Sawicz <michal.sawicz@canonical.com>  Fri, 12 Feb 2016 00:07:26 +0000

qtmir (0.4.7+16.04.20160208-0ubuntu1) xenial; urgency=medium

  [ Nick Dedekind ]
  * Added fix and test for closing app during the StoppedResumable
    state. (LP: #1541388)

 -- Michał Sawicz <michal.sawicz@canonical.com>  Mon, 08 Feb 2016 09:36:17 +0000

qtmir (0.4.7+16.04.20160127.1-0ubuntu1) xenial; urgency=medium

  * Changes for mir 0.19.

 -- Brandon Schaefer <ci-train-bot@canonical.com>  Wed, 27 Jan 2016 21:42:31 +0000

qtmir (0.4.7+16.04.20160122-0ubuntu1) xenial; urgency=medium

  [ Nick Dedekind ]
  * Fixed issue where stopping the session while suspending was causing
    app close to stall. (LP: #1536133)

 -- Michał Sawicz <michal.sawicz@canonical.com>  Fri, 22 Jan 2016 16:54:39 +0000

qtmir (0.4.7+16.04.20160104-0ubuntu1) xenial; urgency=medium

  [ Daniel d'Andrada ]
  * Update Session.fullscreen properties at the right time (LP:
    #1525893)

 -- Michał Sawicz <michal.sawicz@canonical.com>  Mon, 04 Jan 2016 09:38:12 +0000

qtmir (0.4.7+16.04.20151222-0ubuntu1) xenial; urgency=medium

  * No-change rebuild to get -gles in sync

 -- Michał Sawicz <michal.sawicz@canonical.com>  Tue, 22 Dec 2015 15:29:49 +0000

qtmir (0.4.7+16.04.20151217-0ubuntu1) xenial; urgency=medium

  [ Andreas Pokorny ]
  * compatibility branch for Mir 0.18

  [ Cemil Azizoglu ]
  * compatibility branch for Mir 0.18

  [ Kevin DuBois ]
  * compatibility branch for Mir 0.18

 -- Kevin DuBois <kevin.dubois@canonical.com>  Thu, 17 Dec 2015 12:01:56 +0000

qtmir (0.4.7+16.04.20151210-0ubuntu1) xenial; urgency=medium

  [ Nick Dedekind ]
  * [ Nick Dedekind ]
  * Request app closing rather than killing.

  [ Daniel d'Andrada ]
  * Add MirSurfaceItem.fillMode and ensure items and buffer are in sync
  * Make Session hold multiple surfaces

  [ Michael Terry ]
  * Don't hold a wakelock on apps that are exempt from lifecycle
    management. (LP: #1518764)

  [ Michał Sawicz ]
  * Add MirSurfaceItem.fillMode and ensure items and buffer are in sync
  * Don't hold a wakelock on apps that are exempt from lifecycle
    management. (LP: #1518764)

 -- Gerry Boland <ci-train-bot@canonical.com>  Thu, 10 Dec 2015 13:08:47 +0000

qtmir (0.4.6+16.04.20151125-0ubuntu2) xenial; urgency=medium

  * Rebuild against Qt 5.5.1.

 -- Timo Jyrinki <timo-jyrinki@ubuntu.com>  Mon, 30 Nov 2015 16:16:06 +0200

qtmir (0.4.6+16.04.20151125-0ubuntu1) xenial; urgency=medium

  [ Daniel d'Andrada ]
  * Forward Mir mouse wheel events to the shell cursor (LP: #1497091)
  * Implemented support for cursors set by client surfaces
  * Revert revision 415

  [ Gerry Boland ]
  * Manage frameSwapped signal/slot connection with MirSurface more
    strictly to avoid crash. (LP: #1517571)

 -- Michał Sawicz <michal.sawicz@canonical.com>  Wed, 25 Nov 2015 15:38:57 +0000

qtmir (0.4.6+16.04.20151119-0ubuntu1) xenial; urgency=medium

  [ Albert Astals Cid ]
  * Build with clang (tests/gmock fails and is unfixable on our side i'd
    say)
  * Enable Efficient String Construction by default

  [ Gerry Boland ]
  * Fix use of uninitialized variable
  * Use pid_t for PIDs.

  [ Loïc Molinari ]
  * Ensured Mir surface items with size less than or equal to zero are
    not rendered, as it's usually done for standard QtQuick items.

  [ Michał Sawicz ]
  * Build with clang (tests/gmock fails and is unfixable on our side i'd
    say)

  [ Nick Dedekind ]
  * Fix a crash when dropping a surface frame before Qt draws a surface
    item. (LP: #1517139)

 -- Gerry Boland <ci-train-bot@canonical.com>  Thu, 19 Nov 2015 12:56:17 +0000

qtmir (0.4.6+16.04.20151113-0ubuntu1) xenial; urgency=medium

  [ Nick Dedekind ]
  * Update surface textures when dropping frames. (LP: #1515356)

 -- Gerry Boland <ci-train-bot@canonical.com>  Fri, 13 Nov 2015 16:42:38 +0000

qtmir (0.4.6+16.04.20151112-0ubuntu1) xenial; urgency=medium

  * Fix armhf builds on Xenial by using -std=gnu99 instead of c99

 -- Gerry Boland <ci-train-bot@canonical.com>  Thu, 12 Nov 2015 16:26:27 +0000

qtmir (0.4.6+16.04.20151110-0ubuntu1) xenial; urgency=medium

  [ Nick Dedekind ]
  * Reverted occlusion detection (lp#1514556) (LP: #1514556)

 -- Gerry Boland <ci-train-bot@canonical.com>  Tue, 10 Nov 2015 09:19:59 +0000

qtmir (0.4.6+16.04.20151102-0ubuntu1) xenial; urgency=medium

  [ Alan Griffiths ]
  * Test harness for MirWindowManager (in preparation for more
    intelligent window management)

  [ CI Train Bot ]
  * New rebuild forced.

  [ Michael Terry ]
  * Support new isTouchApp property to ApplicationInfoInterface and move
    lifecycle policy logic out of qtmir.

  [ Michał Sawicz ]
  * Clean up packaging and fix autopkgtest on armhf

  [ Nick Dedekind ]
  * Hand Qt millisecond timestamps rather than nanosecond. (LP:
    #1510571, #1511076, #1511711)
  * Support server->client visibility change to stop rendering
    (lp:#1475678) (LP: #1475678)

 -- Michał Sawicz <michal.sawicz@canonical.com>  Mon, 02 Nov 2015 11:22:29 +0000

qtmir (0.4.6+15.10.20151021-0ubuntu1) wily; urgency=medium

  [ Alan Griffiths ]
  * Opaquify MirWindowManager to control visibility of upcoming Window
    Management work

  [ Albert Astals Cid ]
  * Don't search for the element again

  [ CI Train Bot ]
  * New rebuild forced.

  [ Daniel d'Andrada ]
  * Improve multimonitor support
  * MirSurfaceItem: Survive holding a surface with an empty texture
  * Shell draws its own cursor using the new Cursor QML element

  [ Gerry Boland ]
  * Initial multimonitor support - react correctly to Mir
    DisplayConfiguration changes. (LP: #1488831, #1488863, #1436735)
  * Workaround for AutoPilot input coordinate positioning being outside
    screen geometry

  [ Lukáš Tinkl ]
  * Implement support for mouse wheel events; correctly pass around
    buttons (LP: #1497091)
  * React to surface modifications (window caption)

  [ Michał Sawicz ]
  * Improve multimonitor support
  * MirSurfaceItem: Survive holding a surface with an empty texture
  * React to surface modifications (window caption)

  [ Nick Dedekind ]
  * Added touch performance tracing and test.
  * Removed the manipulation of the CMAKE_INSTALL_PREFIX from
    debian/rules

 -- Michał Sawicz <michal.sawicz@canonical.com>  Wed, 21 Oct 2015 11:47:16 +0000

qtmir (0.4.6+15.10.20151008.2-0ubuntu1) wily; urgency=medium

  [ Alexandros Frantzis ]
  * Update for Mir 0.17 changes

  [ CI Train Bot ]
  * New rebuild forced.

 -- Alexandros Frantzis <alexandros.frantzis@canonical.com>  Thu, 08 Oct 2015 17:56:00 +0000

qtmir (0.4.6+15.10.20150930.1-0ubuntu1) wily; urgency=medium

  [ CI Train Bot ]
  * New rebuild forced.

  [ Daniel d'Andrada ]
  * MirSurfaceItem: texture must be manipulated only from the scene
    graph thread (LP: #1499388, #1495871)

  [ Gerry Boland ]
  * Add "Closing" state to Application, use it to distinguish user-
    induced close from app-induced close. Don't clear QML cache if user-
    induced. (LP: #1500372)

 -- Michał Sawicz <michal.sawicz@canonical.com>  Wed, 30 Sep 2015 10:08:37 +0000

qtmir (0.4.6+15.10.20150925-0ubuntu1) wily; urgency=medium

  * Bump application API version

 -- Michał Sawicz <michal.sawicz@canonical.com>  Fri, 25 Sep 2015 12:11:11 +0000

qtmir (0.4.6+15.10.20150923-0ubuntu1) wily; urgency=medium

  [ CI Train Bot ]
  * New rebuild forced.

  [ Cemil Azizoglu ]
  * Port gl_bind_to_texture to the new TextureSource interface. Update
    for Mir 0.16 release.

 -- Cemil Azizoglu <cemil.azizoglu@canonical.com>  Wed, 23 Sep 2015 15:17:13 +0000

qtmir (0.4.6+15.10.20150918-0ubuntu1) wily; urgency=medium

  [ Daniel d'Andrada ]
  * Update surface focus when a surface enters or leaves a
    MirSurfaceItem (LP: #1491034, #1495437)

 -- Michał Sawicz <michal.sawicz@canonical.com>  Fri, 18 Sep 2015 20:11:52 +0000

qtmir (0.4.6+15.10.20150914-0ubuntu1) wily; urgency=medium

  [ Daniel d'Andrada ]
  * MirSurfaceItem gets dirty when it's set to draw a different (or no)
    surface (LP: #1492185)
  * QtEventFeeder: log the pointer events it gets from Mir

  [ Daniel van Vugt ]
  * Stop waking up every 200ms if there's nothing to wake up for. It's
    just wasting battery. (LP: #1479250)

 -- Gerry Boland <ci-train-bot@canonical.com>  Mon, 14 Sep 2015 13:11:56 +0000

qtmir (0.4.6+15.10.20150904-0ubuntu1) wily; urgency=medium

  [ Michal Sawicz ]
  * No change rebuild to resync vivid+overlay and wily

  [ CI Train Bot ]
  * No-change rebuild.

 -- CI Train Bot <ci-train-bot@canonical.com>  Fri, 04 Sep 2015 10:40:35 +0000

qtmir (0.4.6+15.04.20150827.1-0ubuntu1) vivid; urgency=medium

  [ Daniel d'Andrada ]
  * Enable multiple MirSurfaceItems rendering the same MirSurface
  * Allow resizing an app that is in the process of getting suspended.
    (LP: #1466510)

 -- CI Train Bot <ci-train-bot@canonical.com>  Thu, 27 Aug 2015 13:58:54 +0000

qtmir (0.4.5+15.10.20150817-0ubuntu1) wily; urgency=medium

  * 

 -- CI Train Bot <ci-train-bot@canonical.com>  Mon, 17 Aug 2015 19:28:26 +0000

qtmir (0.4.5+15.10.20150812.1-0ubuntu1) vivid; urgency=medium

  [ Daniel van Vugt ]
  * MirSurfaceItem: Remove an unnecessary and potentially infinite loop
    (LP: #1477430) (LP: #1477430)

  [ Gerry Boland ]
  * Standardize licences to LGPLv3, update years, remove authors (LP:
    #1483664)
  * authorizeSession incorrectly edits desktopFilePath supplied by
    desktop_file_hint (LP: #1483225)

 -- CI Train Bot <ci-train-bot@canonical.com>  Wed, 12 Aug 2015 11:36:06 +0000

qtmir (0.4.5+15.10.20150804.1-0ubuntu1) vivid; urgency=medium

  * Dual release with wily

 -- Gerry Boland <gerry.boland@canonical.com>  Tue, 04 Aug 2015 17:21:12 +0000

qtmir (0.4.5+15.04.20150821-0ubuntu1) vivid; urgency=medium

  [ Daniel d'Andrada ]
  * Improve handling of applications that are stopping or getting killed
    (LP: #1483840, #1485608)

  [ Gerry Boland ]
  * AppMan: if app destroys surface while in Running state, it is
    probably shutting down, so preempt it by removing it from the model

 -- CI Train Bot <ci-train-bot@canonical.com>  Fri, 21 Aug 2015 11:40:14 +0000

qtmir (0.4.5+15.04.20150820-0ubuntu1) vivid; urgency=medium

  [ Gerry Boland ]
  * Hotfix to work around bug 1483752 (LP: #1483752)

  [ Michael Zanetti ]
  * Hotfix to work around bug 1483752 (LP: #1483752)

 -- CI Train Bot <ci-train-bot@canonical.com>  Thu, 20 Aug 2015 12:59:54 +0000

qtmir (0.4.5+15.10.20150804.1-0ubuntu1) wily; urgency=medium

  [ Alan Griffiths ]
  * Start restructuring code to use the Mir WindowManager interface for
    window management. (Instead of completely replacing the Shell.)

  [ Andreas Pokorny ]
  * ensure the argv passed to mir is a null terminated list (not a
    nullptr)

  [ Daniel d'Andrada ]
  * Remove focus-based app lifecycle. Let shell control it.
  * Remove focus-based app lifecycle. Let shell control it.

  [ Daniel van Vugt ]
  * ensure the argv passed to mir is a null terminated list (not a
    nullptr)

  [ Gerry Boland ]
  * CMake should require mir 0.14
  * Ubuntu Touch has no shared graphics cache implemented, QPA should
    not say it does
  * We depend on Qt 5.4, remove compatibility code for older versions

  [ Lukáš Tinkl ]
  * Extend the key table to cover full xkb range of keycodes.

 -- CI Train Bot <ci-train-bot@canonical.com>  Tue, 04 Aug 2015 17:21:12 +0000

qtmir (0.4.5+15.10.20150728-0ubuntu2~gcc5.1) wily; urgency=medium

  * No change rebuild using GCC 5.

 -- Matthias Klose <doko@ubuntu.com>  Wed, 29 Jul 2015 15:04:01 +0200

qtmir (0.4.5+15.10.20150728-0ubuntu1) wily; urgency=medium

  [ Gerry Boland ]
  * Remove explicit gcc4.9 dependency (LP: #1452338)

 -- CI Train Bot <ci-train-bot@canonical.com>  Tue, 28 Jul 2015 09:57:00 +0000

qtmir (0.4.5+15.10.20150722-0ubuntu1) wily; urgency=medium

  [ Andreas Pokorny ]
  * Release in step with Mir 0.14.0

  [ CI Train Bot ]
  * New rebuild forced.

 -- CI Train Bot <ci-train-bot@canonical.com>  Wed, 22 Jul 2015 13:01:05 +0000

qtmir (0.4.5+15.10.20150617-0ubuntu1) wily; urgency=medium

  [ Gerry Boland ]
  * [qpa] refactor QMirServer to clean up its API, and fix strange
    thread design.

  [ Michał Sawicz ]
  * Depend on same-version qtmir-{desktop,android}

 -- CI Train Bot <ci-train-bot@canonical.com>  Wed, 17 Jun 2015 13:46:09 +0000

qtmir (0.4.5+15.10.20150611-0ubuntu2) wily; urgency=medium

  * No-change rebuild against Qt 5.4.2.

 -- Timo Jyrinki <timo-jyrinki@ubuntu.com>  Mon, 15 Jun 2015 12:31:38 +0300

qtmir (0.4.5+15.10.20150611-0ubuntu1) wily; urgency=medium

  [ Daniel d'Andrada ]
  * Add X-Ubuntu-Supported-Orientations desktop file entry

 -- CI Train Bot <ci-train-bot@canonical.com>  Thu, 11 Jun 2015 09:10:38 +0000

qtmir (0.4.4+15.04.20150513-0ubuntu1) vivid; urgency=medium

  [ Alan Griffiths ]
  * Release in step with Mir 0.13.0

  [ Daniel van Vugt ]
  * Release in step with Mir 0.13.0

  [ Gerry Boland ]
  * Release in step with Mir 0.13.0

 -- CI Train Bot <ci-train-bot@canonical.com>  Wed, 13 May 2015 09:44:12 +0000

qtmir (0.4.4+15.04.20150511.1-0ubuntu1) vivid; urgency=medium

  [ Albert Astals Cid ]
  * Fix debug line

  [ Daniel d'Andrada ]
  * When synthesizing touch releases for absent touches, send them in
    separate events (LP: #1437357)

  [ Gerry Boland ]
  * If Mir fails to start, exit the process immediately as nothing else
    can be done
  * Remove boost dependence, it supplies almost nothing of benefit to
    offset its cost
  * Remove legacy surface configuration change code, use newer
    SurfaceObserver
  * Remove useless profiling information, fixes build with Qt5.5 (LP:
    #1437181)

  [ Michael Zanetti ]
  * read exception list from gsettings instead of a hardcoded list

  [ Michał Sawicz ]
  * Require an application API version, fix the provided version and use
    include dir from the .pc file

 -- CI Train Bot <ci-train-bot@canonical.com>  Mon, 11 May 2015 13:16:33 +0000

qtmir (0.4.4+15.04.20150318-0ubuntu1) vivid; urgency=medium

  [ Daniel d'Andrada ]
  * Port to the new MirEvent API and add support for pointer events.
    (LP: #1417650, #1392716)

  [ Gerry Boland ]
  * Refactor wakelock handling. Lifecycle exempt apps now release
    wakelock when shell tries to suspend them (LP: #1423787)

  [ Robert Carr ]
  * Port to the new MirEvent API and add support for pointer events.
    (LP: #1417650, #1392716)

 -- CI Train Bot <ci-train-bot@canonical.com>  Wed, 18 Mar 2015 10:12:22 +0000

qtmir (0.4.4+15.04.20150317-0ubuntu1) vivid; urgency=medium

  [ Albert Astals Cid ]
  * Make the test pass with Qt >= 5.4.1 (LP: #1427529)

 -- CI Train Bot <ci-train-bot@canonical.com>  Tue, 17 Mar 2015 18:01:53 +0000

qtmir (0.4.4+15.04.20150227.1-0ubuntu1) vivid; urgency=medium

  [ CI Train Bot ]
  * New rebuild forced.

  [ Kevin DuBois ]
  * No change rebuild for mir 0.12

 -- CI Train Bot <ci-train-bot@canonical.com>  Fri, 27 Feb 2015 18:53:32 +0000

qtmir (0.4.4+15.04.20150220-0ubuntu1) vivid; urgency=medium

  [ Albert Astals Cid ]
  * Don't start timer from the thread it doesn't belong to

 -- CI Train Bot <ci-train-bot@canonical.com>  Fri, 20 Feb 2015 10:33:30 +0000

qtmir (0.4.4+15.04.20150209-0ubuntu2) vivid; urgency=medium

  * No-change rebuild against Qt 5.4.0.

 -- Timo Jyrinki <timo-jyrinki@ubuntu.com>  Fri, 13 Feb 2015 13:05:26 +0200

qtmir (0.4.4+15.04.20150209-0ubuntu1) vivid; urgency=medium

  [ Daniel van Vugt ]
  * QtMir changes required to support the Mir branch of the same name.
    Landing soon. (LP: #1395581)

  [ Alan Griffiths ]
  * Port to the msh::Shell API in Mir

  [ Robert Carr ]
  * Bump build-dep to mir 0.11.

 -- Ubuntu daily release <ps-jenkins@lists.canonical.com>  Mon, 09 Feb 2015 16:29:08 +0000

qtmir (0.4.4+15.04.20150206-0ubuntu1) vivid; urgency=medium

  [ Gerry Boland ]
  * Explicitly setting GL-mode breaks GTK app rendering. Removing the
    hack appears to just work (LP: #1401968)

  [ Michał Sawicz ]
  * Add moot autopkgtest to run the standard unit tests

  [ Albert Astals Cid ]
  * Fix demo shell import name

  [ Daniel d'Andrada ]
  * Don't suspend&resume the main stage app when switching focus from
    side to main stage

 -- Ubuntu daily release <ps-jenkins@lists.canonical.com>  Fri, 06 Feb 2015 10:23:19 +0000

qtmir (0.4.4+15.04.20150115-0ubuntu1) vivid; urgency=low

  [ Gerry Boland ]
  * Add Wakelock support - ensures device drops to deep-sleep mode only
    when all AppMan suspend tasks have completed

  [ Ricardo Mendoza ]
  * Reduce suspend timeout to half of the previous value because the
    long value was too apparent on fast paced apps, like web games of
    music players; it broke the user experience according to design.
    (LP: #1402650)

 -- Ubuntu daily release <ps-jenkins@lists.canonical.com>  Thu, 15 Jan 2015 15:19:46 +0000

qtmir (0.4.4+15.04.20150114-0ubuntu1) vivid; urgency=low

  [ Gerry Boland ]
  * Depend on :native version of g++ to allow cross-compiling to work.
    (LP: #1353855)

  [ Michał Sawicz ]
  * Declare the QByteArray in callDispatcher so it doesn't get deleted
    before it's copied. (LP: #1408819)

  [ Josh Arenson ]
  * Assign touch events area to the correct values.

  [ Albert Astals ]
  * Move the creation of the surface observer to
    SessionListener::surface_created

 -- Ubuntu daily release <ps-jenkins@lists.canonical.com>  Wed, 14 Jan 2015 09:07:53 +0000

qtmir (0.4.4+15.04.20150109-0ubuntu1) vivid; urgency=low

  [ Ubuntu daily release ]
  * New rebuild forced

  [ Nick Dedekind ]
  * Notify prompt sessions that sessions have been suspended/resumed.
    (LP: #1355173, #1384950)

 -- Ubuntu daily release <ps-jenkins@lists.canonical.com>  Fri, 09 Jan 2015 17:26:00 +0000

qtmir (0.4.4+15.04.20150108.1-0ubuntu1) vivid; urgency=low

  [ Ubuntu daily release ]
  * New rebuild forced

  [ Cemil Azizoglu ]
  * Rebuild for Mir 0.10.

  [ Nick Dedekind ]
  * Compatibility for Mir 0.10.0

 -- Ubuntu daily release <ps-jenkins@lists.canonical.com>  Thu, 08 Jan 2015 14:18:06 +0000

qtmir (0.4.4+15.04.20141215-0ubuntu1) vivid; urgency=low

  [ Daniel d'Andrada ]
  * Update README and readd option to disable building tests

  [ Gerry Boland ]
  * Emit SIGSTOP when AppMan fully initialized, when Mir is ready is too
    soon (LP: #1394208)

 -- Ubuntu daily release <ps-jenkins@lists.canonical.com>  Mon, 15 Dec 2014 08:27:44 +0000

qtmir (0.4.4+15.04.20141211-0ubuntu1) vivid; urgency=low

  [ Ubuntu daily release ]
  * New rebuild forced

  [ Alan Griffiths ]
  * Migration of qtmir from the legacy Mir API
  * Refactor to better reflect the code structure following new-migrate-
    to-mir-Server-API

 -- Ubuntu daily release <ps-jenkins@lists.canonical.com>  Thu, 11 Dec 2014 16:55:53 +0000

qtmir (0.4.4+15.04.20141205-0ubuntu1) vivid; urgency=low

  [ CI Train Bot ]
  * Resync trunk
  * Resync trunk
  * Resync trunk
  * Resync trunk
  * Resync trunk

  [ Ricardo Salveti de Araujo ]
  * qteventfeeder: adding bt and wired headset multimedia keys (LP:
    #1398427)

 -- Ubuntu daily release <ps-jenkins@lists.canonical.com>  Fri, 05 Dec 2014 11:04:29 +0000

qtmir (0.4.4+15.04.20141203-0ubuntu1) vivid; urgency=low

  [ Gerry Boland ]
  * Port qmake->cmake to enable sbuild usage for crosscompiling.
  * Fix build with Qt5.4 (LP: #1394884)

  [ Michał Sawicz ]
  * Port qmake->cmake to enable sbuild usage for crosscompiling.

  [ Robert Carr ]
  * Port qmake->cmake to enable sbuild usage for crosscompiling.

  [ Alberto Aguirre ]
  * Select mirclient backend for platform-api instead of mirserver.

 -- Ubuntu daily release <ps-jenkins@lists.canonical.com>  Wed, 03 Dec 2014 10:07:12 +0000

qtmir (0.4.4+15.04.20141124-0ubuntu1) vivid; urgency=low

  [ Alberto Aguirre ]
  * No-change rebuild againts mir 0.9.0

  [ Ubuntu daily release ]
  * New rebuild forced

 -- Ubuntu daily release <ps-jenkins@lists.canonical.com>  Mon, 24 Nov 2014 23:07:01 +0000

qtmir (0.4.4+15.04.20141110-0ubuntu2) vivid; urgency=medium

  * No-change rebuild against Qt 5.3.2.

 -- Timo Jyrinki <timo-jyrinki@ubuntu.com>  Mon, 10 Nov 2014 16:50:43 +0200

qtmir (0.4.4+15.04.20141110-0ubuntu1) vivid; urgency=low

  [ Michael Zanetti ]
  * Use QSGDefaultImageNode instead of QSGSimpleTexture to gain surface
    manipulation features such as antialiasing (LP: #1351559)

  [ josharenson ]
  * Add support for enabling/disabling orientation sensor based on
    screen power state. (LP: #1375297)

 -- Ubuntu daily release <ps-jenkins@lists.canonical.com>  Mon, 10 Nov 2014 09:41:58 +0000

qtmir (0.4.4+15.04.20141030.2-0ubuntu1) vivid; urgency=low

  [ Ted Gould ]
  * Use UAL pause/resume functions for stopping/continuing all tasks in
    the cgroup (LP: #1379786)

  [ Timo Jyrinki ]
  * Add libmtdev-dev build dependency (LP: #1379152) (LP: #1379152)

 -- Ubuntu daily release <ps-jenkins@lists.canonical.com>  Thu, 30 Oct 2014 21:48:30 +0000

qtmir (0.4.4+15.04.20141030.1-0ubuntu1) vivid; urgency=low

  [ Ricardo Mendoza ]
  * Clean up QML Compilation cache if application fails to start
    correctly.

 -- Ubuntu daily release <ps-jenkins@lists.canonical.com>  Thu, 30 Oct 2014 11:55:27 +0000

qtmir (0.4.4+14.10.20141013-0ubuntu1) utopic; urgency=medium

  [ Daniel d'Andrada ]
  * Turn UbuntuKeyboardInfo into a QML singleton

  [ Gerry Boland ]
  * Rewrite DesktopFileReader to use GDesktopAppInfo, enables reading
    localized keys (LP: #1350360)

  [ Michał Sawicz ]
  * Ensure unity8-dash is less likely to be killed than other background
    apps. (LP: #1379296)

  [ Robert Carr ]
  * Pass key auto-repeat flag through QtEventFeeder.

 -- Ubuntu daily release <ps-jenkins@lists.canonical.com>  Mon, 13 Oct 2014 10:08:04 +0000

qtmir (0.4.3+14.10.20141010-0ubuntu1) utopic; urgency=low

  [ Ubuntu daily release ]
  * New rebuild forced

  [ Cemil Azizoglu ]
  * Rebuild for Mir 0.8.0.

 -- Ubuntu daily release <ps-jenkins@lists.canonical.com>  Fri, 10 Oct 2014 16:33:24 +0000

qtmir (0.4.3+14.10.20141006-0ubuntu1) utopic; urgency=low

  [ Michael Zanetti ]
  * Fix some bugs in app lifecycle management.

  [ Albert Astals ]
  * Wait for ApplicationManager to be there

 -- Ubuntu daily release <ps-jenkins@lists.canonical.com>  Mon, 06 Oct 2014 12:00:01 +0000

qtmir (0.4.3+14.10.20141001.5-0ubuntu1) utopic; urgency=low

  [ Daniel d'Andrada ]
  * CONFIG+=no_tests to avoid building the tests and therefore speed up
    the build
  * Provide a global clipboard via D-Bus (LP: #1367814)

  [ josharenson ]
  * Remove check to see if application is already focused before
    focusing.

  [ Robert Carr ]
  * MirSurfaceItem::consume Set motion event tooltypes based on
    QTouchPoints (LP: #1371282)

  [ Gerry Boland ]
  * Fix AppMan handling Upstart resuming a Stopped application

 -- Ubuntu daily release <ps-jenkins@lists.canonical.com>  Wed, 01 Oct 2014 18:43:00 +0000

qtmir (0.4.3+14.10.20140922.1-0ubuntu1) utopic; urgency=low

  [ Gerry Boland ]
  * Expose Mir surface orientation property to QML (LP: #1288332)
  * Add splash screen properties to Application

  [ Florian Boucault ]
  * Add splash screen properties to Application

  [ Daniel d'Andrada ]
  * Add splash screen properties to Application

 -- Ubuntu daily release <ps-jenkins@lists.canonical.com>  Mon, 22 Sep 2014 17:38:51 +0000

qtmir (0.4.3+14.10.20140918.3-0ubuntu1) utopic; urgency=low

  [ Gerry Boland ]
  * TaskController may call processStarted synchronously, so check for
    that in startApplication before adding (LP: #1371047)

 -- Ubuntu daily release <ps-jenkins@lists.canonical.com>  Thu, 18 Sep 2014 16:57:48 +0000

qtmir (0.4.3+14.10.20140918.1-0ubuntu1) utopic; urgency=low

  [ Gerry Boland ]
  * Fix unstable test - be more careful about synchronizing the Qt image
    provider and Mir snapshot threads

 -- Ubuntu daily release <ps-jenkins@lists.canonical.com>  Thu, 18 Sep 2014 09:38:52 +0000

qtmir (0.4.3+14.10.20140915-0ubuntu1) utopic; urgency=low

  [ Daniel d'Andrada ]
  * MirSurfaceItem: Ensure all touch sequences sent to Mir surface are
    properly ended.

 -- Ubuntu daily release <ps-jenkins@lists.canonical.com>  Mon, 15 Sep 2014 14:50:16 +0000

qtmir (0.4.3+14.10.20140907-0ubuntu1) utopic; urgency=low

  [ Daniel d'Andrada ]
  * QtEventFeeder: validate touches before sending them to Qt

  [ josharenson ]
  * Fix a small typo in the README file

  [ Alan Griffiths ]
  * Provide Mir with a handler for any command-line arguments it fails
    to parse. For the moment, these are simply ignored.

  [ Gerry Boland ]
  * Add LTTng tracepoints

 -- Ubuntu daily release <ps-jenkins@lists.canonical.com>  Sun, 07 Sep 2014 19:42:56 +0000

qtmir (0.4.3+14.10.20140903-0ubuntu1) utopic; urgency=medium

  [ Nick Dedekind ]
  * Use a model for child surfaces/sessions. Add surface tests.
  * Support for nesting prompt sessions.


 -- Ubuntu daily release <ps-jenkins@lists.canonical.com>  Wed, 03 Sep 2014 08:03:52 +0000

qtmir (0.4.2+14.10.20140829-0ubuntu1) utopic; urgency=low

  [ Ubuntu daily release ]
  * New rebuild forced

  [ Cemil Azizoglu ]
  * Rebuild for the Mir 0.7.0 release.

 -- Ubuntu daily release <ps-jenkins@lists.canonical.com>  Fri, 29 Aug 2014 18:59:49 +0000

qtmir (0.4.2+14.10.20140825-0ubuntu1) utopic; urgency=low

  [ Daniel d'Andrada ]
  * Revamp screenshotting to use an image provider again, removing
    screenshot-related methods on Application

  [ Daniel van Vugt ]
  * Add support for building against Mir when it's installed somewhere
    other than /usr (like with a custom $PKG_CONFIG_PATH).

 -- Ubuntu daily release <ps-jenkins@lists.canonical.com>  Mon, 25 Aug 2014 07:46:36 +0000

qtmir (0.4.1+14.10.20140817-0ubuntu1) utopic; urgency=medium

  [ Michał Sawicz ]
  * Unrevert "MirSurfaceItem: always try to consume new mir frames"

 -- Ubuntu daily release <ps-jenkins@lists.canonical.com>  Sun, 17 Aug 2014 00:41:51 +0000

qtmir (0.4.1+14.10.20140815.is.0.4.1+14.10.20140811.1-0ubuntu1) utopic; urgency=medium

  * Reverting previous commit since unity8 started deadlocking in ap
    test runs (requested by Saviq)

 -- Ricardo Salveti de Araujo <ricardo.salveti@canonical.com>  Sat, 16 Aug 2014 17:18:12 -0300

qtmir (0.4.1+14.10.20140815-0ubuntu1) utopic; urgency=low

  [ Daniel d'Andrada ]
  * MirSurfaceItem: always try to consume new mir frames Otherwise those
    frames will get dropped and MirSurfaceItem will therefore never use
    them, being left displaying an old, stale, frame until the
    application renders again.This could happen for instance if an
    application was rendering between the time the Application object
    goes to Suspended state and the actual process getting SIG_STOPPED
    (ie, suspended for real). Frames rendered in this interval were
    getting dropped and once that app was resumed and its MirSurfaceItem
    brought to front the user would see an old stale frame until some
    new event caused the application to render a new frame (e.g. an
    input event) (LP: #1353374)

 -- Ubuntu daily release <ps-jenkins@lists.canonical.com>  Fri, 15 Aug 2014 17:13:24 +0000

qtmir (0.4.1+14.10.20140811.1-0ubuntu1) utopic; urgency=low

  [ Ubuntu daily release ]
  * New rebuild forced

  [ Michał Sawicz ]
  * Bumped dependency for Mir 0.6.0. Switch to using supported API
    (the_ipc_factory -> new_ipc_factory).

  [ Cemil Azizoglu ]
  * Bumped dependency for Mir 0.6.0. Switch to using supported API
    (the_ipc_factory -> new_ipc_factory).

  [ Alan Griffiths ]
  * Bumped dependency for Mir 0.6.0. Switch to using supported API
    (the_ipc_factory -> new_ipc_factory).

  [ Kevin Gunn ]
  * Bumped dependency for Mir 0.6.0. Switch to using supported API
    (the_ipc_factory -> new_ipc_factory).

 -- Ubuntu daily release <ps-jenkins@lists.canonical.com>  Mon, 11 Aug 2014 21:12:34 +0000

qtmir (0.4.1+14.10.20140811-0ubuntu1) utopic; urgency=low

  [ Gerry Boland ]
  * AppMan: fix dbus GetWindowStack & GetAppFromPid APIs. On suspend,
    mark focused application unfocused, and reverse on resume.

 -- Ubuntu daily release <ps-jenkins@lists.canonical.com>  Mon, 11 Aug 2014 15:53:40 +0000

qtmir (0.4.1+14.10.20140808-0ubuntu1) utopic; urgency=medium

  [ Nick Dedekind ]
  * Added prompt surfaces to application

 -- Ubuntu daily release <ps-jenkins@lists.canonical.com>  Fri, 08 Aug 2014 12:19:29 +0000

qtmir (0.4.0+14.10.20140805.1-0ubuntu1) utopic; urgency=low

  [ Nick Dedekind ]
  * Only add prompt session surfaces to the surface stack once their
    first frame has been drawn.

 -- Ubuntu daily release <ps-jenkins@lists.canonical.com>  Tue, 05 Aug 2014 19:23:27 +0000

qtmir (0.4.0+14.10.20140805-0ubuntu1) utopic; urgency=low

  [ Daniel d'Andrada ]
  * Don't take screenshots automatically and emit focusRequested()
    reliably (LP: #1350917)

 -- Ubuntu daily release <ps-jenkins@lists.canonical.com>  Tue, 05 Aug 2014 12:01:39 +0000

qtmir (0.4.0+14.10.20140729-0ubuntu1) utopic; urgency=medium

  [ Gerry Boland ]
  * Update for Mir 0.4.0 compatibility
  * Remove unneeded properties from SurfaceManager and restore support
    for surface with no app parent
  * Add patches to ubuntuclient plugin to enable sharing of GL context -
    needed for oxide
  * Rename client plugin to ubuntumirclient (to match that of qtubuntu)
    There are some apps which check the QPA name is ubuntumirclient, and
    fail with ubuntuclient. Worst offender is Oxide, which is hard to
    rebuild, so this change is easier fix.
  * Revert 125, incorrect branch merged
  * Rename client plugin to ubuntumirclient (to match that of qtubuntu)
    There are some apps which check the QPA name is ubuntumirclient, and
    fail with ubuntuclient. Worst offender is Oxide, which is hard to
    rebuild, so this change is easier fix.
  * Remove surface observer on MirSurfaceItem destruction
  * New apps placed at start of model and are focused immediately.
    AppMan model has proper surface and fullscreen roles now. Whitespace
    fixes
  * Enable UbuntuPlatformServices for a mirserver
  * Fix FTBFS - header file moved
  * Remove ubuntumirclient plugin as it moved to qtubuntu
  * Empty commit to force rebuild for Qt5.3
  * debian: update package name, fixes dependency wait in PPA
  * Fix Qt5.3 compile - QQmlProfiler changed to QQuickProfiler
  * Update README, rename root pro file to match project name
  * debian: replace old libplatform-api-dev with newer libubuntu-
    application-api-dev
  * Fix lifecycle by pulling latest unity-mir code. Rename QML module
    back to Unity.Application. Import unity-mir tests. Use category
    logging
  * Restore code to override side-stage apps to be on main stage on
    single-stage devices
  * Remove unused *toBeFocused state savers
  * debian: update mir & papi version dependencies
  * Fix out-of-tree builds
  * Using const QString ref to save possible QString copy
  * Small header file cleaning
  * Fix test fails - do not run moc again on headers used by tests
  * Downgrade error warning of unmanaged session startup
  * Simplify focus logic, fix tablet lifecycle
  * Workaround GL/GLES conflict between Qt and Mir. Split into 3
    packages: GL qpa, GLES qpa & QML plugin Mir is GLES only. Qt on
    desktop is desktop-GL only. To workaround this, (ab)use the fact
    that MESA on the desktop allows you to bind GL apis to a GLES
    context via eglBindAPI. To use this, need to compile with QPA
    separately for GL and GLES targets. Thus need to split the packaging
    into: + qtmir-android - qpa plugin for GLES targets + qtmir-desktop
    - qpa plugin for desktop-GL targets (uses MESA hack) +
    qtdeclarative5-qtmir-plugin - the QML plugin Also stopped unit tests
    from being installed
  * Re-enable Buffer Queueing OpenGL, should improve graphics
    performance
  * Remove refresh-rate override as Mir now returns correct value
  * MirGLContext - temporary gl context from mir does not have
    attributes defined by GLConfig applied, so need to do so manually
  * DisplayWindow listens for Hide/Show events with its event handler,
    not via a static variable
  * QtEventFeeder - add deconstructor to delete the mTouchDevice
  * Application: delete TODO comment in setSession as nonsensical
  * SessionName removed. PID matching was introduced some time ago and
    so session name unnecessary
  * Application: remove hack to guess app supported orientations,
    implement properly later
  * Fixed threading issue when screen-shotting application about to be
    stopped. By Nick Dedekind
  * Revert rev 179, add comment to clarify
  * Application: replace direct call into MirSurfaceItem with a
    signal/slot. Removes FIXME
  * MirSurfaceItem: setting unfocused on creation breaks camera & videos
    app, so disabling and added fixme
  * Add FIXME about the custom roles
  * Remove redundant comment
  * Remove ApplicationManager::topmostApplication
  * AppMan: if foreground app closes, set all unfocused to let shell
    decide what next to focus
  * Useless static_cast removed
  * DebugHelpers: do not use default state for last option in the enum
    today, the enum may grow in future
  * MirBufferSGTexture: remove the Qt5.3 ifdefs, were probably broken
    for older Qt versions
  * MirSurfaceItem - standardize on qCDebug(QTMIR_SURFACES)
  * MirSurfaceManager: generate roleNames only on read
  * MirSurfaceManager: remove commented line
  * TaskController: add a few more consts
  * Removed WindowScreenshotProvider as not needed for now
  * AppMan: be slightly more verbose with desktop file locating for
    desktop_file_hint. Also use faster exists() static function
  * AppMan: data - remove nonsensical default role
  * ProcessController: expand documentation
  * Clarify licences
  * Give AppMan & SurfMan objectNames
  * MirSurfaceItem: do not print keystrokes to log
  * Fix crash bug - disable input events going to MirSurfaceItem whose
    backing mir surface was destroyed
  * SurfaceManager: do not add each surface to the model twice silly
  * debian: only use gcc4.9 compiler to prevent ABI breaks due to some
    C++11 features still being experimental in gcc
  * AppMan: emit unfocus dbus event on suspend, and focus on resume
  * Revert 214 - breaks install of qtmir and qtubuntu
  * Input Event timestamp - do not overwrite timestamp of events sent to
    client

  [ Nick Dedekind ]
  * Compatibility with mir-0.5

  [ Robert Bruce Park ]
  * CI Train packaging cleanup. Minor packaging cleanup for CI Train
    standards.
  * Slightly more readable debian/rules.

  [ Michael Zanetti ]
  * append newly focused apps instead of prepending them. Allows the ui
    to do the regular app focused animation for newly started apps too
  * Fix multi touch points on mirsurfaceitems. Patch kindly provided by
    anpok.
  * also mir specific key codes through the QKeyEvent

  [ Michael Terry ]
  * Use virtual package names in Conflicts/Replaces fields and clean
    build dirs when doing dh_clean.

  [ Daniel d'Andrada ]
  * ubuntuclient: Properly handle mir's resize event Take it as a
    promise for a future buffer size instead of immediately obeying it.
  * Some MirSurfaceItem fixes Don't assume that it always have an
    Application. Slightly improve its ownership mess.
  * Work around crash in MirSurfaceManager::onSurfaceAttributeChanged
  * Improve debug output of surfaces handled by MirSurfaceManager
  * Make mirserver QPA implement QPlatformIntegration::inputContext() So
    that shell can get a virtual keyboard
  * Wait for screen orientation to stabilize before committing to it
  * Reduce orientation stabilization time and cancel pending change when
    facing up/down
  * Merge multiple qml size changes into a single mir surface resize
    Resizing a mir surface is a costly operation and qml items can get
    resized multiple times in a single event loop iteration. Besides, a
    qml item changes its width and height separately
  * Add WindowScreenshotProvider
  * s/upstart-app-launch-2/ubuntu-app-launch-2
  * Add clipboard support had to remove the dependency of mirserver to
    platform-api-client as it caused a clash as both libs are loading
    unityrpc.proto. That's a protobuffer limitation. Added the protobuf
    generated files directly (unityrpc.cpp and unityrpc.h) as I couldn't
    bend qmake to my will.
  * UbuntuPlatformServices is no longer shared by both QPAs
  * Update Application::fullscreen when the application gets its surface
  * MirSurfaceManager: s/DLOG/qCDebug Use Qt's new categorized logging
    system
  * MirSurfaceManager: improve debug output
  * Hold back this commit for now as qtmir trunk still uses an old mir
    version
  * adapt to latest mir/devel + input_sender branch
  * MirSurfaceManager: improve debug output
  * Revert to the old ways regarding rotation Where unity8 doesn't move
    and apps rotate by themselves. Retake that rotation approach at a
    later time
  * Forward item focus to the underlying mir surface
  * Dispatch keys to mir surface
  * Add a comment with the rationale behind the frame dropper
  * Fix copyright headers
  * Fix and update debian/copyright
  * Removing debian/qtdeclarative5-qtmir-plugin.maintscript This came
    with the copy-pasting unity-mir packaging. Makes no sense in qtmir
    as it never installed a com.canonical.Unity.conf file in the first
    place. That's unity-mir's problems.
  * Add a TODO notice
  * Fix copy-and-paste error in log message
  * Improve Application::setState debug output

  [ Kevin Gunn ]
  * merge lp:~nick-dedekind/qtmir/prompt_sessions
  * no change, rebuild

  [ Ubuntu daily release ]
  * New rebuild forced

 -- Ubuntu daily release <ps-jenkins@lists.canonical.com>  Tue, 29 Jul 2014 15:13:00 +0000

qtmir (0.0.1-ppa5) utopic; urgency=medium

  * packaging works now

 -- Michael Zanetti <michael.zanetti@canonical.com>  Fri, 16 May 2014 14:04:29 +0200

qtmir (0.0.1-ppa1) utopic; urgency=medium

  * Initial release.

 -- Michael Zanetti <michael.zanetti@canonical.com>  Wed, 14 May 2014 14:28:17 +0200<|MERGE_RESOLUTION|>--- conflicted
+++ resolved
@@ -1,16 +1,14 @@
-<<<<<<< HEAD
 qtmir (0.5.1) UNRELEASED; urgency=medium
 
   * First release using MirAL
 
  -- Gerry Boland <gerry.boland@canonical.com>  Fri, 14 Oct 2016 16:51:26 +0100
-=======
+
 qtmir (0.5.0+17.04.20161203-0ubuntu1) zesty; urgency=medium
 
   * Mir 0.25 compat
 
  -- Brandon Schaefer <brandon.schaefer@canonical.com>  Sat, 03 Dec 2016 12:38:04 +0000
->>>>>>> c680f79e
 
 qtmir (0.5.0+17.04.20161123.3-0ubuntu1) zesty; urgency=medium
 

--- conflicted
+++ resolved
@@ -1,17 +1,15 @@
-<<<<<<< HEAD
 qtmir (0.4.8-0ubuntu1) UNRELEASED; urgency=medium
 
   [ Nick Dedekind ]
   * Added Application::setStage
 
  -- Nick Dedekind <nick.dedekind@canonical.com>  Thu, 03 Dec 2015 09:05:41 +0000
-=======
+
 qtmir (0.4.7+16.04.20160219-0ubuntu1) xenial; urgency=medium
 
   * Mir 0.20 Release
 
  -- Alan Griffiths <ci-train-bot@canonical.com>  Fri, 19 Feb 2016 10:41:19 +0000
->>>>>>> 869e4802
 
 qtmir (0.4.7+16.04.20160212-0ubuntu1) xenial; urgency=medium
 

<<<<<<< HEAD
qtmir (0.5.3+ubports1) bionic; urgency=medium

  * Import to ubports 

 -- Marius Gripsgard <marius@ubports.com>  Thu, 28 Dec 2017 04:30:55 +0100

qtmir (0.5.3) UNRELEASED; urgency=medium

  * Another no changes rebuild for Mir 1.0

 -- Alan Griffiths <alan.griffiths@canonical.com>  Wed, 27 Sep 2017 18:10:17 -0400

qtmir (0.5.2) UNRELEASED; urgency=medium

  * No changes rebuild for Mir 1.0

 -- Alan Griffiths <alan.griffiths@canonical.com>  Wed, 27 Sep 2017 18:10:17 -0400
=======
qtmir (0.5.2+ubports1) xenial; urgency=medium

  * Backport to xenial

 -- Marius gripsgard <mariogrip@ubports.com>  Mon, 10 Jul 2017 00:30:26 +0200

qtmir (0.5.1+17.04.20170410-0ubuntu1) zesty; urgency=medium

  [ Alan Griffiths ]
  * Remove legacy of support for older Mir versions.
  * Another pass at separating out the libmirserver dependencies

  [ Daniel d'Andrada ]
  * Make mirKeyboardEventToString() also print modifiers

  [ Gerry Boland ]
  * Decouple QtEventFeeder and ScreensModel, event feeder can rely on
    qGuiApp::screens()

  [ Lukáš Tinkl ]
  * Do not forcefully kill and hide apps, let them handle the SIGTERM

 -- Lukáš Tinkl <lukas.tinkl@canonical.com>  Mon, 10 Apr 2017 09:39:38 +0000
>>>>>>> ee98f665

qtmir (0.5.1+17.04.20170404-0ubuntu1) zesty; urgency=medium

  [ Albert Astals Cid ]
  * Remove m_tools member
  * EventInfo::store: Store an empty cookie for mir events without
    cookie

  [ Daniel d'Andrada ]
  * Support multiple sessions per Application (LP: #1675448)

 -- Lukáš Tinkl <lukas.tinkl@canonical.com>  Tue, 04 Apr 2017 00:47:22 +0000

qtmir (0.5.1+17.04.20170328-0ubuntu1) zesty; urgency=medium

  [ Alan Griffiths ]
  * MirAL will be correcting another spelling error shortly. Avoid an
    FTBFS when that happens.
  * Compatibility with lp:mir and lp:~alan-griffiths/miral/1.3

  [ Albert Astals Cid ]
  * Remove empty property and move invokable
  * Run ApplicationManager::authorizeSession in the calling thread (LP:
    #1525285)

  [ Andreas Pokorny ]
  * Report and consume exception that may occur on constructing a keymap
    (LP: #1557634)

  [ Daniel d'Andrada ]
  * Ensure the window that got a key down also gets the corresponding
    key up (LP: #1671072)

  [ Gerry Boland ]
  * Don't let a child window go offscreen because its parent moved
  * Add env var equivalent to desktop_file_hint

  [ Lukáš Tinkl ]
  * Raise (activate) windows when an app focus is requested (LP:
    #1672337)

 -- Michał Sawicz <michal.sawicz@canonical.com>  Tue, 28 Mar 2017 17:14:50 +0000

qtmir (0.5.1+17.04.20170320.1-0ubuntu1) zesty; urgency=medium

  [ Alan Griffiths ]
  * Reduce dependencies on mirserver by reworking
    ../Application/mirbuffersgtexture.cpp and
    ../Application/surfacemanager.cpp

  [ Andreas Pokorny ]
  * Attach MirInputDeviceId and the MirCookie to input events (LP:
    #1536279, #1668692)

  [ Daniel d'Andrada ]
  * Implement MirSurface::allowClientResize (LP: #1670390)

  [ Gerry Boland ]
  * Stop MirSurface deleting itself, ensure SurfaceManager alone manages
    MirSurface lifetimes. Add SurfaceManager test suite. (LP: #1655644)
  * Extend timeouts when running under valgrind

  [ Albert Astals Cid, Gerry Boland ]
  * Check for find() result not being null before using it

 -- Michał Sawicz <michal.sawicz@canonical.com>  Mon, 20 Mar 2017 21:16:34 +0000

qtmir (0.5.1+17.04.20170307-0ubuntu1) zesty; urgency=medium

  [ Albert Astals Cid ]
  * Fix clang build

  [ Daniel d'Andrada ]
  * Some qtmir::Session fixes
  * Make TaskController absorb SessionManager
  * Don't pass command line arguments to Mir
  * Reduce default log verbosity (LP: #1664151)
  * DBusFocusInfo: fix crash when trying to access a null session from
    an application (LP: #1670710)

  [ Gerry Boland ]
  * Workaround for Mir changing GL state unexpectedly on Qt, breaking
    font rendering. (LP: #1583088)

  [ Lukáš Tinkl ]
  * Use the shell chrome, as provided by miral window info (LP:
    #1658117)

 -- Lukáš Tinkl <lukas.tinkl@canonical.com>  Tue, 07 Mar 2017 23:43:16 +0000

qtmir (0.5.1+17.04.20170221-0ubuntu1) zesty; urgency=medium

  * Handle ubuntu-app-launch API bump to version 3

 -- Ken VanDine <ken.vandine@canonical.com>  Tue, 21 Feb 2017 13:21:58 +0000

qtmir (0.5.1+17.04.20170215.1-0ubuntu1) zesty; urgency=medium

  [ Michał Sawicz ]
  * We're at provides 26 already (LP: #1662608)

  [ Alan Griffiths ]
  * Identify the code that depends directly on mirserver-dev headers

  [ Albert Astals Cid ]
  * Check we provide the same unity-application-impl that we require

  [ Daniel d'Andrada ]
  * Resolve mir cursor names using mir symbols instead of plain strings
    (LP: #1662827)

  [ Gerry Boland ]
  * ScreenModel: Only expose windows on displays that are turned on (LP:
    #1521403, #1638611, #1656250)
  * Restore lost LTTng tracepoints, and delete unused ones (LP:
    #1658084)

  [ Nick Dedekind ]
  * Added Extended Display Information Data (EDID) parsing.

  [ Alan Griffiths, Nick Dedekind ]
  * Iteration 0 of miral::PersistDisplayConfig. This does nothing yet
    (and breaks nothing in the process). This MP creates a place (miral-
    prototypes) to build prototype miral features and sketches out what
    will need to be implemented for PersistDisplayConfig. (LP: #1644189)

 -- Michał Sawicz <michal.sawicz@canonical.com>  Wed, 15 Feb 2017 13:23:17 +0000

qtmir (0.5.1+17.04.20170206-0ubuntu2) zesty; urgency=medium

  * Update unity-application-impl Provides to -26, which was forgotten before.
    This should stop unity8-tests being pulled in on upgrades (which is a
    component-mismatch), and should restore unity8 to the desktop images. (LP:
    #1662608)

 -- Iain Lane <iain@orangesquash.org.uk>  Wed, 15 Feb 2017 12:43:39 +0000

qtmir (0.5.1+17.04.20170206-0ubuntu1) zesty; urgency=medium

  [ Daniel d'Andrada ]
  * WindowManagementPolicy: Avoid activating windows unnecessarily
  * MirSurface: Make frame dropper work even when there's no texture
    around
  * Changes need for child windows support (LP: #1656727)
  * Fix initialSurfaceSize

 -- Albert Astals Cid <albert.astals@canonical.com>  Mon, 06 Feb 2017 09:11:47 +0000

qtmir (0.5.1+17.04.20170127-0ubuntu1) zesty; urgency=medium

  * Mir 0.26 compatibility branch for QtMir.

 -- Cemil Azizoglu <cemil.azizoglu@canonical.com>  Fri, 27 Jan 2017 04:56:16 +0000

qtmir (0.5.1+17.04.20170124-0ubuntu1) zesty; urgency=medium

  [ Gerry Boland ]
  * Recalculate MirSurface.visible after first frame swap by client (LP:
    #1649077)

  [ Lukáš Tinkl ]
  * Some assorted cleanups and small optimizations
  * Apply default device keymap (LP: #1626435)

 -- Michał Sawicz <michal.sawicz@canonical.com>  Tue, 24 Jan 2017 07:38:05 +0000

qtmir (0.5.1+17.04.20170110.1-0ubuntu1) zesty; urgency=medium

  [ Timo Jyrinki ]
  * Specify C++14 in a more CMake-ish way (LP: #1653902)

  [ Pete Woods ]
  * Compatibility with unversioned cmake-extras modules (LP: #1563573)

 -- Timo Jyrinki <timo.jyrinki@canonical.com>  Tue, 10 Jan 2017 06:42:41 +0000

qtmir (0.5.1+17.04.20170104-0ubuntu1) zesty; urgency=medium

  [ Albert Astals Cid ]
  * Specify C++14 in a more CMake-ish way (LP: #1653902)

 -- Timo Jyrinki <timo.jyrinki@canonical.com>  Wed, 04 Jan 2017 13:46:29 +0000

qtmir (0.5.1+17.04.20161216-0ubuntu2) zesty; urgency=medium

  * No-change rebuild against latest miral.

 -- Ĺukasz 'sil2100' Zemczak <lukasz.zemczak@ubuntu.com>  Wed, 21 Dec 2016 10:07:36 +0100

qtmir (0.5.1+17.04.20161216-0ubuntu1) zesty; urgency=medium

  [ Gerry Boland ]
  * First release using MirAL

  [ Daniel d'Andrada ]
  * Get rid of the ApplicationManager::Factory class
  * Enable tests in Xenial

 -- Daniel d'Andrada <daniel.dandrada@canonical.com>  Fri, 16 Dec 2016 08:25:00 +0000

qtmir (0.5.0+17.04.20161203-0ubuntu1) zesty; urgency=medium

  * Mir 0.25 compat

 -- Brandon Schaefer <brandon.schaefer@canonical.com>  Sat, 03 Dec 2016 12:38:04 +0000

qtmir (0.5.0+17.04.20161123.3-0ubuntu1) zesty; urgency=medium

  [ Albert Astals Cid ]
  * Build with Qt 5.7 (LP: #1642608, #1642954)

  [ Gerry Boland ]
  * Fix FTBFS due to new googletest framework release (1.8)
  * Revert Lttng test-crash workaround from rev 557

  [ Jonas G. Drange ]
  * relax auth of clients to allow USS to set base mir display config

 -- Michał Sawicz <michal.sawicz@canonical.com>  Wed, 23 Nov 2016 20:46:06 +0000

qtmir (0.4.8+17.04.20161024-0ubuntu1) zesty; urgency=medium

  [ Andrea Bernabei ]
  * Add missing default return value to qImageFormatFromMirPixelFormat

  [ Michael Zanetti ]
  * don't lose resize events that come in while the app is suspended

  [ Nick Dedekind ]
  * Close windows in reverse order. (LP: #1622717)

 -- Michael Zanetti <michael.zanetti@canonical.com>  Mon, 24 Oct 2016 11:32:53 +0000

qtmir (0.4.8+16.10.20160909-0ubuntu1) yakkety; urgency=medium

  [ Daniel d'Andrada ]
  * Send relative pointer movement to Mir clients (LP: #1597205)
  * Implement cursor confinement (LP: #1590099)

  [ Gerry Boland ]
  * Deliver mouse event manually if no cursor exists to deliver it
  * [tests] refactor ScreensModel test to use mocks from mirtest-dev

 -- Michał Sawicz <michal.sawicz@canonical.com>  Fri, 09 Sep 2016 14:40:56 +0000

qtmir (0.4.8+16.10.20160906-0ubuntu1) yakkety; urgency=medium

  [ Daniel d'Andrada ]
  * Don't occlude newly created surfaces until some time has passed (LP:
    #1620297)

 -- Michał Sawicz <michal.sawicz@canonical.com>  Tue, 06 Sep 2016 18:31:26 +0000

qtmir (0.4.8+16.10.20160831-0ubuntu1) yakkety; urgency=medium

  [ Daniel d'Andrada ]
  * DBusFocusInfo: added isSurfaceFocused(serializedId)
  * Use content-hub for clipboard services (LP: #1471998)
  * Don't link tests against LTTng

 -- Ken VanDine <ken.vandine@canonical.com>  Wed, 31 Aug 2016 01:52:12 +0000

qtmir (0.4.8+16.10.20160826.1-0ubuntu3) xenial; urgency=medium

  [ Vicamo Yang  ]
  * Build qtmir-android on arm64 for the need of valid libqpa-mirserver.so for
    ubuntu phone xenial arm64 porting.

 -- Łukasz 'sil2100' Zemczak <lukasz.zemczak@ubuntu.com>  Tue, 30 Aug 2016 09:44:35 +0200

qtmir (0.4.8+16.10.20160826.1-0ubuntu1) yakkety; urgency=medium

  [ Daniel d'Andrada ]
  * DBusFocusInfo.isPidFocused: search sessions recursively (LP:
    #1612166)

  [ Michał Sawicz ]
  * Revert r538 that's causing a unity8 crash when launching emergency
    dialer over greeter (LP: #1616842)

 -- Michał Sawicz <michal.sawicz@canonical.com>  Fri, 26 Aug 2016 10:43:18 +0000

qtmir (0.4.8+16.10.20160819-0ubuntu1) yakkety; urgency=medium

  * No change rebuild for UAL ABI change

 -- Ted Gould <ted@gould.cx>  Fri, 19 Aug 2016 14:38:12 +0000

qtmir (0.4.8+16.10.20160816.1-0ubuntu1) yakkety; urgency=medium

  * compatibility changes for mir 0.24.0

 -- Kevin DuBois <kevin.dubois@canonical.com>  Tue, 16 Aug 2016 11:41:40 +0000

qtmir (0.4.8+16.10.20160810-0ubuntu1) yakkety; urgency=medium

  [ Alan Griffiths ]
  * Reduce MirServer to an implementation detail of QMirServer (nothing
    else needs to touch it).

  [ Albert Astals Cid ]
  * Improvements from running clazy over the code
  * Compile with clang

  [ Daniel d'Andrada ]
  * Remove Application.stage and RoleStage from ApplicationManager

  [ Daniel van Vugt ]
  * Fix incorrect mouse wheel/touchpad scrolling scale (LP: #1607240)
    (LP: #1607223, #1607240)

 -- Michał Sawicz <michal.sawicz@canonical.com>  Wed, 10 Aug 2016 06:53:16 +0000

qtmir (0.4.8+16.10.20160730-0ubuntu1) yakkety; urgency=medium

  [ Albert Astals Cid ]
  * Fix memory leak in application_test

  [ Daniel d'Andrada ]
  * Ensure different cursor names for consecutive custom cursor changes
    (LP: #1604701, #1605078)
  * Remove com.canonical.Unity.WindowStack D-Bus service

  [ Gerry Boland ]
  * Dump core if Mir fails to start in time - dump will help us see
    where Mir blocked (LP: #1537389)
  * Tests: AppManTest: use stack instead of heap when possible, better
    cleanup of resources
  * AppMan: queue the onProcessStarting slot, as processStarting blocks
    ubuntu-app-launch from executing the process.

  [ Marco Trevisan (Treviño) ]
  * ScreenWindow: handle window activated when exposing it (LP:
    #1590060)

  [ Nick Dedekind ]
  * Re-added occlusion detection (LP: #1475678)

 -- Lukáš Tinkl <lukas.tinkl@canonical.com>  Sat, 30 Jul 2016 21:21:32 +0000

qtmir (0.4.8+16.10.20160714-0ubuntu2~2) yakkety; urgency=medium

  * Rebuild against Qt 5.6.

 -- Timo Jyrinki <timo-jyrinki@ubuntu.com>  Sun, 24 Jul 2016 17:56:42 +0300

qtmir (0.4.8+16.10.20160714-0ubuntu1) yakkety; urgency=medium

  [ Daniel d'Andrada ]
  * Implement MirSurface::inputBounds and make use of mir's input region

 -- Michał Sawicz <michal.sawicz@canonical.com>  Thu, 14 Jul 2016 07:08:37 +0000

qtmir (0.4.8+16.10.20160712-0ubuntu1) yakkety; urgency=medium

  [ Łukasz 'sil2100' Zemczak ]
  * Build the qtmir-android package for arm64 as well.

 -- Łukasz Zemczak <lukasz.zemczak@canonical.com>  Tue, 12 Jul 2016 13:39:51 +0000

qtmir (0.4.8+16.10.20160705.2-0ubuntu1) yakkety; urgency=medium

  [ Michał Sawicz ]
  * Don't use root dbus path (LP: #1599145)

 -- Łukasz Zemczak <lukasz.zemczak@canonical.com>  Tue, 05 Jul 2016 19:29:43 +0000

qtmir (0.4.8+16.10.20160704.1-0ubuntu1) yakkety; urgency=medium

  [ Daniel d'Andrada ]
  * com.canonical.Unity.FocusInfo D-Bus service for providing focus
    information

 -- Łukasz Zemczak <lukasz.zemczak@canonical.com>  Mon, 04 Jul 2016 13:58:19 +0000

qtmir (0.4.8+16.10.20160614-0ubuntu1) yakkety; urgency=medium

  [ Albert Astals Cid ]
  * Add support for compiler sanitizers via ECM
  * Compile with -fsanitize=undefined
  * Fix leak in ScreensModelTest (LP: #1585502)
  * Fix leak in SessionManager test (LP: #1585498)
  * Remove unused m_sessions member
  * Add missing breaks
  * Initialize m_lastX and m_lastY
  * Initialize m_sessionId
  * Give the locker a name
  * Fix memory leak in QtEventFeederTest (LP: #1585503)
  * Fix leaks in application_manager_test (LP: #1585501)

  [ Daniel d'Andrada ]
  * Improve Session debug logging
  * MirSurfaceListModel: prepending a surface always causes
    firstChanged() emission

  [ Gerry Boland ]
  * Release temporary GL context ASAP, fixes QtMir on X11. Add some
    hotpath branching hints (LP: #1588921)

  [ Michael Zanetti ]
  * Adding ApplicationInfo::surfaceCount property

 -- Albert Astals Cid <albert.astals@canonical.com>  Tue, 14 Jun 2016 08:38:00 +0000

qtmir (0.4.8+16.10.20160606.1-0ubuntu1) yakkety; urgency=medium

  [ Albert Astals Cid ]
  * Add support for compiler sanitizers via ECM
  * Compile with -fsanitize=undefined
  * Fix leak in ScreensModelTest (LP: #1585502)
  * Fix leak in SessionManager test (LP: #1585498)
  * Remove unused m_sessions member
  * Add missing breaks
  * Initialize m_lastX and m_lastY
  * Initialize m_sessionId
  * Give the locker a name
  * Fix memory leak in QtEventFeederTest (LP: #1585503)
  * Fix leaks in application_manager_test (LP: #1585501)

  [ Daniel d'Andrada ]
  * Improve Session debug logging
  * MirSurfaceListModel: prepending a surface always causes
    firstChanged() emission

  [ Michael Zanetti ]
  * Adding ApplicationInfo::surfaceCount property

 -- Michał Sawicz <michal.sawicz@canonical.com>  Mon, 06 Jun 2016 15:45:57 +0000

qtmir (0.4.8+16.10.20160602-0ubuntu1) yakkety; urgency=medium

  * rebuild for mir 0.23

 -- Kevin DuBois <kdub432@gmail.com>  Thu, 02 Jun 2016 16:50:58 +0000

qtmir (0.4.8+16.10.20160525.2-0ubuntu1) yakkety; urgency=medium

  [ Alan Griffiths ]
  * Drop the (unused) prototype Window Management code
  * Remove workaround for lp:1502200 (LP: #1502200)

  [ Albert Astals Cid ]
  * Enable workaround_brokenFBOReadBack on various chipsets (LP:
    #1581123)

  [ Daniel d'Andrada ]
  * Bump unity-api versions
  * Fix mir::scene::Surface focus attribute updates

 -- Michael Terry <michael.terry@canonical.com>  Wed, 25 May 2016 13:54:56 +0000

qtmir (0.4.8+16.10.20160520.1-0ubuntu1) yakkety; urgency=medium

  [ Alan Griffiths ]
  * Reduce coupling to MirServer - it has  been misused as a context
    object.

  [ Daniel d'Andrada ]
  * Also interpret the cursor names used by Mir client API (LP:
    #1447839)
  * Application: Don't respawn if closed while still starting up (LP:
    #1575577)

  [ Daniel d'Andrada, Michał Sawicz ]
  * Centralize logging categories

  [ Gerry Boland ]
  * UAL can throw on creating Application if invalid appId, catch
    instead of aborting (LP: #1578258)

  [ Timo Jyrinki ]
  * Use FindQt5PlatformSupport to find platform support, other methods
    not available on Qt 5.6 anymore. (LP: #1554404)

 -- Michał Sawicz <michal.sawicz@canonical.com>  Fri, 20 May 2016 08:41:51 +0000

qtmir (0.4.8+16.04.20160518.1-0ubuntu1) xenial; urgency=medium

  [ Daniel d'Andrada ]
  * Fix ProxySurfaceListModel::countChanged signal

  [ Daniel d'Andrada, Michał Sawicz ]
  * Move prompt surfaces from MirSurface to Application and emit
    firstChanged signal

 -- Nick Dedekind <ci-train-bot@canonical.com>  Wed, 18 May 2016 11:18:33 +0000

qtmir (0.4.8+16.04.20160511-0ubuntu1) xenial; urgency=medium

  [ Daniel d'Andrada ]
  * Session: Add a blank surface to the public list if it already has
    child prompt surfaces (LP: #1578665)

 -- Michał Sawicz <michal.sawicz@canonical.com>  Wed, 11 May 2016 09:08:29 +0000

qtmir (0.4.8+16.04.20160429.1-0ubuntu1) xenial; urgency=medium

  [ Gerry Boland, Michał Sawicz, Nick Dedekind ]
  * Enhance ScreenController & the DisplayConfigurationPolicy to
    implement dynamic grid units. (LP: #1573532)

 -- Michał Sawicz <michal.sawicz@canonical.com>  Fri, 29 Apr 2016 20:04:55 +0000

qtmir (0.4.8+16.04.20160428-0ubuntu1) xenial; urgency=medium

  [ Lukáš Tinkl ]
  * Regression fix: restore window title handling (LP: #1563522)

  [ Michael Terry ]
  * Use latest UbuntuAppLaunch API which supports libertine apps.

 -- Michael Terry <michael.terry@canonical.com>  Thu, 28 Apr 2016 12:48:51 +0000

qtmir (0.4.8+16.04.20160426-0ubuntu1) xenial; urgency=medium

  * Mir 0.22 compatibility

 -- Alberto Aguirre <alberto.aguirre@canonical.com>  Tue, 26 Apr 2016 07:20:39 +0000

qtmir (0.4.8+16.04.20160413-0ubuntu1) xenial; urgency=medium

  [ Daniel d'Andrada ]
  * Application: improve debug logging
  * Logging of Qt's OpenGL debug messages now must be enabled via CMake
    option
  * MirSurface: replace keymapLayout and keymapVariant with keymap
  * Remove application screenshot provider
  * Surface-based window management

  [ Michał Sawicz, Robert Bruce Park ]
  * Inline -gles packaging.

 -- Gerry Boland <ci-train-bot@canonical.com>  Wed, 13 Apr 2016 18:38:59 +0000

qtmir (0.4.8+16.04.20160330-0ubuntu1) xenial; urgency=medium

  * Drop leftover Xs-Testsuite header

 -- Michał Sawicz <michal.sawicz@canonical.com>  Wed, 30 Mar 2016 22:53:20 +0000

qtmir (0.4.8+16.04.20160329.1-0ubuntu1) xenial; urgency=medium

  [ Daniel van Vugt ]
  * Don't use preferred_mode_index. Some devices like TVs don't provide
    a preferred mode, so preferred_mode_index may be out of range (a
    clumsy way to represent 'none'). Instead use the resolution of the
    current display mode, which should always be in range. (LP:
    #1560497)

 -- Michał Sawicz <michal.sawicz@canonical.com>  Tue, 29 Mar 2016 19:24:13 +0000

qtmir (0.4.8+16.04.20160322.1-0ubuntu1) xenial; urgency=medium

  [ Nick Dedekind ]
  * Added Application::setStage

  [ Lukáš Tinkl, Michał Sawicz ]
  * Support for switching keyboard layouts (LP: #1524400, #1491340)

  [ Lukáš Tinkl, Michał Sawicz, Nick Dedekind ]
  * Add support for low shell chrome. (LP: #1535397)

 -- Michael Zanetti <michael.zanetti@canonical.com>  Tue, 22 Mar 2016 16:18:06 +0000

qtmir (0.4.7+16.04.20160310.1-0ubuntu1) xenial; urgency=medium

  [ Alan Griffiths ]
  * Copy the Window Management work-in-progress from Mir examples.

  [ Alberto Aguirre ]
  * Hook MirOpenGLContext::doneCurrent to Screen::doneCurrent

  [ Daniel d'Andrada ]
  * Ensure QmlEngine doesn't delete our MirSurfaces

  [ Gerry Boland ]
  * Allow Mir remove command line arguments it understands, before
    letting Qt process them.
  * Ensure ScreenWindow geometry correctly set and used after moving
    Screen (LP: #1545286)
  * Screen: only enable orientation sensor for internal display. (LP:
    #1545286)

  [ Michael Terry ]
  * Fix some mocks to use more realistic code paths.

  [ Michael Zanetti ]
  * Add a dedicated property for the inputMethodSurface (LP: #1545286)

  [ Michał Sawicz ]
  * Drop dummy autopkgtest

 -- Michał Sawicz <michal.sawicz@canonical.com>  Thu, 10 Mar 2016 09:29:49 +0000

qtmir (0.4.7+16.04.20160219-0ubuntu1) xenial; urgency=medium

  * Mir 0.20 Release

 -- Alan Griffiths <ci-train-bot@canonical.com>  Fri, 19 Feb 2016 10:41:19 +0000

qtmir (0.4.7+16.04.20160212-0ubuntu1) xenial; urgency=medium

  [ Albert Astals Cid ]
  * Provide branch prediction information to the if in compressTimestamp
  * Reset start time if the timestamp travels to the past (LP: #1524488)

  [ Daniel d'Andrada ]
  * Let shell decide the initial surface size (LP: #1532974)
  * Remove the useless TaskController
  * Surface Size Hints
  * Update mir version requirement

  [ Michał Sawicz ]
  * Bump unity-api dependencies
  * Use QStandardPaths to determine QML cache location

  [ Nick Dedekind ]
  * Moved test framework into a static library for quicker
    recompilation.

 -- Michał Sawicz <michal.sawicz@canonical.com>  Fri, 12 Feb 2016 00:07:26 +0000

qtmir (0.4.7+16.04.20160208-0ubuntu1) xenial; urgency=medium

  [ Nick Dedekind ]
  * Added fix and test for closing app during the StoppedResumable
    state. (LP: #1541388)

 -- Michał Sawicz <michal.sawicz@canonical.com>  Mon, 08 Feb 2016 09:36:17 +0000

qtmir (0.4.7+16.04.20160127.1-0ubuntu1) xenial; urgency=medium

  * Changes for mir 0.19.

 -- Brandon Schaefer <ci-train-bot@canonical.com>  Wed, 27 Jan 2016 21:42:31 +0000

qtmir (0.4.7+16.04.20160122-0ubuntu1) xenial; urgency=medium

  [ Nick Dedekind ]
  * Fixed issue where stopping the session while suspending was causing
    app close to stall. (LP: #1536133)

 -- Michał Sawicz <michal.sawicz@canonical.com>  Fri, 22 Jan 2016 16:54:39 +0000

qtmir (0.4.7+16.04.20160104-0ubuntu1) xenial; urgency=medium

  [ Daniel d'Andrada ]
  * Update Session.fullscreen properties at the right time (LP:
    #1525893)

 -- Michał Sawicz <michal.sawicz@canonical.com>  Mon, 04 Jan 2016 09:38:12 +0000

qtmir (0.4.7+16.04.20151222-0ubuntu1) xenial; urgency=medium

  * No-change rebuild to get -gles in sync

 -- Michał Sawicz <michal.sawicz@canonical.com>  Tue, 22 Dec 2015 15:29:49 +0000

qtmir (0.4.7+16.04.20151217-0ubuntu1) xenial; urgency=medium

  [ Andreas Pokorny ]
  * compatibility branch for Mir 0.18

  [ Cemil Azizoglu ]
  * compatibility branch for Mir 0.18

  [ Kevin DuBois ]
  * compatibility branch for Mir 0.18

 -- Kevin DuBois <kevin.dubois@canonical.com>  Thu, 17 Dec 2015 12:01:56 +0000

qtmir (0.4.7+16.04.20151210-0ubuntu1) xenial; urgency=medium

  [ Nick Dedekind ]
  * [ Nick Dedekind ]
  * Request app closing rather than killing.

  [ Daniel d'Andrada ]
  * Add MirSurfaceItem.fillMode and ensure items and buffer are in sync
  * Make Session hold multiple surfaces

  [ Michael Terry ]
  * Don't hold a wakelock on apps that are exempt from lifecycle
    management. (LP: #1518764)

  [ Michał Sawicz ]
  * Add MirSurfaceItem.fillMode and ensure items and buffer are in sync
  * Don't hold a wakelock on apps that are exempt from lifecycle
    management. (LP: #1518764)

 -- Gerry Boland <ci-train-bot@canonical.com>  Thu, 10 Dec 2015 13:08:47 +0000

qtmir (0.4.6+16.04.20151125-0ubuntu2) xenial; urgency=medium

  * Rebuild against Qt 5.5.1.

 -- Timo Jyrinki <timo-jyrinki@ubuntu.com>  Mon, 30 Nov 2015 16:16:06 +0200

qtmir (0.4.6+16.04.20151125-0ubuntu1) xenial; urgency=medium

  [ Daniel d'Andrada ]
  * Forward Mir mouse wheel events to the shell cursor (LP: #1497091)
  * Implemented support for cursors set by client surfaces
  * Revert revision 415

  [ Gerry Boland ]
  * Manage frameSwapped signal/slot connection with MirSurface more
    strictly to avoid crash. (LP: #1517571)

 -- Michał Sawicz <michal.sawicz@canonical.com>  Wed, 25 Nov 2015 15:38:57 +0000

qtmir (0.4.6+16.04.20151119-0ubuntu1) xenial; urgency=medium

  [ Albert Astals Cid ]
  * Build with clang (tests/gmock fails and is unfixable on our side i'd
    say)
  * Enable Efficient String Construction by default

  [ Gerry Boland ]
  * Fix use of uninitialized variable
  * Use pid_t for PIDs.

  [ Loïc Molinari ]
  * Ensured Mir surface items with size less than or equal to zero are
    not rendered, as it's usually done for standard QtQuick items.

  [ Michał Sawicz ]
  * Build with clang (tests/gmock fails and is unfixable on our side i'd
    say)

  [ Nick Dedekind ]
  * Fix a crash when dropping a surface frame before Qt draws a surface
    item. (LP: #1517139)

 -- Gerry Boland <ci-train-bot@canonical.com>  Thu, 19 Nov 2015 12:56:17 +0000

qtmir (0.4.6+16.04.20151113-0ubuntu1) xenial; urgency=medium

  [ Nick Dedekind ]
  * Update surface textures when dropping frames. (LP: #1515356)

 -- Gerry Boland <ci-train-bot@canonical.com>  Fri, 13 Nov 2015 16:42:38 +0000

qtmir (0.4.6+16.04.20151112-0ubuntu1) xenial; urgency=medium

  * Fix armhf builds on Xenial by using -std=gnu99 instead of c99

 -- Gerry Boland <ci-train-bot@canonical.com>  Thu, 12 Nov 2015 16:26:27 +0000

qtmir (0.4.6+16.04.20151110-0ubuntu1) xenial; urgency=medium

  [ Nick Dedekind ]
  * Reverted occlusion detection (lp#1514556) (LP: #1514556)

 -- Gerry Boland <ci-train-bot@canonical.com>  Tue, 10 Nov 2015 09:19:59 +0000

qtmir (0.4.6+16.04.20151102-0ubuntu1) xenial; urgency=medium

  [ Alan Griffiths ]
  * Test harness for MirWindowManager (in preparation for more
    intelligent window management)

  [ CI Train Bot ]
  * New rebuild forced.

  [ Michael Terry ]
  * Support new isTouchApp property to ApplicationInfoInterface and move
    lifecycle policy logic out of qtmir.

  [ Michał Sawicz ]
  * Clean up packaging and fix autopkgtest on armhf

  [ Nick Dedekind ]
  * Hand Qt millisecond timestamps rather than nanosecond. (LP:
    #1510571, #1511076, #1511711)
  * Support server->client visibility change to stop rendering
    (lp:#1475678) (LP: #1475678)

 -- Michał Sawicz <michal.sawicz@canonical.com>  Mon, 02 Nov 2015 11:22:29 +0000

qtmir (0.4.6+15.10.20151021-0ubuntu1) wily; urgency=medium

  [ Alan Griffiths ]
  * Opaquify MirWindowManager to control visibility of upcoming Window
    Management work

  [ Albert Astals Cid ]
  * Don't search for the element again

  [ CI Train Bot ]
  * New rebuild forced.

  [ Daniel d'Andrada ]
  * Improve multimonitor support
  * MirSurfaceItem: Survive holding a surface with an empty texture
  * Shell draws its own cursor using the new Cursor QML element

  [ Gerry Boland ]
  * Initial multimonitor support - react correctly to Mir
    DisplayConfiguration changes. (LP: #1488831, #1488863, #1436735)
  * Workaround for AutoPilot input coordinate positioning being outside
    screen geometry

  [ Lukáš Tinkl ]
  * Implement support for mouse wheel events; correctly pass around
    buttons (LP: #1497091)
  * React to surface modifications (window caption)

  [ Michał Sawicz ]
  * Improve multimonitor support
  * MirSurfaceItem: Survive holding a surface with an empty texture
  * React to surface modifications (window caption)

  [ Nick Dedekind ]
  * Added touch performance tracing and test.
  * Removed the manipulation of the CMAKE_INSTALL_PREFIX from
    debian/rules

 -- Michał Sawicz <michal.sawicz@canonical.com>  Wed, 21 Oct 2015 11:47:16 +0000

qtmir (0.4.6+15.10.20151008.2-0ubuntu1) wily; urgency=medium

  [ Alexandros Frantzis ]
  * Update for Mir 0.17 changes

  [ CI Train Bot ]
  * New rebuild forced.

 -- Alexandros Frantzis <alexandros.frantzis@canonical.com>  Thu, 08 Oct 2015 17:56:00 +0000

qtmir (0.4.6+15.10.20150930.1-0ubuntu1) wily; urgency=medium

  [ CI Train Bot ]
  * New rebuild forced.

  [ Daniel d'Andrada ]
  * MirSurfaceItem: texture must be manipulated only from the scene
    graph thread (LP: #1499388, #1495871)

  [ Gerry Boland ]
  * Add "Closing" state to Application, use it to distinguish user-
    induced close from app-induced close. Don't clear QML cache if user-
    induced. (LP: #1500372)

 -- Michał Sawicz <michal.sawicz@canonical.com>  Wed, 30 Sep 2015 10:08:37 +0000

qtmir (0.4.6+15.10.20150925-0ubuntu1) wily; urgency=medium

  * Bump application API version

 -- Michał Sawicz <michal.sawicz@canonical.com>  Fri, 25 Sep 2015 12:11:11 +0000

qtmir (0.4.6+15.10.20150923-0ubuntu1) wily; urgency=medium

  [ CI Train Bot ]
  * New rebuild forced.

  [ Cemil Azizoglu ]
  * Port gl_bind_to_texture to the new TextureSource interface. Update
    for Mir 0.16 release.

 -- Cemil Azizoglu <cemil.azizoglu@canonical.com>  Wed, 23 Sep 2015 15:17:13 +0000

qtmir (0.4.6+15.10.20150918-0ubuntu1) wily; urgency=medium

  [ Daniel d'Andrada ]
  * Update surface focus when a surface enters or leaves a
    MirSurfaceItem (LP: #1491034, #1495437)

 -- Michał Sawicz <michal.sawicz@canonical.com>  Fri, 18 Sep 2015 20:11:52 +0000

qtmir (0.4.6+15.10.20150914-0ubuntu1) wily; urgency=medium

  [ Daniel d'Andrada ]
  * MirSurfaceItem gets dirty when it's set to draw a different (or no)
    surface (LP: #1492185)
  * QtEventFeeder: log the pointer events it gets from Mir

  [ Daniel van Vugt ]
  * Stop waking up every 200ms if there's nothing to wake up for. It's
    just wasting battery. (LP: #1479250)

 -- Gerry Boland <ci-train-bot@canonical.com>  Mon, 14 Sep 2015 13:11:56 +0000

qtmir (0.4.6+15.10.20150904-0ubuntu1) wily; urgency=medium

  [ Michal Sawicz ]
  * No change rebuild to resync vivid+overlay and wily

  [ CI Train Bot ]
  * No-change rebuild.

 -- CI Train Bot <ci-train-bot@canonical.com>  Fri, 04 Sep 2015 10:40:35 +0000

qtmir (0.4.6+15.04.20150827.1-0ubuntu1) vivid; urgency=medium

  [ Daniel d'Andrada ]
  * Enable multiple MirSurfaceItems rendering the same MirSurface
  * Allow resizing an app that is in the process of getting suspended.
    (LP: #1466510)

 -- CI Train Bot <ci-train-bot@canonical.com>  Thu, 27 Aug 2015 13:58:54 +0000

qtmir (0.4.5+15.10.20150817-0ubuntu1) wily; urgency=medium

  * 

 -- CI Train Bot <ci-train-bot@canonical.com>  Mon, 17 Aug 2015 19:28:26 +0000

qtmir (0.4.5+15.10.20150812.1-0ubuntu1) vivid; urgency=medium

  [ Daniel van Vugt ]
  * MirSurfaceItem: Remove an unnecessary and potentially infinite loop
    (LP: #1477430) (LP: #1477430)

  [ Gerry Boland ]
  * Standardize licences to LGPLv3, update years, remove authors (LP:
    #1483664)
  * authorizeSession incorrectly edits desktopFilePath supplied by
    desktop_file_hint (LP: #1483225)

 -- CI Train Bot <ci-train-bot@canonical.com>  Wed, 12 Aug 2015 11:36:06 +0000

qtmir (0.4.5+15.10.20150804.1-0ubuntu1) vivid; urgency=medium

  * Dual release with wily

 -- Gerry Boland <gerry.boland@canonical.com>  Tue, 04 Aug 2015 17:21:12 +0000

qtmir (0.4.5+15.04.20150821-0ubuntu1) vivid; urgency=medium

  [ Daniel d'Andrada ]
  * Improve handling of applications that are stopping or getting killed
    (LP: #1483840, #1485608)

  [ Gerry Boland ]
  * AppMan: if app destroys surface while in Running state, it is
    probably shutting down, so preempt it by removing it from the model

 -- CI Train Bot <ci-train-bot@canonical.com>  Fri, 21 Aug 2015 11:40:14 +0000

qtmir (0.4.5+15.04.20150820-0ubuntu1) vivid; urgency=medium

  [ Gerry Boland ]
  * Hotfix to work around bug 1483752 (LP: #1483752)

  [ Michael Zanetti ]
  * Hotfix to work around bug 1483752 (LP: #1483752)

 -- CI Train Bot <ci-train-bot@canonical.com>  Thu, 20 Aug 2015 12:59:54 +0000

qtmir (0.4.5+15.10.20150804.1-0ubuntu1) wily; urgency=medium

  [ Alan Griffiths ]
  * Start restructuring code to use the Mir WindowManager interface for
    window management. (Instead of completely replacing the Shell.)

  [ Andreas Pokorny ]
  * ensure the argv passed to mir is a null terminated list (not a
    nullptr)

  [ Daniel d'Andrada ]
  * Remove focus-based app lifecycle. Let shell control it.
  * Remove focus-based app lifecycle. Let shell control it.

  [ Daniel van Vugt ]
  * ensure the argv passed to mir is a null terminated list (not a
    nullptr)

  [ Gerry Boland ]
  * CMake should require mir 0.14
  * Ubuntu Touch has no shared graphics cache implemented, QPA should
    not say it does
  * We depend on Qt 5.4, remove compatibility code for older versions

  [ Lukáš Tinkl ]
  * Extend the key table to cover full xkb range of keycodes.

 -- CI Train Bot <ci-train-bot@canonical.com>  Tue, 04 Aug 2015 17:21:12 +0000

qtmir (0.4.5+15.10.20150728-0ubuntu2~gcc5.1) wily; urgency=medium

  * No change rebuild using GCC 5.

 -- Matthias Klose <doko@ubuntu.com>  Wed, 29 Jul 2015 15:04:01 +0200

qtmir (0.4.5+15.10.20150728-0ubuntu1) wily; urgency=medium

  [ Gerry Boland ]
  * Remove explicit gcc4.9 dependency (LP: #1452338)

 -- CI Train Bot <ci-train-bot@canonical.com>  Tue, 28 Jul 2015 09:57:00 +0000

qtmir (0.4.5+15.10.20150722-0ubuntu1) wily; urgency=medium

  [ Andreas Pokorny ]
  * Release in step with Mir 0.14.0

  [ CI Train Bot ]
  * New rebuild forced.

 -- CI Train Bot <ci-train-bot@canonical.com>  Wed, 22 Jul 2015 13:01:05 +0000

qtmir (0.4.5+15.10.20150617-0ubuntu1) wily; urgency=medium

  [ Gerry Boland ]
  * [qpa] refactor QMirServer to clean up its API, and fix strange
    thread design.

  [ Michał Sawicz ]
  * Depend on same-version qtmir-{desktop,android}

 -- CI Train Bot <ci-train-bot@canonical.com>  Wed, 17 Jun 2015 13:46:09 +0000

qtmir (0.4.5+15.10.20150611-0ubuntu2) wily; urgency=medium

  * No-change rebuild against Qt 5.4.2.

 -- Timo Jyrinki <timo-jyrinki@ubuntu.com>  Mon, 15 Jun 2015 12:31:38 +0300

qtmir (0.4.5+15.10.20150611-0ubuntu1) wily; urgency=medium

  [ Daniel d'Andrada ]
  * Add X-Ubuntu-Supported-Orientations desktop file entry

 -- CI Train Bot <ci-train-bot@canonical.com>  Thu, 11 Jun 2015 09:10:38 +0000

qtmir (0.4.4+15.04.20150513-0ubuntu1) vivid; urgency=medium

  [ Alan Griffiths ]
  * Release in step with Mir 0.13.0

  [ Daniel van Vugt ]
  * Release in step with Mir 0.13.0

  [ Gerry Boland ]
  * Release in step with Mir 0.13.0

 -- CI Train Bot <ci-train-bot@canonical.com>  Wed, 13 May 2015 09:44:12 +0000

qtmir (0.4.4+15.04.20150511.1-0ubuntu1) vivid; urgency=medium

  [ Albert Astals Cid ]
  * Fix debug line

  [ Daniel d'Andrada ]
  * When synthesizing touch releases for absent touches, send them in
    separate events (LP: #1437357)

  [ Gerry Boland ]
  * If Mir fails to start, exit the process immediately as nothing else
    can be done
  * Remove boost dependence, it supplies almost nothing of benefit to
    offset its cost
  * Remove legacy surface configuration change code, use newer
    SurfaceObserver
  * Remove useless profiling information, fixes build with Qt5.5 (LP:
    #1437181)

  [ Michael Zanetti ]
  * read exception list from gsettings instead of a hardcoded list

  [ Michał Sawicz ]
  * Require an application API version, fix the provided version and use
    include dir from the .pc file

 -- CI Train Bot <ci-train-bot@canonical.com>  Mon, 11 May 2015 13:16:33 +0000

qtmir (0.4.4+15.04.20150318-0ubuntu1) vivid; urgency=medium

  [ Daniel d'Andrada ]
  * Port to the new MirEvent API and add support for pointer events.
    (LP: #1417650, #1392716)

  [ Gerry Boland ]
  * Refactor wakelock handling. Lifecycle exempt apps now release
    wakelock when shell tries to suspend them (LP: #1423787)

  [ Robert Carr ]
  * Port to the new MirEvent API and add support for pointer events.
    (LP: #1417650, #1392716)

 -- CI Train Bot <ci-train-bot@canonical.com>  Wed, 18 Mar 2015 10:12:22 +0000

qtmir (0.4.4+15.04.20150317-0ubuntu1) vivid; urgency=medium

  [ Albert Astals Cid ]
  * Make the test pass with Qt >= 5.4.1 (LP: #1427529)

 -- CI Train Bot <ci-train-bot@canonical.com>  Tue, 17 Mar 2015 18:01:53 +0000

qtmir (0.4.4+15.04.20150227.1-0ubuntu1) vivid; urgency=medium

  [ CI Train Bot ]
  * New rebuild forced.

  [ Kevin DuBois ]
  * No change rebuild for mir 0.12

 -- CI Train Bot <ci-train-bot@canonical.com>  Fri, 27 Feb 2015 18:53:32 +0000

qtmir (0.4.4+15.04.20150220-0ubuntu1) vivid; urgency=medium

  [ Albert Astals Cid ]
  * Don't start timer from the thread it doesn't belong to

 -- CI Train Bot <ci-train-bot@canonical.com>  Fri, 20 Feb 2015 10:33:30 +0000

qtmir (0.4.4+15.04.20150209-0ubuntu2) vivid; urgency=medium

  * No-change rebuild against Qt 5.4.0.

 -- Timo Jyrinki <timo-jyrinki@ubuntu.com>  Fri, 13 Feb 2015 13:05:26 +0200

qtmir (0.4.4+15.04.20150209-0ubuntu1) vivid; urgency=medium

  [ Daniel van Vugt ]
  * QtMir changes required to support the Mir branch of the same name.
    Landing soon. (LP: #1395581)

  [ Alan Griffiths ]
  * Port to the msh::Shell API in Mir

  [ Robert Carr ]
  * Bump build-dep to mir 0.11.

 -- Ubuntu daily release <ps-jenkins@lists.canonical.com>  Mon, 09 Feb 2015 16:29:08 +0000

qtmir (0.4.4+15.04.20150206-0ubuntu1) vivid; urgency=medium

  [ Gerry Boland ]
  * Explicitly setting GL-mode breaks GTK app rendering. Removing the
    hack appears to just work (LP: #1401968)

  [ Michał Sawicz ]
  * Add moot autopkgtest to run the standard unit tests

  [ Albert Astals Cid ]
  * Fix demo shell import name

  [ Daniel d'Andrada ]
  * Don't suspend&resume the main stage app when switching focus from
    side to main stage

 -- Ubuntu daily release <ps-jenkins@lists.canonical.com>  Fri, 06 Feb 2015 10:23:19 +0000

qtmir (0.4.4+15.04.20150115-0ubuntu1) vivid; urgency=low

  [ Gerry Boland ]
  * Add Wakelock support - ensures device drops to deep-sleep mode only
    when all AppMan suspend tasks have completed

  [ Ricardo Mendoza ]
  * Reduce suspend timeout to half of the previous value because the
    long value was too apparent on fast paced apps, like web games of
    music players; it broke the user experience according to design.
    (LP: #1402650)

 -- Ubuntu daily release <ps-jenkins@lists.canonical.com>  Thu, 15 Jan 2015 15:19:46 +0000

qtmir (0.4.4+15.04.20150114-0ubuntu1) vivid; urgency=low

  [ Gerry Boland ]
  * Depend on :native version of g++ to allow cross-compiling to work.
    (LP: #1353855)

  [ Michał Sawicz ]
  * Declare the QByteArray in callDispatcher so it doesn't get deleted
    before it's copied. (LP: #1408819)

  [ Josh Arenson ]
  * Assign touch events area to the correct values.

  [ Albert Astals ]
  * Move the creation of the surface observer to
    SessionListener::surface_created

 -- Ubuntu daily release <ps-jenkins@lists.canonical.com>  Wed, 14 Jan 2015 09:07:53 +0000

qtmir (0.4.4+15.04.20150109-0ubuntu1) vivid; urgency=low

  [ Ubuntu daily release ]
  * New rebuild forced

  [ Nick Dedekind ]
  * Notify prompt sessions that sessions have been suspended/resumed.
    (LP: #1355173, #1384950)

 -- Ubuntu daily release <ps-jenkins@lists.canonical.com>  Fri, 09 Jan 2015 17:26:00 +0000

qtmir (0.4.4+15.04.20150108.1-0ubuntu1) vivid; urgency=low

  [ Ubuntu daily release ]
  * New rebuild forced

  [ Cemil Azizoglu ]
  * Rebuild for Mir 0.10.

  [ Nick Dedekind ]
  * Compatibility for Mir 0.10.0

 -- Ubuntu daily release <ps-jenkins@lists.canonical.com>  Thu, 08 Jan 2015 14:18:06 +0000

qtmir (0.4.4+15.04.20141215-0ubuntu1) vivid; urgency=low

  [ Daniel d'Andrada ]
  * Update README and readd option to disable building tests

  [ Gerry Boland ]
  * Emit SIGSTOP when AppMan fully initialized, when Mir is ready is too
    soon (LP: #1394208)

 -- Ubuntu daily release <ps-jenkins@lists.canonical.com>  Mon, 15 Dec 2014 08:27:44 +0000

qtmir (0.4.4+15.04.20141211-0ubuntu1) vivid; urgency=low

  [ Ubuntu daily release ]
  * New rebuild forced

  [ Alan Griffiths ]
  * Migration of qtmir from the legacy Mir API
  * Refactor to better reflect the code structure following new-migrate-
    to-mir-Server-API

 -- Ubuntu daily release <ps-jenkins@lists.canonical.com>  Thu, 11 Dec 2014 16:55:53 +0000

qtmir (0.4.4+15.04.20141205-0ubuntu1) vivid; urgency=low

  [ CI Train Bot ]
  * Resync trunk
  * Resync trunk
  * Resync trunk
  * Resync trunk
  * Resync trunk

  [ Ricardo Salveti de Araujo ]
  * qteventfeeder: adding bt and wired headset multimedia keys (LP:
    #1398427)

 -- Ubuntu daily release <ps-jenkins@lists.canonical.com>  Fri, 05 Dec 2014 11:04:29 +0000

qtmir (0.4.4+15.04.20141203-0ubuntu1) vivid; urgency=low

  [ Gerry Boland ]
  * Port qmake->cmake to enable sbuild usage for crosscompiling.
  * Fix build with Qt5.4 (LP: #1394884)

  [ Michał Sawicz ]
  * Port qmake->cmake to enable sbuild usage for crosscompiling.

  [ Robert Carr ]
  * Port qmake->cmake to enable sbuild usage for crosscompiling.

  [ Alberto Aguirre ]
  * Select mirclient backend for platform-api instead of mirserver.

 -- Ubuntu daily release <ps-jenkins@lists.canonical.com>  Wed, 03 Dec 2014 10:07:12 +0000

qtmir (0.4.4+15.04.20141124-0ubuntu1) vivid; urgency=low

  [ Alberto Aguirre ]
  * No-change rebuild againts mir 0.9.0

  [ Ubuntu daily release ]
  * New rebuild forced

 -- Ubuntu daily release <ps-jenkins@lists.canonical.com>  Mon, 24 Nov 2014 23:07:01 +0000

qtmir (0.4.4+15.04.20141110-0ubuntu2) vivid; urgency=medium

  * No-change rebuild against Qt 5.3.2.

 -- Timo Jyrinki <timo-jyrinki@ubuntu.com>  Mon, 10 Nov 2014 16:50:43 +0200

qtmir (0.4.4+15.04.20141110-0ubuntu1) vivid; urgency=low

  [ Michael Zanetti ]
  * Use QSGDefaultImageNode instead of QSGSimpleTexture to gain surface
    manipulation features such as antialiasing (LP: #1351559)

  [ josharenson ]
  * Add support for enabling/disabling orientation sensor based on
    screen power state. (LP: #1375297)

 -- Ubuntu daily release <ps-jenkins@lists.canonical.com>  Mon, 10 Nov 2014 09:41:58 +0000

qtmir (0.4.4+15.04.20141030.2-0ubuntu1) vivid; urgency=low

  [ Ted Gould ]
  * Use UAL pause/resume functions for stopping/continuing all tasks in
    the cgroup (LP: #1379786)

  [ Timo Jyrinki ]
  * Add libmtdev-dev build dependency (LP: #1379152) (LP: #1379152)

 -- Ubuntu daily release <ps-jenkins@lists.canonical.com>  Thu, 30 Oct 2014 21:48:30 +0000

qtmir (0.4.4+15.04.20141030.1-0ubuntu1) vivid; urgency=low

  [ Ricardo Mendoza ]
  * Clean up QML Compilation cache if application fails to start
    correctly.

 -- Ubuntu daily release <ps-jenkins@lists.canonical.com>  Thu, 30 Oct 2014 11:55:27 +0000

qtmir (0.4.4+14.10.20141013-0ubuntu1) utopic; urgency=medium

  [ Daniel d'Andrada ]
  * Turn UbuntuKeyboardInfo into a QML singleton

  [ Gerry Boland ]
  * Rewrite DesktopFileReader to use GDesktopAppInfo, enables reading
    localized keys (LP: #1350360)

  [ Michał Sawicz ]
  * Ensure unity8-dash is less likely to be killed than other background
    apps. (LP: #1379296)

  [ Robert Carr ]
  * Pass key auto-repeat flag through QtEventFeeder.

 -- Ubuntu daily release <ps-jenkins@lists.canonical.com>  Mon, 13 Oct 2014 10:08:04 +0000

qtmir (0.4.3+14.10.20141010-0ubuntu1) utopic; urgency=low

  [ Ubuntu daily release ]
  * New rebuild forced

  [ Cemil Azizoglu ]
  * Rebuild for Mir 0.8.0.

 -- Ubuntu daily release <ps-jenkins@lists.canonical.com>  Fri, 10 Oct 2014 16:33:24 +0000

qtmir (0.4.3+14.10.20141006-0ubuntu1) utopic; urgency=low

  [ Michael Zanetti ]
  * Fix some bugs in app lifecycle management.

  [ Albert Astals ]
  * Wait for ApplicationManager to be there

 -- Ubuntu daily release <ps-jenkins@lists.canonical.com>  Mon, 06 Oct 2014 12:00:01 +0000

qtmir (0.4.3+14.10.20141001.5-0ubuntu1) utopic; urgency=low

  [ Daniel d'Andrada ]
  * CONFIG+=no_tests to avoid building the tests and therefore speed up
    the build
  * Provide a global clipboard via D-Bus (LP: #1367814)

  [ josharenson ]
  * Remove check to see if application is already focused before
    focusing.

  [ Robert Carr ]
  * MirSurfaceItem::consume Set motion event tooltypes based on
    QTouchPoints (LP: #1371282)

  [ Gerry Boland ]
  * Fix AppMan handling Upstart resuming a Stopped application

 -- Ubuntu daily release <ps-jenkins@lists.canonical.com>  Wed, 01 Oct 2014 18:43:00 +0000

qtmir (0.4.3+14.10.20140922.1-0ubuntu1) utopic; urgency=low

  [ Gerry Boland ]
  * Expose Mir surface orientation property to QML (LP: #1288332)
  * Add splash screen properties to Application

  [ Florian Boucault ]
  * Add splash screen properties to Application

  [ Daniel d'Andrada ]
  * Add splash screen properties to Application

 -- Ubuntu daily release <ps-jenkins@lists.canonical.com>  Mon, 22 Sep 2014 17:38:51 +0000

qtmir (0.4.3+14.10.20140918.3-0ubuntu1) utopic; urgency=low

  [ Gerry Boland ]
  * TaskController may call processStarted synchronously, so check for
    that in startApplication before adding (LP: #1371047)

 -- Ubuntu daily release <ps-jenkins@lists.canonical.com>  Thu, 18 Sep 2014 16:57:48 +0000

qtmir (0.4.3+14.10.20140918.1-0ubuntu1) utopic; urgency=low

  [ Gerry Boland ]
  * Fix unstable test - be more careful about synchronizing the Qt image
    provider and Mir snapshot threads

 -- Ubuntu daily release <ps-jenkins@lists.canonical.com>  Thu, 18 Sep 2014 09:38:52 +0000

qtmir (0.4.3+14.10.20140915-0ubuntu1) utopic; urgency=low

  [ Daniel d'Andrada ]
  * MirSurfaceItem: Ensure all touch sequences sent to Mir surface are
    properly ended.

 -- Ubuntu daily release <ps-jenkins@lists.canonical.com>  Mon, 15 Sep 2014 14:50:16 +0000

qtmir (0.4.3+14.10.20140907-0ubuntu1) utopic; urgency=low

  [ Daniel d'Andrada ]
  * QtEventFeeder: validate touches before sending them to Qt

  [ josharenson ]
  * Fix a small typo in the README file

  [ Alan Griffiths ]
  * Provide Mir with a handler for any command-line arguments it fails
    to parse. For the moment, these are simply ignored.

  [ Gerry Boland ]
  * Add LTTng tracepoints

 -- Ubuntu daily release <ps-jenkins@lists.canonical.com>  Sun, 07 Sep 2014 19:42:56 +0000

qtmir (0.4.3+14.10.20140903-0ubuntu1) utopic; urgency=medium

  [ Nick Dedekind ]
  * Use a model for child surfaces/sessions. Add surface tests.
  * Support for nesting prompt sessions.


 -- Ubuntu daily release <ps-jenkins@lists.canonical.com>  Wed, 03 Sep 2014 08:03:52 +0000

qtmir (0.4.2+14.10.20140829-0ubuntu1) utopic; urgency=low

  [ Ubuntu daily release ]
  * New rebuild forced

  [ Cemil Azizoglu ]
  * Rebuild for the Mir 0.7.0 release.

 -- Ubuntu daily release <ps-jenkins@lists.canonical.com>  Fri, 29 Aug 2014 18:59:49 +0000

qtmir (0.4.2+14.10.20140825-0ubuntu1) utopic; urgency=low

  [ Daniel d'Andrada ]
  * Revamp screenshotting to use an image provider again, removing
    screenshot-related methods on Application

  [ Daniel van Vugt ]
  * Add support for building against Mir when it's installed somewhere
    other than /usr (like with a custom $PKG_CONFIG_PATH).

 -- Ubuntu daily release <ps-jenkins@lists.canonical.com>  Mon, 25 Aug 2014 07:46:36 +0000

qtmir (0.4.1+14.10.20140817-0ubuntu1) utopic; urgency=medium

  [ Michał Sawicz ]
  * Unrevert "MirSurfaceItem: always try to consume new mir frames"

 -- Ubuntu daily release <ps-jenkins@lists.canonical.com>  Sun, 17 Aug 2014 00:41:51 +0000

qtmir (0.4.1+14.10.20140815.is.0.4.1+14.10.20140811.1-0ubuntu1) utopic; urgency=medium

  * Reverting previous commit since unity8 started deadlocking in ap
    test runs (requested by Saviq)

 -- Ricardo Salveti de Araujo <ricardo.salveti@canonical.com>  Sat, 16 Aug 2014 17:18:12 -0300

qtmir (0.4.1+14.10.20140815-0ubuntu1) utopic; urgency=low

  [ Daniel d'Andrada ]
  * MirSurfaceItem: always try to consume new mir frames Otherwise those
    frames will get dropped and MirSurfaceItem will therefore never use
    them, being left displaying an old, stale, frame until the
    application renders again.This could happen for instance if an
    application was rendering between the time the Application object
    goes to Suspended state and the actual process getting SIG_STOPPED
    (ie, suspended for real). Frames rendered in this interval were
    getting dropped and once that app was resumed and its MirSurfaceItem
    brought to front the user would see an old stale frame until some
    new event caused the application to render a new frame (e.g. an
    input event) (LP: #1353374)

 -- Ubuntu daily release <ps-jenkins@lists.canonical.com>  Fri, 15 Aug 2014 17:13:24 +0000

qtmir (0.4.1+14.10.20140811.1-0ubuntu1) utopic; urgency=low

  [ Ubuntu daily release ]
  * New rebuild forced

  [ Michał Sawicz ]
  * Bumped dependency for Mir 0.6.0. Switch to using supported API
    (the_ipc_factory -> new_ipc_factory).

  [ Cemil Azizoglu ]
  * Bumped dependency for Mir 0.6.0. Switch to using supported API
    (the_ipc_factory -> new_ipc_factory).

  [ Alan Griffiths ]
  * Bumped dependency for Mir 0.6.0. Switch to using supported API
    (the_ipc_factory -> new_ipc_factory).

  [ Kevin Gunn ]
  * Bumped dependency for Mir 0.6.0. Switch to using supported API
    (the_ipc_factory -> new_ipc_factory).

 -- Ubuntu daily release <ps-jenkins@lists.canonical.com>  Mon, 11 Aug 2014 21:12:34 +0000

qtmir (0.4.1+14.10.20140811-0ubuntu1) utopic; urgency=low

  [ Gerry Boland ]
  * AppMan: fix dbus GetWindowStack & GetAppFromPid APIs. On suspend,
    mark focused application unfocused, and reverse on resume.

 -- Ubuntu daily release <ps-jenkins@lists.canonical.com>  Mon, 11 Aug 2014 15:53:40 +0000

qtmir (0.4.1+14.10.20140808-0ubuntu1) utopic; urgency=medium

  [ Nick Dedekind ]
  * Added prompt surfaces to application

 -- Ubuntu daily release <ps-jenkins@lists.canonical.com>  Fri, 08 Aug 2014 12:19:29 +0000

qtmir (0.4.0+14.10.20140805.1-0ubuntu1) utopic; urgency=low

  [ Nick Dedekind ]
  * Only add prompt session surfaces to the surface stack once their
    first frame has been drawn.

 -- Ubuntu daily release <ps-jenkins@lists.canonical.com>  Tue, 05 Aug 2014 19:23:27 +0000

qtmir (0.4.0+14.10.20140805-0ubuntu1) utopic; urgency=low

  [ Daniel d'Andrada ]
  * Don't take screenshots automatically and emit focusRequested()
    reliably (LP: #1350917)

 -- Ubuntu daily release <ps-jenkins@lists.canonical.com>  Tue, 05 Aug 2014 12:01:39 +0000

qtmir (0.4.0+14.10.20140729-0ubuntu1) utopic; urgency=medium

  [ Gerry Boland ]
  * Update for Mir 0.4.0 compatibility
  * Remove unneeded properties from SurfaceManager and restore support
    for surface with no app parent
  * Add patches to ubuntuclient plugin to enable sharing of GL context -
    needed for oxide
  * Rename client plugin to ubuntumirclient (to match that of qtubuntu)
    There are some apps which check the QPA name is ubuntumirclient, and
    fail with ubuntuclient. Worst offender is Oxide, which is hard to
    rebuild, so this change is easier fix.
  * Revert 125, incorrect branch merged
  * Rename client plugin to ubuntumirclient (to match that of qtubuntu)
    There are some apps which check the QPA name is ubuntumirclient, and
    fail with ubuntuclient. Worst offender is Oxide, which is hard to
    rebuild, so this change is easier fix.
  * Remove surface observer on MirSurfaceItem destruction
  * New apps placed at start of model and are focused immediately.
    AppMan model has proper surface and fullscreen roles now. Whitespace
    fixes
  * Enable UbuntuPlatformServices for a mirserver
  * Fix FTBFS - header file moved
  * Remove ubuntumirclient plugin as it moved to qtubuntu
  * Empty commit to force rebuild for Qt5.3
  * debian: update package name, fixes dependency wait in PPA
  * Fix Qt5.3 compile - QQmlProfiler changed to QQuickProfiler
  * Update README, rename root pro file to match project name
  * debian: replace old libplatform-api-dev with newer libubuntu-
    application-api-dev
  * Fix lifecycle by pulling latest unity-mir code. Rename QML module
    back to Unity.Application. Import unity-mir tests. Use category
    logging
  * Restore code to override side-stage apps to be on main stage on
    single-stage devices
  * Remove unused *toBeFocused state savers
  * debian: update mir & papi version dependencies
  * Fix out-of-tree builds
  * Using const QString ref to save possible QString copy
  * Small header file cleaning
  * Fix test fails - do not run moc again on headers used by tests
  * Downgrade error warning of unmanaged session startup
  * Simplify focus logic, fix tablet lifecycle
  * Workaround GL/GLES conflict between Qt and Mir. Split into 3
    packages: GL qpa, GLES qpa & QML plugin Mir is GLES only. Qt on
    desktop is desktop-GL only. To workaround this, (ab)use the fact
    that MESA on the desktop allows you to bind GL apis to a GLES
    context via eglBindAPI. To use this, need to compile with QPA
    separately for GL and GLES targets. Thus need to split the packaging
    into: + qtmir-android - qpa plugin for GLES targets + qtmir-desktop
    - qpa plugin for desktop-GL targets (uses MESA hack) +
    qtdeclarative5-qtmir-plugin - the QML plugin Also stopped unit tests
    from being installed
  * Re-enable Buffer Queueing OpenGL, should improve graphics
    performance
  * Remove refresh-rate override as Mir now returns correct value
  * MirGLContext - temporary gl context from mir does not have
    attributes defined by GLConfig applied, so need to do so manually
  * DisplayWindow listens for Hide/Show events with its event handler,
    not via a static variable
  * QtEventFeeder - add deconstructor to delete the mTouchDevice
  * Application: delete TODO comment in setSession as nonsensical
  * SessionName removed. PID matching was introduced some time ago and
    so session name unnecessary
  * Application: remove hack to guess app supported orientations,
    implement properly later
  * Fixed threading issue when screen-shotting application about to be
    stopped. By Nick Dedekind
  * Revert rev 179, add comment to clarify
  * Application: replace direct call into MirSurfaceItem with a
    signal/slot. Removes FIXME
  * MirSurfaceItem: setting unfocused on creation breaks camera & videos
    app, so disabling and added fixme
  * Add FIXME about the custom roles
  * Remove redundant comment
  * Remove ApplicationManager::topmostApplication
  * AppMan: if foreground app closes, set all unfocused to let shell
    decide what next to focus
  * Useless static_cast removed
  * DebugHelpers: do not use default state for last option in the enum
    today, the enum may grow in future
  * MirBufferSGTexture: remove the Qt5.3 ifdefs, were probably broken
    for older Qt versions
  * MirSurfaceItem - standardize on qCDebug(QTMIR_SURFACES)
  * MirSurfaceManager: generate roleNames only on read
  * MirSurfaceManager: remove commented line
  * TaskController: add a few more consts
  * Removed WindowScreenshotProvider as not needed for now
  * AppMan: be slightly more verbose with desktop file locating for
    desktop_file_hint. Also use faster exists() static function
  * AppMan: data - remove nonsensical default role
  * ProcessController: expand documentation
  * Clarify licences
  * Give AppMan & SurfMan objectNames
  * MirSurfaceItem: do not print keystrokes to log
  * Fix crash bug - disable input events going to MirSurfaceItem whose
    backing mir surface was destroyed
  * SurfaceManager: do not add each surface to the model twice silly
  * debian: only use gcc4.9 compiler to prevent ABI breaks due to some
    C++11 features still being experimental in gcc
  * AppMan: emit unfocus dbus event on suspend, and focus on resume
  * Revert 214 - breaks install of qtmir and qtubuntu
  * Input Event timestamp - do not overwrite timestamp of events sent to
    client

  [ Nick Dedekind ]
  * Compatibility with mir-0.5

  [ Robert Bruce Park ]
  * CI Train packaging cleanup. Minor packaging cleanup for CI Train
    standards.
  * Slightly more readable debian/rules.

  [ Michael Zanetti ]
  * append newly focused apps instead of prepending them. Allows the ui
    to do the regular app focused animation for newly started apps too
  * Fix multi touch points on mirsurfaceitems. Patch kindly provided by
    anpok.
  * also mir specific key codes through the QKeyEvent

  [ Michael Terry ]
  * Use virtual package names in Conflicts/Replaces fields and clean
    build dirs when doing dh_clean.

  [ Daniel d'Andrada ]
  * ubuntuclient: Properly handle mir's resize event Take it as a
    promise for a future buffer size instead of immediately obeying it.
  * Some MirSurfaceItem fixes Don't assume that it always have an
    Application. Slightly improve its ownership mess.
  * Work around crash in MirSurfaceManager::onSurfaceAttributeChanged
  * Improve debug output of surfaces handled by MirSurfaceManager
  * Make mirserver QPA implement QPlatformIntegration::inputContext() So
    that shell can get a virtual keyboard
  * Wait for screen orientation to stabilize before committing to it
  * Reduce orientation stabilization time and cancel pending change when
    facing up/down
  * Merge multiple qml size changes into a single mir surface resize
    Resizing a mir surface is a costly operation and qml items can get
    resized multiple times in a single event loop iteration. Besides, a
    qml item changes its width and height separately
  * Add WindowScreenshotProvider
  * s/upstart-app-launch-2/ubuntu-app-launch-2
  * Add clipboard support had to remove the dependency of mirserver to
    platform-api-client as it caused a clash as both libs are loading
    unityrpc.proto. That's a protobuffer limitation. Added the protobuf
    generated files directly (unityrpc.cpp and unityrpc.h) as I couldn't
    bend qmake to my will.
  * UbuntuPlatformServices is no longer shared by both QPAs
  * Update Application::fullscreen when the application gets its surface
  * MirSurfaceManager: s/DLOG/qCDebug Use Qt's new categorized logging
    system
  * MirSurfaceManager: improve debug output
  * Hold back this commit for now as qtmir trunk still uses an old mir
    version
  * adapt to latest mir/devel + input_sender branch
  * MirSurfaceManager: improve debug output
  * Revert to the old ways regarding rotation Where unity8 doesn't move
    and apps rotate by themselves. Retake that rotation approach at a
    later time
  * Forward item focus to the underlying mir surface
  * Dispatch keys to mir surface
  * Add a comment with the rationale behind the frame dropper
  * Fix copyright headers
  * Fix and update debian/copyright
  * Removing debian/qtdeclarative5-qtmir-plugin.maintscript This came
    with the copy-pasting unity-mir packaging. Makes no sense in qtmir
    as it never installed a com.canonical.Unity.conf file in the first
    place. That's unity-mir's problems.
  * Add a TODO notice
  * Fix copy-and-paste error in log message
  * Improve Application::setState debug output

  [ Kevin Gunn ]
  * merge lp:~nick-dedekind/qtmir/prompt_sessions
  * no change, rebuild

  [ Ubuntu daily release ]
  * New rebuild forced

 -- Ubuntu daily release <ps-jenkins@lists.canonical.com>  Tue, 29 Jul 2014 15:13:00 +0000

qtmir (0.0.1-ppa5) utopic; urgency=medium

  * packaging works now

 -- Michael Zanetti <michael.zanetti@canonical.com>  Fri, 16 May 2014 14:04:29 +0200

qtmir (0.0.1-ppa1) utopic; urgency=medium

  * Initial release.

 -- Michael Zanetti <michael.zanetti@canonical.com>  Wed, 14 May 2014 14:28:17 +0200<|MERGE_RESOLUTION|>--- conflicted
+++ resolved
@@ -1,4 +1,3 @@
-<<<<<<< HEAD
 qtmir (0.5.3+ubports1) bionic; urgency=medium
 
   * Import to ubports 
@@ -16,12 +15,6 @@
   * No changes rebuild for Mir 1.0
 
  -- Alan Griffiths <alan.griffiths@canonical.com>  Wed, 27 Sep 2017 18:10:17 -0400
-=======
-qtmir (0.5.2+ubports1) xenial; urgency=medium
-
-  * Backport to xenial
-
- -- Marius gripsgard <mariogrip@ubports.com>  Mon, 10 Jul 2017 00:30:26 +0200
 
 qtmir (0.5.1+17.04.20170410-0ubuntu1) zesty; urgency=medium
 
@@ -40,7 +33,6 @@
   * Do not forcefully kill and hide apps, let them handle the SIGTERM
 
  -- Lukáš Tinkl <lukas.tinkl@canonical.com>  Mon, 10 Apr 2017 09:39:38 +0000
->>>>>>> ee98f665
 
 qtmir (0.5.1+17.04.20170404-0ubuntu1) zesty; urgency=medium
 

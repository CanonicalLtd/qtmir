--- conflicted
+++ resolved
@@ -1,10 +1,9 @@
-<<<<<<< HEAD
 qtmir (0.4.5) UNRELEASED; urgency=medium
 
   * Add X-Ubuntu-Supported-Orientations desktop file entry
 
  -- Daniel d'Andrada <daniel.dandrada@canonical.com>  Fri, 31 Oct 2014 10:17:42 -0200
-=======
+
 qtmir (0.4.4+15.04.20141205-0ubuntu1) vivid; urgency=low
 
   [ CI Train Bot ]
@@ -36,7 +35,6 @@
   * Select mirclient backend for platform-api instead of mirserver.
 
  -- Ubuntu daily release <ps-jenkins@lists.canonical.com>  Wed, 03 Dec 2014 10:07:12 +0000
->>>>>>> b03de6db
 
 qtmir (0.4.4+15.04.20141124-0ubuntu1) vivid; urgency=low
 

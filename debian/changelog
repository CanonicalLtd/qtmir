<<<<<<< HEAD
qtmir (0.4.8-0ubuntu1) UNRELEASED; urgency=medium

  [ Nick Dedekind ]
  * Added Application::setStage

 -- Nick Dedekind <nick.dedekind@canonical.com>  Thu, 03 Dec 2015 09:05:41 +0000
=======
qtmir (0.4.7+16.04.20160208-0ubuntu1) xenial; urgency=medium

  [ Nick Dedekind ]
  * Added fix and test for closing app during the StoppedResumable
    state. (LP: #1541388)

 -- Michał Sawicz <michal.sawicz@canonical.com>  Mon, 08 Feb 2016 09:36:17 +0000

qtmir (0.4.7+16.04.20160127.1-0ubuntu1) xenial; urgency=medium

  * Changes for mir 0.19.

 -- Brandon Schaefer <ci-train-bot@canonical.com>  Wed, 27 Jan 2016 21:42:31 +0000

qtmir (0.4.7+16.04.20160122-0ubuntu1) xenial; urgency=medium

  [ Nick Dedekind ]
  * Fixed issue where stopping the session while suspending was causing
    app close to stall. (LP: #1536133)

 -- Michał Sawicz <michal.sawicz@canonical.com>  Fri, 22 Jan 2016 16:54:39 +0000
>>>>>>> 26647c81

qtmir (0.4.7+16.04.20160104-0ubuntu1) xenial; urgency=medium

  [ Daniel d'Andrada ]
  * Update Session.fullscreen properties at the right time (LP:
    #1525893)

 -- Michał Sawicz <michal.sawicz@canonical.com>  Mon, 04 Jan 2016 09:38:12 +0000

qtmir (0.4.7+16.04.20151222-0ubuntu1) xenial; urgency=medium

  * No-change rebuild to get -gles in sync

 -- Michał Sawicz <michal.sawicz@canonical.com>  Tue, 22 Dec 2015 15:29:49 +0000

qtmir (0.4.7+16.04.20151217-0ubuntu1) xenial; urgency=medium

  [ Andreas Pokorny ]
  * compatibility branch for Mir 0.18

  [ Cemil Azizoglu ]
  * compatibility branch for Mir 0.18

  [ Kevin DuBois ]
  * compatibility branch for Mir 0.18

 -- Kevin DuBois <kevin.dubois@canonical.com>  Thu, 17 Dec 2015 12:01:56 +0000

qtmir (0.4.7+16.04.20151210-0ubuntu1) xenial; urgency=medium

  [ Nick Dedekind ]
  * [ Nick Dedekind ]
  * Request app closing rather than killing.

  [ Daniel d'Andrada ]
  * Add MirSurfaceItem.fillMode and ensure items and buffer are in sync
  * Make Session hold multiple surfaces

  [ Michael Terry ]
  * Don't hold a wakelock on apps that are exempt from lifecycle
    management. (LP: #1518764)

  [ Michał Sawicz ]
  * Add MirSurfaceItem.fillMode and ensure items and buffer are in sync
  * Don't hold a wakelock on apps that are exempt from lifecycle
    management. (LP: #1518764)

 -- Gerry Boland <ci-train-bot@canonical.com>  Thu, 10 Dec 2015 13:08:47 +0000

qtmir (0.4.6+16.04.20151125-0ubuntu2) xenial; urgency=medium

  * Rebuild against Qt 5.5.1.

 -- Timo Jyrinki <timo-jyrinki@ubuntu.com>  Mon, 30 Nov 2015 16:16:06 +0200

qtmir (0.4.6+16.04.20151125-0ubuntu1) xenial; urgency=medium

  [ Daniel d'Andrada ]
  * Forward Mir mouse wheel events to the shell cursor (LP: #1497091)
  * Implemented support for cursors set by client surfaces
  * Revert revision 415

  [ Gerry Boland ]
  * Manage frameSwapped signal/slot connection with MirSurface more
    strictly to avoid crash. (LP: #1517571)

 -- Michał Sawicz <michal.sawicz@canonical.com>  Wed, 25 Nov 2015 15:38:57 +0000

qtmir (0.4.6+16.04.20151119-0ubuntu1) xenial; urgency=medium

  [ Albert Astals Cid ]
  * Build with clang (tests/gmock fails and is unfixable on our side i'd
    say)
  * Enable Efficient String Construction by default

  [ Gerry Boland ]
  * Fix use of uninitialized variable
  * Use pid_t for PIDs.

  [ Loïc Molinari ]
  * Ensured Mir surface items with size less than or equal to zero are
    not rendered, as it's usually done for standard QtQuick items.

  [ Michał Sawicz ]
  * Build with clang (tests/gmock fails and is unfixable on our side i'd
    say)

  [ Nick Dedekind ]
  * Fix a crash when dropping a surface frame before Qt draws a surface
    item. (LP: #1517139)

 -- Gerry Boland <ci-train-bot@canonical.com>  Thu, 19 Nov 2015 12:56:17 +0000

qtmir (0.4.6+16.04.20151113-0ubuntu1) xenial; urgency=medium

  [ Nick Dedekind ]
  * Update surface textures when dropping frames. (LP: #1515356)

 -- Gerry Boland <ci-train-bot@canonical.com>  Fri, 13 Nov 2015 16:42:38 +0000

qtmir (0.4.6+16.04.20151112-0ubuntu1) xenial; urgency=medium

  * Fix armhf builds on Xenial by using -std=gnu99 instead of c99

 -- Gerry Boland <ci-train-bot@canonical.com>  Thu, 12 Nov 2015 16:26:27 +0000

qtmir (0.4.6+16.04.20151110-0ubuntu1) xenial; urgency=medium

  [ Nick Dedekind ]
  * Reverted occlusion detection (lp#1514556) (LP: #1514556)

 -- Gerry Boland <ci-train-bot@canonical.com>  Tue, 10 Nov 2015 09:19:59 +0000

qtmir (0.4.6+16.04.20151102-0ubuntu1) xenial; urgency=medium

  [ Alan Griffiths ]
  * Test harness for MirWindowManager (in preparation for more
    intelligent window management)

  [ CI Train Bot ]
  * New rebuild forced.

  [ Michael Terry ]
  * Support new isTouchApp property to ApplicationInfoInterface and move
    lifecycle policy logic out of qtmir.

  [ Michał Sawicz ]
  * Clean up packaging and fix autopkgtest on armhf

  [ Nick Dedekind ]
  * Hand Qt millisecond timestamps rather than nanosecond. (LP:
    #1510571, #1511076, #1511711)
  * Support server->client visibility change to stop rendering
    (lp:#1475678) (LP: #1475678)

 -- Michał Sawicz <michal.sawicz@canonical.com>  Mon, 02 Nov 2015 11:22:29 +0000

qtmir (0.4.6+15.10.20151021-0ubuntu1) wily; urgency=medium

  [ Alan Griffiths ]
  * Opaquify MirWindowManager to control visibility of upcoming Window
    Management work

  [ Albert Astals Cid ]
  * Don't search for the element again

  [ CI Train Bot ]
  * New rebuild forced.

  [ Daniel d'Andrada ]
  * Improve multimonitor support
  * MirSurfaceItem: Survive holding a surface with an empty texture
  * Shell draws its own cursor using the new Cursor QML element

  [ Gerry Boland ]
  * Initial multimonitor support - react correctly to Mir
    DisplayConfiguration changes. (LP: #1488831, #1488863, #1436735)
  * Workaround for AutoPilot input coordinate positioning being outside
    screen geometry

  [ Lukáš Tinkl ]
  * Implement support for mouse wheel events; correctly pass around
    buttons (LP: #1497091)
  * React to surface modifications (window caption)

  [ Michał Sawicz ]
  * Improve multimonitor support
  * MirSurfaceItem: Survive holding a surface with an empty texture
  * React to surface modifications (window caption)

  [ Nick Dedekind ]
  * Added touch performance tracing and test.
  * Removed the manipulation of the CMAKE_INSTALL_PREFIX from
    debian/rules

 -- Michał Sawicz <michal.sawicz@canonical.com>  Wed, 21 Oct 2015 11:47:16 +0000

qtmir (0.4.6+15.10.20151008.2-0ubuntu1) wily; urgency=medium

  [ Alexandros Frantzis ]
  * Update for Mir 0.17 changes

  [ CI Train Bot ]
  * New rebuild forced.

 -- Alexandros Frantzis <alexandros.frantzis@canonical.com>  Thu, 08 Oct 2015 17:56:00 +0000

qtmir (0.4.6+15.10.20150930.1-0ubuntu1) wily; urgency=medium

  [ CI Train Bot ]
  * New rebuild forced.

  [ Daniel d'Andrada ]
  * MirSurfaceItem: texture must be manipulated only from the scene
    graph thread (LP: #1499388, #1495871)

  [ Gerry Boland ]
  * Add "Closing" state to Application, use it to distinguish user-
    induced close from app-induced close. Don't clear QML cache if user-
    induced. (LP: #1500372)

 -- Michał Sawicz <michal.sawicz@canonical.com>  Wed, 30 Sep 2015 10:08:37 +0000

qtmir (0.4.6+15.10.20150925-0ubuntu1) wily; urgency=medium

  * Bump application API version

 -- Michał Sawicz <michal.sawicz@canonical.com>  Fri, 25 Sep 2015 12:11:11 +0000

qtmir (0.4.6+15.10.20150923-0ubuntu1) wily; urgency=medium

  [ CI Train Bot ]
  * New rebuild forced.

  [ Cemil Azizoglu ]
  * Port gl_bind_to_texture to the new TextureSource interface. Update
    for Mir 0.16 release.

 -- Cemil Azizoglu <cemil.azizoglu@canonical.com>  Wed, 23 Sep 2015 15:17:13 +0000

qtmir (0.4.6+15.10.20150918-0ubuntu1) wily; urgency=medium

  [ Daniel d'Andrada ]
  * Update surface focus when a surface enters or leaves a
    MirSurfaceItem (LP: #1491034, #1495437)

 -- Michał Sawicz <michal.sawicz@canonical.com>  Fri, 18 Sep 2015 20:11:52 +0000

qtmir (0.4.6+15.10.20150914-0ubuntu1) wily; urgency=medium

  [ Daniel d'Andrada ]
  * MirSurfaceItem gets dirty when it's set to draw a different (or no)
    surface (LP: #1492185)
  * QtEventFeeder: log the pointer events it gets from Mir

  [ Daniel van Vugt ]
  * Stop waking up every 200ms if there's nothing to wake up for. It's
    just wasting battery. (LP: #1479250)

 -- Gerry Boland <ci-train-bot@canonical.com>  Mon, 14 Sep 2015 13:11:56 +0000

qtmir (0.4.6+15.10.20150904-0ubuntu1) wily; urgency=medium

  [ Michal Sawicz ]
  * No change rebuild to resync vivid+overlay and wily

  [ CI Train Bot ]
  * No-change rebuild.

 -- CI Train Bot <ci-train-bot@canonical.com>  Fri, 04 Sep 2015 10:40:35 +0000

qtmir (0.4.6+15.04.20150827.1-0ubuntu1) vivid; urgency=medium

  [ Daniel d'Andrada ]
  * Enable multiple MirSurfaceItems rendering the same MirSurface
  * Allow resizing an app that is in the process of getting suspended.
    (LP: #1466510)

 -- CI Train Bot <ci-train-bot@canonical.com>  Thu, 27 Aug 2015 13:58:54 +0000

qtmir (0.4.5+15.10.20150817-0ubuntu1) wily; urgency=medium

  * 

 -- CI Train Bot <ci-train-bot@canonical.com>  Mon, 17 Aug 2015 19:28:26 +0000

qtmir (0.4.5+15.10.20150812.1-0ubuntu1) vivid; urgency=medium

  [ Daniel van Vugt ]
  * MirSurfaceItem: Remove an unnecessary and potentially infinite loop
    (LP: #1477430) (LP: #1477430)

  [ Gerry Boland ]
  * Standardize licences to LGPLv3, update years, remove authors (LP:
    #1483664)
  * authorizeSession incorrectly edits desktopFilePath supplied by
    desktop_file_hint (LP: #1483225)

 -- CI Train Bot <ci-train-bot@canonical.com>  Wed, 12 Aug 2015 11:36:06 +0000

qtmir (0.4.5+15.10.20150804.1-0ubuntu1) vivid; urgency=medium

  * Dual release with wily

 -- Gerry Boland <gerry.boland@canonical.com>  Tue, 04 Aug 2015 17:21:12 +0000

qtmir (0.4.5+15.04.20150821-0ubuntu1) vivid; urgency=medium

  [ Daniel d'Andrada ]
  * Improve handling of applications that are stopping or getting killed
    (LP: #1483840, #1485608)

  [ Gerry Boland ]
  * AppMan: if app destroys surface while in Running state, it is
    probably shutting down, so preempt it by removing it from the model

 -- CI Train Bot <ci-train-bot@canonical.com>  Fri, 21 Aug 2015 11:40:14 +0000

qtmir (0.4.5+15.04.20150820-0ubuntu1) vivid; urgency=medium

  [ Gerry Boland ]
  * Hotfix to work around bug 1483752 (LP: #1483752)

  [ Michael Zanetti ]
  * Hotfix to work around bug 1483752 (LP: #1483752)

 -- CI Train Bot <ci-train-bot@canonical.com>  Thu, 20 Aug 2015 12:59:54 +0000

qtmir (0.4.5+15.10.20150804.1-0ubuntu1) wily; urgency=medium

  [ Alan Griffiths ]
  * Start restructuring code to use the Mir WindowManager interface for
    window management. (Instead of completely replacing the Shell.)

  [ Andreas Pokorny ]
  * ensure the argv passed to mir is a null terminated list (not a
    nullptr)

  [ Daniel d'Andrada ]
  * Remove focus-based app lifecycle. Let shell control it.
  * Remove focus-based app lifecycle. Let shell control it.

  [ Daniel van Vugt ]
  * ensure the argv passed to mir is a null terminated list (not a
    nullptr)

  [ Gerry Boland ]
  * CMake should require mir 0.14
  * Ubuntu Touch has no shared graphics cache implemented, QPA should
    not say it does
  * We depend on Qt 5.4, remove compatibility code for older versions

  [ Lukáš Tinkl ]
  * Extend the key table to cover full xkb range of keycodes.

 -- CI Train Bot <ci-train-bot@canonical.com>  Tue, 04 Aug 2015 17:21:12 +0000

qtmir (0.4.5+15.10.20150728-0ubuntu2~gcc5.1) wily; urgency=medium

  * No change rebuild using GCC 5.

 -- Matthias Klose <doko@ubuntu.com>  Wed, 29 Jul 2015 15:04:01 +0200

qtmir (0.4.5+15.10.20150728-0ubuntu1) wily; urgency=medium

  [ Gerry Boland ]
  * Remove explicit gcc4.9 dependency (LP: #1452338)

 -- CI Train Bot <ci-train-bot@canonical.com>  Tue, 28 Jul 2015 09:57:00 +0000

qtmir (0.4.5+15.10.20150722-0ubuntu1) wily; urgency=medium

  [ Andreas Pokorny ]
  * Release in step with Mir 0.14.0

  [ CI Train Bot ]
  * New rebuild forced.

 -- CI Train Bot <ci-train-bot@canonical.com>  Wed, 22 Jul 2015 13:01:05 +0000

qtmir (0.4.5+15.10.20150617-0ubuntu1) wily; urgency=medium

  [ Gerry Boland ]
  * [qpa] refactor QMirServer to clean up its API, and fix strange
    thread design.

  [ Michał Sawicz ]
  * Depend on same-version qtmir-{desktop,android}

 -- CI Train Bot <ci-train-bot@canonical.com>  Wed, 17 Jun 2015 13:46:09 +0000

qtmir (0.4.5+15.10.20150611-0ubuntu2) wily; urgency=medium

  * No-change rebuild against Qt 5.4.2.

 -- Timo Jyrinki <timo-jyrinki@ubuntu.com>  Mon, 15 Jun 2015 12:31:38 +0300

qtmir (0.4.5+15.10.20150611-0ubuntu1) wily; urgency=medium

  [ Daniel d'Andrada ]
  * Add X-Ubuntu-Supported-Orientations desktop file entry

 -- CI Train Bot <ci-train-bot@canonical.com>  Thu, 11 Jun 2015 09:10:38 +0000

qtmir (0.4.4+15.04.20150513-0ubuntu1) vivid; urgency=medium

  [ Alan Griffiths ]
  * Release in step with Mir 0.13.0

  [ Daniel van Vugt ]
  * Release in step with Mir 0.13.0

  [ Gerry Boland ]
  * Release in step with Mir 0.13.0

 -- CI Train Bot <ci-train-bot@canonical.com>  Wed, 13 May 2015 09:44:12 +0000

qtmir (0.4.4+15.04.20150511.1-0ubuntu1) vivid; urgency=medium

  [ Albert Astals Cid ]
  * Fix debug line

  [ Daniel d'Andrada ]
  * When synthesizing touch releases for absent touches, send them in
    separate events (LP: #1437357)

  [ Gerry Boland ]
  * If Mir fails to start, exit the process immediately as nothing else
    can be done
  * Remove boost dependence, it supplies almost nothing of benefit to
    offset its cost
  * Remove legacy surface configuration change code, use newer
    SurfaceObserver
  * Remove useless profiling information, fixes build with Qt5.5 (LP:
    #1437181)

  [ Michael Zanetti ]
  * read exception list from gsettings instead of a hardcoded list

  [ Michał Sawicz ]
  * Require an application API version, fix the provided version and use
    include dir from the .pc file

 -- CI Train Bot <ci-train-bot@canonical.com>  Mon, 11 May 2015 13:16:33 +0000

qtmir (0.4.4+15.04.20150318-0ubuntu1) vivid; urgency=medium

  [ Daniel d'Andrada ]
  * Port to the new MirEvent API and add support for pointer events.
    (LP: #1417650, #1392716)

  [ Gerry Boland ]
  * Refactor wakelock handling. Lifecycle exempt apps now release
    wakelock when shell tries to suspend them (LP: #1423787)

  [ Robert Carr ]
  * Port to the new MirEvent API and add support for pointer events.
    (LP: #1417650, #1392716)

 -- CI Train Bot <ci-train-bot@canonical.com>  Wed, 18 Mar 2015 10:12:22 +0000

qtmir (0.4.4+15.04.20150317-0ubuntu1) vivid; urgency=medium

  [ Albert Astals Cid ]
  * Make the test pass with Qt >= 5.4.1 (LP: #1427529)

 -- CI Train Bot <ci-train-bot@canonical.com>  Tue, 17 Mar 2015 18:01:53 +0000

qtmir (0.4.4+15.04.20150227.1-0ubuntu1) vivid; urgency=medium

  [ CI Train Bot ]
  * New rebuild forced.

  [ Kevin DuBois ]
  * No change rebuild for mir 0.12

 -- CI Train Bot <ci-train-bot@canonical.com>  Fri, 27 Feb 2015 18:53:32 +0000

qtmir (0.4.4+15.04.20150220-0ubuntu1) vivid; urgency=medium

  [ Albert Astals Cid ]
  * Don't start timer from the thread it doesn't belong to

 -- CI Train Bot <ci-train-bot@canonical.com>  Fri, 20 Feb 2015 10:33:30 +0000

qtmir (0.4.4+15.04.20150209-0ubuntu2) vivid; urgency=medium

  * No-change rebuild against Qt 5.4.0.

 -- Timo Jyrinki <timo-jyrinki@ubuntu.com>  Fri, 13 Feb 2015 13:05:26 +0200

qtmir (0.4.4+15.04.20150209-0ubuntu1) vivid; urgency=medium

  [ Daniel van Vugt ]
  * QtMir changes required to support the Mir branch of the same name.
    Landing soon. (LP: #1395581)

  [ Alan Griffiths ]
  * Port to the msh::Shell API in Mir

  [ Robert Carr ]
  * Bump build-dep to mir 0.11.

 -- Ubuntu daily release <ps-jenkins@lists.canonical.com>  Mon, 09 Feb 2015 16:29:08 +0000

qtmir (0.4.4+15.04.20150206-0ubuntu1) vivid; urgency=medium

  [ Gerry Boland ]
  * Explicitly setting GL-mode breaks GTK app rendering. Removing the
    hack appears to just work (LP: #1401968)

  [ Michał Sawicz ]
  * Add moot autopkgtest to run the standard unit tests

  [ Albert Astals Cid ]
  * Fix demo shell import name

  [ Daniel d'Andrada ]
  * Don't suspend&resume the main stage app when switching focus from
    side to main stage

 -- Ubuntu daily release <ps-jenkins@lists.canonical.com>  Fri, 06 Feb 2015 10:23:19 +0000

qtmir (0.4.4+15.04.20150115-0ubuntu1) vivid; urgency=low

  [ Gerry Boland ]
  * Add Wakelock support - ensures device drops to deep-sleep mode only
    when all AppMan suspend tasks have completed

  [ Ricardo Mendoza ]
  * Reduce suspend timeout to half of the previous value because the
    long value was too apparent on fast paced apps, like web games of
    music players; it broke the user experience according to design.
    (LP: #1402650)

 -- Ubuntu daily release <ps-jenkins@lists.canonical.com>  Thu, 15 Jan 2015 15:19:46 +0000

qtmir (0.4.4+15.04.20150114-0ubuntu1) vivid; urgency=low

  [ Gerry Boland ]
  * Depend on :native version of g++ to allow cross-compiling to work.
    (LP: #1353855)

  [ Michał Sawicz ]
  * Declare the QByteArray in callDispatcher so it doesn't get deleted
    before it's copied. (LP: #1408819)

  [ Josh Arenson ]
  * Assign touch events area to the correct values.

  [ Albert Astals ]
  * Move the creation of the surface observer to
    SessionListener::surface_created

 -- Ubuntu daily release <ps-jenkins@lists.canonical.com>  Wed, 14 Jan 2015 09:07:53 +0000

qtmir (0.4.4+15.04.20150109-0ubuntu1) vivid; urgency=low

  [ Ubuntu daily release ]
  * New rebuild forced

  [ Nick Dedekind ]
  * Notify prompt sessions that sessions have been suspended/resumed.
    (LP: #1355173, #1384950)

 -- Ubuntu daily release <ps-jenkins@lists.canonical.com>  Fri, 09 Jan 2015 17:26:00 +0000

qtmir (0.4.4+15.04.20150108.1-0ubuntu1) vivid; urgency=low

  [ Ubuntu daily release ]
  * New rebuild forced

  [ Cemil Azizoglu ]
  * Rebuild for Mir 0.10.

  [ Nick Dedekind ]
  * Compatibility for Mir 0.10.0

 -- Ubuntu daily release <ps-jenkins@lists.canonical.com>  Thu, 08 Jan 2015 14:18:06 +0000

qtmir (0.4.4+15.04.20141215-0ubuntu1) vivid; urgency=low

  [ Daniel d'Andrada ]
  * Update README and readd option to disable building tests

  [ Gerry Boland ]
  * Emit SIGSTOP when AppMan fully initialized, when Mir is ready is too
    soon (LP: #1394208)

 -- Ubuntu daily release <ps-jenkins@lists.canonical.com>  Mon, 15 Dec 2014 08:27:44 +0000

qtmir (0.4.4+15.04.20141211-0ubuntu1) vivid; urgency=low

  [ Ubuntu daily release ]
  * New rebuild forced

  [ Alan Griffiths ]
  * Migration of qtmir from the legacy Mir API
  * Refactor to better reflect the code structure following new-migrate-
    to-mir-Server-API

 -- Ubuntu daily release <ps-jenkins@lists.canonical.com>  Thu, 11 Dec 2014 16:55:53 +0000

qtmir (0.4.4+15.04.20141205-0ubuntu1) vivid; urgency=low

  [ CI Train Bot ]
  * Resync trunk
  * Resync trunk
  * Resync trunk
  * Resync trunk
  * Resync trunk

  [ Ricardo Salveti de Araujo ]
  * qteventfeeder: adding bt and wired headset multimedia keys (LP:
    #1398427)

 -- Ubuntu daily release <ps-jenkins@lists.canonical.com>  Fri, 05 Dec 2014 11:04:29 +0000

qtmir (0.4.4+15.04.20141203-0ubuntu1) vivid; urgency=low

  [ Gerry Boland ]
  * Port qmake->cmake to enable sbuild usage for crosscompiling.
  * Fix build with Qt5.4 (LP: #1394884)

  [ Michał Sawicz ]
  * Port qmake->cmake to enable sbuild usage for crosscompiling.

  [ Robert Carr ]
  * Port qmake->cmake to enable sbuild usage for crosscompiling.

  [ Alberto Aguirre ]
  * Select mirclient backend for platform-api instead of mirserver.

 -- Ubuntu daily release <ps-jenkins@lists.canonical.com>  Wed, 03 Dec 2014 10:07:12 +0000

qtmir (0.4.4+15.04.20141124-0ubuntu1) vivid; urgency=low

  [ Alberto Aguirre ]
  * No-change rebuild againts mir 0.9.0

  [ Ubuntu daily release ]
  * New rebuild forced

 -- Ubuntu daily release <ps-jenkins@lists.canonical.com>  Mon, 24 Nov 2014 23:07:01 +0000

qtmir (0.4.4+15.04.20141110-0ubuntu2) vivid; urgency=medium

  * No-change rebuild against Qt 5.3.2.

 -- Timo Jyrinki <timo-jyrinki@ubuntu.com>  Mon, 10 Nov 2014 16:50:43 +0200

qtmir (0.4.4+15.04.20141110-0ubuntu1) vivid; urgency=low

  [ Michael Zanetti ]
  * Use QSGDefaultImageNode instead of QSGSimpleTexture to gain surface
    manipulation features such as antialiasing (LP: #1351559)

  [ josharenson ]
  * Add support for enabling/disabling orientation sensor based on
    screen power state. (LP: #1375297)

 -- Ubuntu daily release <ps-jenkins@lists.canonical.com>  Mon, 10 Nov 2014 09:41:58 +0000

qtmir (0.4.4+15.04.20141030.2-0ubuntu1) vivid; urgency=low

  [ Ted Gould ]
  * Use UAL pause/resume functions for stopping/continuing all tasks in
    the cgroup (LP: #1379786)

  [ Timo Jyrinki ]
  * Add libmtdev-dev build dependency (LP: #1379152) (LP: #1379152)

 -- Ubuntu daily release <ps-jenkins@lists.canonical.com>  Thu, 30 Oct 2014 21:48:30 +0000

qtmir (0.4.4+15.04.20141030.1-0ubuntu1) vivid; urgency=low

  [ Ricardo Mendoza ]
  * Clean up QML Compilation cache if application fails to start
    correctly.

 -- Ubuntu daily release <ps-jenkins@lists.canonical.com>  Thu, 30 Oct 2014 11:55:27 +0000

qtmir (0.4.4+14.10.20141013-0ubuntu1) utopic; urgency=medium

  [ Daniel d'Andrada ]
  * Turn UbuntuKeyboardInfo into a QML singleton

  [ Gerry Boland ]
  * Rewrite DesktopFileReader to use GDesktopAppInfo, enables reading
    localized keys (LP: #1350360)

  [ Michał Sawicz ]
  * Ensure unity8-dash is less likely to be killed than other background
    apps. (LP: #1379296)

  [ Robert Carr ]
  * Pass key auto-repeat flag through QtEventFeeder.

 -- Ubuntu daily release <ps-jenkins@lists.canonical.com>  Mon, 13 Oct 2014 10:08:04 +0000

qtmir (0.4.3+14.10.20141010-0ubuntu1) utopic; urgency=low

  [ Ubuntu daily release ]
  * New rebuild forced

  [ Cemil Azizoglu ]
  * Rebuild for Mir 0.8.0.

 -- Ubuntu daily release <ps-jenkins@lists.canonical.com>  Fri, 10 Oct 2014 16:33:24 +0000

qtmir (0.4.3+14.10.20141006-0ubuntu1) utopic; urgency=low

  [ Michael Zanetti ]
  * Fix some bugs in app lifecycle management.

  [ Albert Astals ]
  * Wait for ApplicationManager to be there

 -- Ubuntu daily release <ps-jenkins@lists.canonical.com>  Mon, 06 Oct 2014 12:00:01 +0000

qtmir (0.4.3+14.10.20141001.5-0ubuntu1) utopic; urgency=low

  [ Daniel d'Andrada ]
  * CONFIG+=no_tests to avoid building the tests and therefore speed up
    the build
  * Provide a global clipboard via D-Bus (LP: #1367814)

  [ josharenson ]
  * Remove check to see if application is already focused before
    focusing.

  [ Robert Carr ]
  * MirSurfaceItem::consume Set motion event tooltypes based on
    QTouchPoints (LP: #1371282)

  [ Gerry Boland ]
  * Fix AppMan handling Upstart resuming a Stopped application

 -- Ubuntu daily release <ps-jenkins@lists.canonical.com>  Wed, 01 Oct 2014 18:43:00 +0000

qtmir (0.4.3+14.10.20140922.1-0ubuntu1) utopic; urgency=low

  [ Gerry Boland ]
  * Expose Mir surface orientation property to QML (LP: #1288332)
  * Add splash screen properties to Application

  [ Florian Boucault ]
  * Add splash screen properties to Application

  [ Daniel d'Andrada ]
  * Add splash screen properties to Application

 -- Ubuntu daily release <ps-jenkins@lists.canonical.com>  Mon, 22 Sep 2014 17:38:51 +0000

qtmir (0.4.3+14.10.20140918.3-0ubuntu1) utopic; urgency=low

  [ Gerry Boland ]
  * TaskController may call processStarted synchronously, so check for
    that in startApplication before adding (LP: #1371047)

 -- Ubuntu daily release <ps-jenkins@lists.canonical.com>  Thu, 18 Sep 2014 16:57:48 +0000

qtmir (0.4.3+14.10.20140918.1-0ubuntu1) utopic; urgency=low

  [ Gerry Boland ]
  * Fix unstable test - be more careful about synchronizing the Qt image
    provider and Mir snapshot threads

 -- Ubuntu daily release <ps-jenkins@lists.canonical.com>  Thu, 18 Sep 2014 09:38:52 +0000

qtmir (0.4.3+14.10.20140915-0ubuntu1) utopic; urgency=low

  [ Daniel d'Andrada ]
  * MirSurfaceItem: Ensure all touch sequences sent to Mir surface are
    properly ended.

 -- Ubuntu daily release <ps-jenkins@lists.canonical.com>  Mon, 15 Sep 2014 14:50:16 +0000

qtmir (0.4.3+14.10.20140907-0ubuntu1) utopic; urgency=low

  [ Daniel d'Andrada ]
  * QtEventFeeder: validate touches before sending them to Qt

  [ josharenson ]
  * Fix a small typo in the README file

  [ Alan Griffiths ]
  * Provide Mir with a handler for any command-line arguments it fails
    to parse. For the moment, these are simply ignored.

  [ Gerry Boland ]
  * Add LTTng tracepoints

 -- Ubuntu daily release <ps-jenkins@lists.canonical.com>  Sun, 07 Sep 2014 19:42:56 +0000

qtmir (0.4.3+14.10.20140903-0ubuntu1) utopic; urgency=medium

  [ Nick Dedekind ]
  * Use a model for child surfaces/sessions. Add surface tests.
  * Support for nesting prompt sessions.


 -- Ubuntu daily release <ps-jenkins@lists.canonical.com>  Wed, 03 Sep 2014 08:03:52 +0000

qtmir (0.4.2+14.10.20140829-0ubuntu1) utopic; urgency=low

  [ Ubuntu daily release ]
  * New rebuild forced

  [ Cemil Azizoglu ]
  * Rebuild for the Mir 0.7.0 release.

 -- Ubuntu daily release <ps-jenkins@lists.canonical.com>  Fri, 29 Aug 2014 18:59:49 +0000

qtmir (0.4.2+14.10.20140825-0ubuntu1) utopic; urgency=low

  [ Daniel d'Andrada ]
  * Revamp screenshotting to use an image provider again, removing
    screenshot-related methods on Application

  [ Daniel van Vugt ]
  * Add support for building against Mir when it's installed somewhere
    other than /usr (like with a custom $PKG_CONFIG_PATH).

 -- Ubuntu daily release <ps-jenkins@lists.canonical.com>  Mon, 25 Aug 2014 07:46:36 +0000

qtmir (0.4.1+14.10.20140817-0ubuntu1) utopic; urgency=medium

  [ Michał Sawicz ]
  * Unrevert "MirSurfaceItem: always try to consume new mir frames"

 -- Ubuntu daily release <ps-jenkins@lists.canonical.com>  Sun, 17 Aug 2014 00:41:51 +0000

qtmir (0.4.1+14.10.20140815.is.0.4.1+14.10.20140811.1-0ubuntu1) utopic; urgency=medium

  * Reverting previous commit since unity8 started deadlocking in ap
    test runs (requested by Saviq)

 -- Ricardo Salveti de Araujo <ricardo.salveti@canonical.com>  Sat, 16 Aug 2014 17:18:12 -0300

qtmir (0.4.1+14.10.20140815-0ubuntu1) utopic; urgency=low

  [ Daniel d'Andrada ]
  * MirSurfaceItem: always try to consume new mir frames Otherwise those
    frames will get dropped and MirSurfaceItem will therefore never use
    them, being left displaying an old, stale, frame until the
    application renders again.This could happen for instance if an
    application was rendering between the time the Application object
    goes to Suspended state and the actual process getting SIG_STOPPED
    (ie, suspended for real). Frames rendered in this interval were
    getting dropped and once that app was resumed and its MirSurfaceItem
    brought to front the user would see an old stale frame until some
    new event caused the application to render a new frame (e.g. an
    input event) (LP: #1353374)

 -- Ubuntu daily release <ps-jenkins@lists.canonical.com>  Fri, 15 Aug 2014 17:13:24 +0000

qtmir (0.4.1+14.10.20140811.1-0ubuntu1) utopic; urgency=low

  [ Ubuntu daily release ]
  * New rebuild forced

  [ Michał Sawicz ]
  * Bumped dependency for Mir 0.6.0. Switch to using supported API
    (the_ipc_factory -> new_ipc_factory).

  [ Cemil Azizoglu ]
  * Bumped dependency for Mir 0.6.0. Switch to using supported API
    (the_ipc_factory -> new_ipc_factory).

  [ Alan Griffiths ]
  * Bumped dependency for Mir 0.6.0. Switch to using supported API
    (the_ipc_factory -> new_ipc_factory).

  [ Kevin Gunn ]
  * Bumped dependency for Mir 0.6.0. Switch to using supported API
    (the_ipc_factory -> new_ipc_factory).

 -- Ubuntu daily release <ps-jenkins@lists.canonical.com>  Mon, 11 Aug 2014 21:12:34 +0000

qtmir (0.4.1+14.10.20140811-0ubuntu1) utopic; urgency=low

  [ Gerry Boland ]
  * AppMan: fix dbus GetWindowStack & GetAppFromPid APIs. On suspend,
    mark focused application unfocused, and reverse on resume.

 -- Ubuntu daily release <ps-jenkins@lists.canonical.com>  Mon, 11 Aug 2014 15:53:40 +0000

qtmir (0.4.1+14.10.20140808-0ubuntu1) utopic; urgency=medium

  [ Nick Dedekind ]
  * Added prompt surfaces to application

 -- Ubuntu daily release <ps-jenkins@lists.canonical.com>  Fri, 08 Aug 2014 12:19:29 +0000

qtmir (0.4.0+14.10.20140805.1-0ubuntu1) utopic; urgency=low

  [ Nick Dedekind ]
  * Only add prompt session surfaces to the surface stack once their
    first frame has been drawn.

 -- Ubuntu daily release <ps-jenkins@lists.canonical.com>  Tue, 05 Aug 2014 19:23:27 +0000

qtmir (0.4.0+14.10.20140805-0ubuntu1) utopic; urgency=low

  [ Daniel d'Andrada ]
  * Don't take screenshots automatically and emit focusRequested()
    reliably (LP: #1350917)

 -- Ubuntu daily release <ps-jenkins@lists.canonical.com>  Tue, 05 Aug 2014 12:01:39 +0000

qtmir (0.4.0+14.10.20140729-0ubuntu1) utopic; urgency=medium

  [ Gerry Boland ]
  * Update for Mir 0.4.0 compatibility
  * Remove unneeded properties from SurfaceManager and restore support
    for surface with no app parent
  * Add patches to ubuntuclient plugin to enable sharing of GL context -
    needed for oxide
  * Rename client plugin to ubuntumirclient (to match that of qtubuntu)
    There are some apps which check the QPA name is ubuntumirclient, and
    fail with ubuntuclient. Worst offender is Oxide, which is hard to
    rebuild, so this change is easier fix.
  * Revert 125, incorrect branch merged
  * Rename client plugin to ubuntumirclient (to match that of qtubuntu)
    There are some apps which check the QPA name is ubuntumirclient, and
    fail with ubuntuclient. Worst offender is Oxide, which is hard to
    rebuild, so this change is easier fix.
  * Remove surface observer on MirSurfaceItem destruction
  * New apps placed at start of model and are focused immediately.
    AppMan model has proper surface and fullscreen roles now. Whitespace
    fixes
  * Enable UbuntuPlatformServices for a mirserver
  * Fix FTBFS - header file moved
  * Remove ubuntumirclient plugin as it moved to qtubuntu
  * Empty commit to force rebuild for Qt5.3
  * debian: update package name, fixes dependency wait in PPA
  * Fix Qt5.3 compile - QQmlProfiler changed to QQuickProfiler
  * Update README, rename root pro file to match project name
  * debian: replace old libplatform-api-dev with newer libubuntu-
    application-api-dev
  * Fix lifecycle by pulling latest unity-mir code. Rename QML module
    back to Unity.Application. Import unity-mir tests. Use category
    logging
  * Restore code to override side-stage apps to be on main stage on
    single-stage devices
  * Remove unused *toBeFocused state savers
  * debian: update mir & papi version dependencies
  * Fix out-of-tree builds
  * Using const QString ref to save possible QString copy
  * Small header file cleaning
  * Fix test fails - do not run moc again on headers used by tests
  * Downgrade error warning of unmanaged session startup
  * Simplify focus logic, fix tablet lifecycle
  * Workaround GL/GLES conflict between Qt and Mir. Split into 3
    packages: GL qpa, GLES qpa & QML plugin Mir is GLES only. Qt on
    desktop is desktop-GL only. To workaround this, (ab)use the fact
    that MESA on the desktop allows you to bind GL apis to a GLES
    context via eglBindAPI. To use this, need to compile with QPA
    separately for GL and GLES targets. Thus need to split the packaging
    into: + qtmir-android - qpa plugin for GLES targets + qtmir-desktop
    - qpa plugin for desktop-GL targets (uses MESA hack) +
    qtdeclarative5-qtmir-plugin - the QML plugin Also stopped unit tests
    from being installed
  * Re-enable Buffer Queueing OpenGL, should improve graphics
    performance
  * Remove refresh-rate override as Mir now returns correct value
  * MirGLContext - temporary gl context from mir does not have
    attributes defined by GLConfig applied, so need to do so manually
  * DisplayWindow listens for Hide/Show events with its event handler,
    not via a static variable
  * QtEventFeeder - add deconstructor to delete the mTouchDevice
  * Application: delete TODO comment in setSession as nonsensical
  * SessionName removed. PID matching was introduced some time ago and
    so session name unnecessary
  * Application: remove hack to guess app supported orientations,
    implement properly later
  * Fixed threading issue when screen-shotting application about to be
    stopped. By Nick Dedekind
  * Revert rev 179, add comment to clarify
  * Application: replace direct call into MirSurfaceItem with a
    signal/slot. Removes FIXME
  * MirSurfaceItem: setting unfocused on creation breaks camera & videos
    app, so disabling and added fixme
  * Add FIXME about the custom roles
  * Remove redundant comment
  * Remove ApplicationManager::topmostApplication
  * AppMan: if foreground app closes, set all unfocused to let shell
    decide what next to focus
  * Useless static_cast removed
  * DebugHelpers: do not use default state for last option in the enum
    today, the enum may grow in future
  * MirBufferSGTexture: remove the Qt5.3 ifdefs, were probably broken
    for older Qt versions
  * MirSurfaceItem - standardize on qCDebug(QTMIR_SURFACES)
  * MirSurfaceManager: generate roleNames only on read
  * MirSurfaceManager: remove commented line
  * TaskController: add a few more consts
  * Removed WindowScreenshotProvider as not needed for now
  * AppMan: be slightly more verbose with desktop file locating for
    desktop_file_hint. Also use faster exists() static function
  * AppMan: data - remove nonsensical default role
  * ProcessController: expand documentation
  * Clarify licences
  * Give AppMan & SurfMan objectNames
  * MirSurfaceItem: do not print keystrokes to log
  * Fix crash bug - disable input events going to MirSurfaceItem whose
    backing mir surface was destroyed
  * SurfaceManager: do not add each surface to the model twice silly
  * debian: only use gcc4.9 compiler to prevent ABI breaks due to some
    C++11 features still being experimental in gcc
  * AppMan: emit unfocus dbus event on suspend, and focus on resume
  * Revert 214 - breaks install of qtmir and qtubuntu
  * Input Event timestamp - do not overwrite timestamp of events sent to
    client

  [ Nick Dedekind ]
  * Compatibility with mir-0.5

  [ Robert Bruce Park ]
  * CI Train packaging cleanup. Minor packaging cleanup for CI Train
    standards.
  * Slightly more readable debian/rules.

  [ Michael Zanetti ]
  * append newly focused apps instead of prepending them. Allows the ui
    to do the regular app focused animation for newly started apps too
  * Fix multi touch points on mirsurfaceitems. Patch kindly provided by
    anpok.
  * also mir specific key codes through the QKeyEvent

  [ Michael Terry ]
  * Use virtual package names in Conflicts/Replaces fields and clean
    build dirs when doing dh_clean.

  [ Daniel d'Andrada ]
  * ubuntuclient: Properly handle mir's resize event Take it as a
    promise for a future buffer size instead of immediately obeying it.
  * Some MirSurfaceItem fixes Don't assume that it always have an
    Application. Slightly improve its ownership mess.
  * Work around crash in MirSurfaceManager::onSurfaceAttributeChanged
  * Improve debug output of surfaces handled by MirSurfaceManager
  * Make mirserver QPA implement QPlatformIntegration::inputContext() So
    that shell can get a virtual keyboard
  * Wait for screen orientation to stabilize before committing to it
  * Reduce orientation stabilization time and cancel pending change when
    facing up/down
  * Merge multiple qml size changes into a single mir surface resize
    Resizing a mir surface is a costly operation and qml items can get
    resized multiple times in a single event loop iteration. Besides, a
    qml item changes its width and height separately
  * Add WindowScreenshotProvider
  * s/upstart-app-launch-2/ubuntu-app-launch-2
  * Add clipboard support had to remove the dependency of mirserver to
    platform-api-client as it caused a clash as both libs are loading
    unityrpc.proto. That's a protobuffer limitation. Added the protobuf
    generated files directly (unityrpc.cpp and unityrpc.h) as I couldn't
    bend qmake to my will.
  * UbuntuPlatformServices is no longer shared by both QPAs
  * Update Application::fullscreen when the application gets its surface
  * MirSurfaceManager: s/DLOG/qCDebug Use Qt's new categorized logging
    system
  * MirSurfaceManager: improve debug output
  * Hold back this commit for now as qtmir trunk still uses an old mir
    version
  * adapt to latest mir/devel + input_sender branch
  * MirSurfaceManager: improve debug output
  * Revert to the old ways regarding rotation Where unity8 doesn't move
    and apps rotate by themselves. Retake that rotation approach at a
    later time
  * Forward item focus to the underlying mir surface
  * Dispatch keys to mir surface
  * Add a comment with the rationale behind the frame dropper
  * Fix copyright headers
  * Fix and update debian/copyright
  * Removing debian/qtdeclarative5-qtmir-plugin.maintscript This came
    with the copy-pasting unity-mir packaging. Makes no sense in qtmir
    as it never installed a com.canonical.Unity.conf file in the first
    place. That's unity-mir's problems.
  * Add a TODO notice
  * Fix copy-and-paste error in log message
  * Improve Application::setState debug output

  [ Kevin Gunn ]
  * merge lp:~nick-dedekind/qtmir/prompt_sessions
  * no change, rebuild

  [ Ubuntu daily release ]
  * New rebuild forced

 -- Ubuntu daily release <ps-jenkins@lists.canonical.com>  Tue, 29 Jul 2014 15:13:00 +0000

qtmir (0.0.1-ppa5) utopic; urgency=medium

  * packaging works now

 -- Michael Zanetti <michael.zanetti@canonical.com>  Fri, 16 May 2014 14:04:29 +0200

qtmir (0.0.1-ppa1) utopic; urgency=medium

  * Initial release.

 -- Michael Zanetti <michael.zanetti@canonical.com>  Wed, 14 May 2014 14:28:17 +0200<|MERGE_RESOLUTION|>--- conflicted
+++ resolved
@@ -1,11 +1,10 @@
-<<<<<<< HEAD
 qtmir (0.4.8-0ubuntu1) UNRELEASED; urgency=medium
 
   [ Nick Dedekind ]
   * Added Application::setStage
 
  -- Nick Dedekind <nick.dedekind@canonical.com>  Thu, 03 Dec 2015 09:05:41 +0000
-=======
+
 qtmir (0.4.7+16.04.20160208-0ubuntu1) xenial; urgency=medium
 
   [ Nick Dedekind ]
@@ -27,7 +26,6 @@
     app close to stall. (LP: #1536133)
 
  -- Michał Sawicz <michal.sawicz@canonical.com>  Fri, 22 Jan 2016 16:54:39 +0000
->>>>>>> 26647c81
 
 qtmir (0.4.7+16.04.20160104-0ubuntu1) xenial; urgency=medium
 

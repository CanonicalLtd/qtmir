--- conflicted
+++ resolved
@@ -1,4 +1,3 @@
-<<<<<<< HEAD
 qtmir (0.4.5+15.10.20150817-0ubuntu1) wily; urgency=medium
 
   * 
@@ -6,31 +5,6 @@
  -- CI Train Bot <ci-train-bot@canonical.com>  Mon, 17 Aug 2015 19:28:26 +0000
 
 qtmir (0.4.5+15.10.20150812.1-0ubuntu1) vivid; urgency=medium
-=======
-qtmir (0.4.5+15.04.20150821-0ubuntu1) vivid; urgency=medium
-
-  [ Daniel d'Andrada ]
-  * Improve handling of applications that are stopping or getting killed
-    (LP: #1483840, #1485608)
-
-  [ Gerry Boland ]
-  * AppMan: if app destroys surface while in Running state, it is
-    probably shutting down, so preempt it by removing it from the model
-
- -- CI Train Bot <ci-train-bot@canonical.com>  Fri, 21 Aug 2015 11:40:14 +0000
-
-qtmir (0.4.5+15.04.20150820-0ubuntu1) vivid; urgency=medium
-
-  [ Gerry Boland ]
-  * Hotfix to work around bug 1483752 (LP: #1483752)
-
-  [ Michael Zanetti ]
-  * Hotfix to work around bug 1483752 (LP: #1483752)
-
- -- CI Train Bot <ci-train-bot@canonical.com>  Thu, 20 Aug 2015 12:59:54 +0000
-
-qtmir (0.4.5+15.04.20150812.1-0ubuntu1) vivid; urgency=medium
->>>>>>> e97929e1
 
   [ Daniel van Vugt ]
   * MirSurfaceItem: Remove an unnecessary and potentially infinite loop
@@ -49,6 +23,28 @@
   * Dual release with wily
 
  -- Gerry Boland <gerry.boland@canonical.com>  Tue, 04 Aug 2015 17:21:12 +0000
+
+qtmir (0.4.5+15.04.20150821-0ubuntu1) vivid; urgency=medium
+
+  [ Daniel d'Andrada ]
+  * Improve handling of applications that are stopping or getting killed
+    (LP: #1483840, #1485608)
+
+  [ Gerry Boland ]
+  * AppMan: if app destroys surface while in Running state, it is
+    probably shutting down, so preempt it by removing it from the model
+
+ -- CI Train Bot <ci-train-bot@canonical.com>  Fri, 21 Aug 2015 11:40:14 +0000
+
+qtmir (0.4.5+15.04.20150820-0ubuntu1) vivid; urgency=medium
+
+  [ Gerry Boland ]
+  * Hotfix to work around bug 1483752 (LP: #1483752)
+
+  [ Michael Zanetti ]
+  * Hotfix to work around bug 1483752 (LP: #1483752)
+
+ -- CI Train Bot <ci-train-bot@canonical.com>  Thu, 20 Aug 2015 12:59:54 +0000
 
 qtmir (0.4.5+15.10.20150804.1-0ubuntu1) wily; urgency=medium
 

<<<<<<< HEAD
qtmir (0.4.5) UNRELEASED; urgency=medium

  * Add X-Ubuntu-Supported-Orientations desktop file entry

 -- Daniel d'Andrada <daniel.dandrada@canonical.com>  Thu, 16 Apr 2015 13:25:08 -0300
=======
qtmir (0.4.4+15.04.20150513-0ubuntu1) vivid; urgency=medium

  [ Alan Griffiths ]
  * Release in step with Mir 0.13.0

  [ Daniel van Vugt ]
  * Release in step with Mir 0.13.0

  [ Gerry Boland ]
  * Release in step with Mir 0.13.0

 -- CI Train Bot <ci-train-bot@canonical.com>  Wed, 13 May 2015 09:44:12 +0000
>>>>>>> c8aac2e2

qtmir (0.4.4+15.04.20150511.1-0ubuntu1) vivid; urgency=medium

  [ Albert Astals Cid ]
  * Fix debug line

  [ Daniel d'Andrada ]
  * When synthesizing touch releases for absent touches, send them in
    separate events (LP: #1437357)

  [ Gerry Boland ]
  * If Mir fails to start, exit the process immediately as nothing else
    can be done
  * Remove boost dependence, it supplies almost nothing of benefit to
    offset its cost
  * Remove legacy surface configuration change code, use newer
    SurfaceObserver
  * Remove useless profiling information, fixes build with Qt5.5 (LP:
    #1437181)

  [ Michael Zanetti ]
  * read exception list from gsettings instead of a hardcoded list

  [ Michał Sawicz ]
  * Require an application API version, fix the provided version and use
    include dir from the .pc file

 -- CI Train Bot <ci-train-bot@canonical.com>  Mon, 11 May 2015 13:16:33 +0000

qtmir (0.4.4+15.04.20150318-0ubuntu1) vivid; urgency=medium

  [ Daniel d'Andrada ]
  * Port to the new MirEvent API and add support for pointer events.
    (LP: #1417650, #1392716)

  [ Gerry Boland ]
  * Refactor wakelock handling. Lifecycle exempt apps now release
    wakelock when shell tries to suspend them (LP: #1423787)

  [ Robert Carr ]
  * Port to the new MirEvent API and add support for pointer events.
    (LP: #1417650, #1392716)

 -- CI Train Bot <ci-train-bot@canonical.com>  Wed, 18 Mar 2015 10:12:22 +0000

qtmir (0.4.4+15.04.20150317-0ubuntu1) vivid; urgency=medium

  [ Albert Astals Cid ]
  * Make the test pass with Qt >= 5.4.1 (LP: #1427529)

 -- CI Train Bot <ci-train-bot@canonical.com>  Tue, 17 Mar 2015 18:01:53 +0000

qtmir (0.4.4+15.04.20150227.1-0ubuntu1) vivid; urgency=medium

  [ CI Train Bot ]
  * New rebuild forced.

  [ Kevin DuBois ]
  * No change rebuild for mir 0.12

 -- CI Train Bot <ci-train-bot@canonical.com>  Fri, 27 Feb 2015 18:53:32 +0000

qtmir (0.4.4+15.04.20150220-0ubuntu1) vivid; urgency=medium

  [ Albert Astals Cid ]
  * Don't start timer from the thread it doesn't belong to

 -- CI Train Bot <ci-train-bot@canonical.com>  Fri, 20 Feb 2015 10:33:30 +0000

qtmir (0.4.4+15.04.20150209-0ubuntu2) vivid; urgency=medium

  * No-change rebuild against Qt 5.4.0.

 -- Timo Jyrinki <timo-jyrinki@ubuntu.com>  Fri, 13 Feb 2015 13:05:26 +0200

qtmir (0.4.4+15.04.20150209-0ubuntu1) vivid; urgency=medium

  [ Daniel van Vugt ]
  * QtMir changes required to support the Mir branch of the same name.
    Landing soon. (LP: #1395581)

  [ Alan Griffiths ]
  * Port to the msh::Shell API in Mir

  [ Robert Carr ]
  * Bump build-dep to mir 0.11.

 -- Ubuntu daily release <ps-jenkins@lists.canonical.com>  Mon, 09 Feb 2015 16:29:08 +0000

qtmir (0.4.4+15.04.20150206-0ubuntu1) vivid; urgency=medium

  [ Gerry Boland ]
  * Explicitly setting GL-mode breaks GTK app rendering. Removing the
    hack appears to just work (LP: #1401968)

  [ Michał Sawicz ]
  * Add moot autopkgtest to run the standard unit tests

  [ Albert Astals Cid ]
  * Fix demo shell import name

  [ Daniel d'Andrada ]
  * Don't suspend&resume the main stage app when switching focus from
    side to main stage

 -- Ubuntu daily release <ps-jenkins@lists.canonical.com>  Fri, 06 Feb 2015 10:23:19 +0000

qtmir (0.4.4+15.04.20150115-0ubuntu1) vivid; urgency=low

  [ Gerry Boland ]
  * Add Wakelock support - ensures device drops to deep-sleep mode only
    when all AppMan suspend tasks have completed

  [ Ricardo Mendoza ]
  * Reduce suspend timeout to half of the previous value because the
    long value was too apparent on fast paced apps, like web games of
    music players; it broke the user experience according to design.
    (LP: #1402650)

 -- Ubuntu daily release <ps-jenkins@lists.canonical.com>  Thu, 15 Jan 2015 15:19:46 +0000

qtmir (0.4.4+15.04.20150114-0ubuntu1) vivid; urgency=low

  [ Gerry Boland ]
  * Depend on :native version of g++ to allow cross-compiling to work.
    (LP: #1353855)

  [ Michał Sawicz ]
  * Declare the QByteArray in callDispatcher so it doesn't get deleted
    before it's copied. (LP: #1408819)

  [ Josh Arenson ]
  * Assign touch events area to the correct values.

  [ Albert Astals ]
  * Move the creation of the surface observer to
    SessionListener::surface_created

 -- Ubuntu daily release <ps-jenkins@lists.canonical.com>  Wed, 14 Jan 2015 09:07:53 +0000

qtmir (0.4.4+15.04.20150109-0ubuntu1) vivid; urgency=low

  [ Ubuntu daily release ]
  * New rebuild forced

  [ Nick Dedekind ]
  * Notify prompt sessions that sessions have been suspended/resumed.
    (LP: #1355173, #1384950)

 -- Ubuntu daily release <ps-jenkins@lists.canonical.com>  Fri, 09 Jan 2015 17:26:00 +0000

qtmir (0.4.4+15.04.20150108.1-0ubuntu1) vivid; urgency=low

  [ Ubuntu daily release ]
  * New rebuild forced

  [ Cemil Azizoglu ]
  * Rebuild for Mir 0.10.

  [ Nick Dedekind ]
  * Compatibility for Mir 0.10.0

 -- Ubuntu daily release <ps-jenkins@lists.canonical.com>  Thu, 08 Jan 2015 14:18:06 +0000

qtmir (0.4.4+15.04.20141215-0ubuntu1) vivid; urgency=low

  [ Daniel d'Andrada ]
  * Update README and readd option to disable building tests

  [ Gerry Boland ]
  * Emit SIGSTOP when AppMan fully initialized, when Mir is ready is too
    soon (LP: #1394208)

 -- Ubuntu daily release <ps-jenkins@lists.canonical.com>  Mon, 15 Dec 2014 08:27:44 +0000

qtmir (0.4.4+15.04.20141211-0ubuntu1) vivid; urgency=low

  [ Ubuntu daily release ]
  * New rebuild forced

  [ Alan Griffiths ]
  * Migration of qtmir from the legacy Mir API
  * Refactor to better reflect the code structure following new-migrate-
    to-mir-Server-API

 -- Ubuntu daily release <ps-jenkins@lists.canonical.com>  Thu, 11 Dec 2014 16:55:53 +0000

qtmir (0.4.4+15.04.20141205-0ubuntu1) vivid; urgency=low

  [ CI Train Bot ]
  * Resync trunk
  * Resync trunk
  * Resync trunk
  * Resync trunk
  * Resync trunk

  [ Ricardo Salveti de Araujo ]
  * qteventfeeder: adding bt and wired headset multimedia keys (LP:
    #1398427)

 -- Ubuntu daily release <ps-jenkins@lists.canonical.com>  Fri, 05 Dec 2014 11:04:29 +0000

qtmir (0.4.4+15.04.20141203-0ubuntu1) vivid; urgency=low

  [ Gerry Boland ]
  * Port qmake->cmake to enable sbuild usage for crosscompiling.
  * Fix build with Qt5.4 (LP: #1394884)

  [ Michał Sawicz ]
  * Port qmake->cmake to enable sbuild usage for crosscompiling.

  [ Robert Carr ]
  * Port qmake->cmake to enable sbuild usage for crosscompiling.

  [ Alberto Aguirre ]
  * Select mirclient backend for platform-api instead of mirserver.

 -- Ubuntu daily release <ps-jenkins@lists.canonical.com>  Wed, 03 Dec 2014 10:07:12 +0000

qtmir (0.4.4+15.04.20141124-0ubuntu1) vivid; urgency=low

  [ Alberto Aguirre ]
  * No-change rebuild againts mir 0.9.0

  [ Ubuntu daily release ]
  * New rebuild forced

 -- Ubuntu daily release <ps-jenkins@lists.canonical.com>  Mon, 24 Nov 2014 23:07:01 +0000

qtmir (0.4.4+15.04.20141110-0ubuntu2) vivid; urgency=medium

  * No-change rebuild against Qt 5.3.2.

 -- Timo Jyrinki <timo-jyrinki@ubuntu.com>  Mon, 10 Nov 2014 16:50:43 +0200

qtmir (0.4.4+15.04.20141110-0ubuntu1) vivid; urgency=low

  [ Michael Zanetti ]
  * Use QSGDefaultImageNode instead of QSGSimpleTexture to gain surface
    manipulation features such as antialiasing (LP: #1351559)

  [ josharenson ]
  * Add support for enabling/disabling orientation sensor based on
    screen power state. (LP: #1375297)

 -- Ubuntu daily release <ps-jenkins@lists.canonical.com>  Mon, 10 Nov 2014 09:41:58 +0000

qtmir (0.4.4+15.04.20141030.2-0ubuntu1) vivid; urgency=low

  [ Ted Gould ]
  * Use UAL pause/resume functions for stopping/continuing all tasks in
    the cgroup (LP: #1379786)

  [ Timo Jyrinki ]
  * Add libmtdev-dev build dependency (LP: #1379152) (LP: #1379152)

 -- Ubuntu daily release <ps-jenkins@lists.canonical.com>  Thu, 30 Oct 2014 21:48:30 +0000

qtmir (0.4.4+15.04.20141030.1-0ubuntu1) vivid; urgency=low

  [ Ricardo Mendoza ]
  * Clean up QML Compilation cache if application fails to start
    correctly.

 -- Ubuntu daily release <ps-jenkins@lists.canonical.com>  Thu, 30 Oct 2014 11:55:27 +0000

qtmir (0.4.4+14.10.20141013-0ubuntu1) utopic; urgency=medium

  [ Daniel d'Andrada ]
  * Turn UbuntuKeyboardInfo into a QML singleton

  [ Gerry Boland ]
  * Rewrite DesktopFileReader to use GDesktopAppInfo, enables reading
    localized keys (LP: #1350360)

  [ Michał Sawicz ]
  * Ensure unity8-dash is less likely to be killed than other background
    apps. (LP: #1379296)

  [ Robert Carr ]
  * Pass key auto-repeat flag through QtEventFeeder.

 -- Ubuntu daily release <ps-jenkins@lists.canonical.com>  Mon, 13 Oct 2014 10:08:04 +0000

qtmir (0.4.3+14.10.20141010-0ubuntu1) utopic; urgency=low

  [ Ubuntu daily release ]
  * New rebuild forced

  [ Cemil Azizoglu ]
  * Rebuild for Mir 0.8.0.

 -- Ubuntu daily release <ps-jenkins@lists.canonical.com>  Fri, 10 Oct 2014 16:33:24 +0000

qtmir (0.4.3+14.10.20141006-0ubuntu1) utopic; urgency=low

  [ Michael Zanetti ]
  * Fix some bugs in app lifecycle management.

  [ Albert Astals ]
  * Wait for ApplicationManager to be there

 -- Ubuntu daily release <ps-jenkins@lists.canonical.com>  Mon, 06 Oct 2014 12:00:01 +0000

qtmir (0.4.3+14.10.20141001.5-0ubuntu1) utopic; urgency=low

  [ Daniel d'Andrada ]
  * CONFIG+=no_tests to avoid building the tests and therefore speed up
    the build
  * Provide a global clipboard via D-Bus (LP: #1367814)

  [ josharenson ]
  * Remove check to see if application is already focused before
    focusing.

  [ Robert Carr ]
  * MirSurfaceItem::consume Set motion event tooltypes based on
    QTouchPoints (LP: #1371282)

  [ Gerry Boland ]
  * Fix AppMan handling Upstart resuming a Stopped application

 -- Ubuntu daily release <ps-jenkins@lists.canonical.com>  Wed, 01 Oct 2014 18:43:00 +0000

qtmir (0.4.3+14.10.20140922.1-0ubuntu1) utopic; urgency=low

  [ Gerry Boland ]
  * Expose Mir surface orientation property to QML (LP: #1288332)
  * Add splash screen properties to Application

  [ Florian Boucault ]
  * Add splash screen properties to Application

  [ Daniel d'Andrada ]
  * Add splash screen properties to Application

 -- Ubuntu daily release <ps-jenkins@lists.canonical.com>  Mon, 22 Sep 2014 17:38:51 +0000

qtmir (0.4.3+14.10.20140918.3-0ubuntu1) utopic; urgency=low

  [ Gerry Boland ]
  * TaskController may call processStarted synchronously, so check for
    that in startApplication before adding (LP: #1371047)

 -- Ubuntu daily release <ps-jenkins@lists.canonical.com>  Thu, 18 Sep 2014 16:57:48 +0000

qtmir (0.4.3+14.10.20140918.1-0ubuntu1) utopic; urgency=low

  [ Gerry Boland ]
  * Fix unstable test - be more careful about synchronizing the Qt image
    provider and Mir snapshot threads

 -- Ubuntu daily release <ps-jenkins@lists.canonical.com>  Thu, 18 Sep 2014 09:38:52 +0000

qtmir (0.4.3+14.10.20140915-0ubuntu1) utopic; urgency=low

  [ Daniel d'Andrada ]
  * MirSurfaceItem: Ensure all touch sequences sent to Mir surface are
    properly ended.

 -- Ubuntu daily release <ps-jenkins@lists.canonical.com>  Mon, 15 Sep 2014 14:50:16 +0000

qtmir (0.4.3+14.10.20140907-0ubuntu1) utopic; urgency=low

  [ Daniel d'Andrada ]
  * QtEventFeeder: validate touches before sending them to Qt

  [ josharenson ]
  * Fix a small typo in the README file

  [ Alan Griffiths ]
  * Provide Mir with a handler for any command-line arguments it fails
    to parse. For the moment, these are simply ignored.

  [ Gerry Boland ]
  * Add LTTng tracepoints

 -- Ubuntu daily release <ps-jenkins@lists.canonical.com>  Sun, 07 Sep 2014 19:42:56 +0000

qtmir (0.4.3+14.10.20140903-0ubuntu1) utopic; urgency=medium

  [ Nick Dedekind ]
  * Use a model for child surfaces/sessions. Add surface tests.
  * Support for nesting prompt sessions.


 -- Ubuntu daily release <ps-jenkins@lists.canonical.com>  Wed, 03 Sep 2014 08:03:52 +0000

qtmir (0.4.2+14.10.20140829-0ubuntu1) utopic; urgency=low

  [ Ubuntu daily release ]
  * New rebuild forced

  [ Cemil Azizoglu ]
  * Rebuild for the Mir 0.7.0 release.

 -- Ubuntu daily release <ps-jenkins@lists.canonical.com>  Fri, 29 Aug 2014 18:59:49 +0000

qtmir (0.4.2+14.10.20140825-0ubuntu1) utopic; urgency=low

  [ Daniel d'Andrada ]
  * Revamp screenshotting to use an image provider again, removing
    screenshot-related methods on Application

  [ Daniel van Vugt ]
  * Add support for building against Mir when it's installed somewhere
    other than /usr (like with a custom $PKG_CONFIG_PATH).

 -- Ubuntu daily release <ps-jenkins@lists.canonical.com>  Mon, 25 Aug 2014 07:46:36 +0000

qtmir (0.4.1+14.10.20140817-0ubuntu1) utopic; urgency=medium

  [ Michał Sawicz ]
  * Unrevert "MirSurfaceItem: always try to consume new mir frames"

 -- Ubuntu daily release <ps-jenkins@lists.canonical.com>  Sun, 17 Aug 2014 00:41:51 +0000

qtmir (0.4.1+14.10.20140815.is.0.4.1+14.10.20140811.1-0ubuntu1) utopic; urgency=medium

  * Reverting previous commit since unity8 started deadlocking in ap
    test runs (requested by Saviq)

 -- Ricardo Salveti de Araujo <ricardo.salveti@canonical.com>  Sat, 16 Aug 2014 17:18:12 -0300

qtmir (0.4.1+14.10.20140815-0ubuntu1) utopic; urgency=low

  [ Daniel d'Andrada ]
  * MirSurfaceItem: always try to consume new mir frames Otherwise those
    frames will get dropped and MirSurfaceItem will therefore never use
    them, being left displaying an old, stale, frame until the
    application renders again.This could happen for instance if an
    application was rendering between the time the Application object
    goes to Suspended state and the actual process getting SIG_STOPPED
    (ie, suspended for real). Frames rendered in this interval were
    getting dropped and once that app was resumed and its MirSurfaceItem
    brought to front the user would see an old stale frame until some
    new event caused the application to render a new frame (e.g. an
    input event) (LP: #1353374)

 -- Ubuntu daily release <ps-jenkins@lists.canonical.com>  Fri, 15 Aug 2014 17:13:24 +0000

qtmir (0.4.1+14.10.20140811.1-0ubuntu1) utopic; urgency=low

  [ Ubuntu daily release ]
  * New rebuild forced

  [ Michał Sawicz ]
  * Bumped dependency for Mir 0.6.0. Switch to using supported API
    (the_ipc_factory -> new_ipc_factory).

  [ Cemil Azizoglu ]
  * Bumped dependency for Mir 0.6.0. Switch to using supported API
    (the_ipc_factory -> new_ipc_factory).

  [ Alan Griffiths ]
  * Bumped dependency for Mir 0.6.0. Switch to using supported API
    (the_ipc_factory -> new_ipc_factory).

  [ Kevin Gunn ]
  * Bumped dependency for Mir 0.6.0. Switch to using supported API
    (the_ipc_factory -> new_ipc_factory).

 -- Ubuntu daily release <ps-jenkins@lists.canonical.com>  Mon, 11 Aug 2014 21:12:34 +0000

qtmir (0.4.1+14.10.20140811-0ubuntu1) utopic; urgency=low

  [ Gerry Boland ]
  * AppMan: fix dbus GetWindowStack & GetAppFromPid APIs. On suspend,
    mark focused application unfocused, and reverse on resume.

 -- Ubuntu daily release <ps-jenkins@lists.canonical.com>  Mon, 11 Aug 2014 15:53:40 +0000

qtmir (0.4.1+14.10.20140808-0ubuntu1) utopic; urgency=medium

  [ Nick Dedekind ]
  * Added prompt surfaces to application

 -- Ubuntu daily release <ps-jenkins@lists.canonical.com>  Fri, 08 Aug 2014 12:19:29 +0000

qtmir (0.4.0+14.10.20140805.1-0ubuntu1) utopic; urgency=low

  [ Nick Dedekind ]
  * Only add prompt session surfaces to the surface stack once their
    first frame has been drawn.

 -- Ubuntu daily release <ps-jenkins@lists.canonical.com>  Tue, 05 Aug 2014 19:23:27 +0000

qtmir (0.4.0+14.10.20140805-0ubuntu1) utopic; urgency=low

  [ Daniel d'Andrada ]
  * Don't take screenshots automatically and emit focusRequested()
    reliably (LP: #1350917)

 -- Ubuntu daily release <ps-jenkins@lists.canonical.com>  Tue, 05 Aug 2014 12:01:39 +0000

qtmir (0.4.0+14.10.20140729-0ubuntu1) utopic; urgency=medium

  [ Gerry Boland ]
  * Update for Mir 0.4.0 compatibility
  * Remove unneeded properties from SurfaceManager and restore support
    for surface with no app parent
  * Add patches to ubuntuclient plugin to enable sharing of GL context -
    needed for oxide
  * Rename client plugin to ubuntumirclient (to match that of qtubuntu)
    There are some apps which check the QPA name is ubuntumirclient, and
    fail with ubuntuclient. Worst offender is Oxide, which is hard to
    rebuild, so this change is easier fix.
  * Revert 125, incorrect branch merged
  * Rename client plugin to ubuntumirclient (to match that of qtubuntu)
    There are some apps which check the QPA name is ubuntumirclient, and
    fail with ubuntuclient. Worst offender is Oxide, which is hard to
    rebuild, so this change is easier fix.
  * Remove surface observer on MirSurfaceItem destruction
  * New apps placed at start of model and are focused immediately.
    AppMan model has proper surface and fullscreen roles now. Whitespace
    fixes
  * Enable UbuntuPlatformServices for a mirserver
  * Fix FTBFS - header file moved
  * Remove ubuntumirclient plugin as it moved to qtubuntu
  * Empty commit to force rebuild for Qt5.3
  * debian: update package name, fixes dependency wait in PPA
  * Fix Qt5.3 compile - QQmlProfiler changed to QQuickProfiler
  * Update README, rename root pro file to match project name
  * debian: replace old libplatform-api-dev with newer libubuntu-
    application-api-dev
  * Fix lifecycle by pulling latest unity-mir code. Rename QML module
    back to Unity.Application. Import unity-mir tests. Use category
    logging
  * Restore code to override side-stage apps to be on main stage on
    single-stage devices
  * Remove unused *toBeFocused state savers
  * debian: update mir & papi version dependencies
  * Fix out-of-tree builds
  * Using const QString ref to save possible QString copy
  * Small header file cleaning
  * Fix test fails - do not run moc again on headers used by tests
  * Downgrade error warning of unmanaged session startup
  * Simplify focus logic, fix tablet lifecycle
  * Workaround GL/GLES conflict between Qt and Mir. Split into 3
    packages: GL qpa, GLES qpa & QML plugin Mir is GLES only. Qt on
    desktop is desktop-GL only. To workaround this, (ab)use the fact
    that MESA on the desktop allows you to bind GL apis to a GLES
    context via eglBindAPI. To use this, need to compile with QPA
    separately for GL and GLES targets. Thus need to split the packaging
    into: + qtmir-android - qpa plugin for GLES targets + qtmir-desktop
    - qpa plugin for desktop-GL targets (uses MESA hack) +
    qtdeclarative5-qtmir-plugin - the QML plugin Also stopped unit tests
    from being installed
  * Re-enable Buffer Queueing OpenGL, should improve graphics
    performance
  * Remove refresh-rate override as Mir now returns correct value
  * MirGLContext - temporary gl context from mir does not have
    attributes defined by GLConfig applied, so need to do so manually
  * DisplayWindow listens for Hide/Show events with its event handler,
    not via a static variable
  * QtEventFeeder - add deconstructor to delete the mTouchDevice
  * Application: delete TODO comment in setSession as nonsensical
  * SessionName removed. PID matching was introduced some time ago and
    so session name unnecessary
  * Application: remove hack to guess app supported orientations,
    implement properly later
  * Fixed threading issue when screen-shotting application about to be
    stopped. By Nick Dedekind
  * Revert rev 179, add comment to clarify
  * Application: replace direct call into MirSurfaceItem with a
    signal/slot. Removes FIXME
  * MirSurfaceItem: setting unfocused on creation breaks camera & videos
    app, so disabling and added fixme
  * Add FIXME about the custom roles
  * Remove redundant comment
  * Remove ApplicationManager::topmostApplication
  * AppMan: if foreground app closes, set all unfocused to let shell
    decide what next to focus
  * Useless static_cast removed
  * DebugHelpers: do not use default state for last option in the enum
    today, the enum may grow in future
  * MirBufferSGTexture: remove the Qt5.3 ifdefs, were probably broken
    for older Qt versions
  * MirSurfaceItem - standardize on qCDebug(QTMIR_SURFACES)
  * MirSurfaceManager: generate roleNames only on read
  * MirSurfaceManager: remove commented line
  * TaskController: add a few more consts
  * Removed WindowScreenshotProvider as not needed for now
  * AppMan: be slightly more verbose with desktop file locating for
    desktop_file_hint. Also use faster exists() static function
  * AppMan: data - remove nonsensical default role
  * ProcessController: expand documentation
  * Clarify licences
  * Give AppMan & SurfMan objectNames
  * MirSurfaceItem: do not print keystrokes to log
  * Fix crash bug - disable input events going to MirSurfaceItem whose
    backing mir surface was destroyed
  * SurfaceManager: do not add each surface to the model twice silly
  * debian: only use gcc4.9 compiler to prevent ABI breaks due to some
    C++11 features still being experimental in gcc
  * AppMan: emit unfocus dbus event on suspend, and focus on resume
  * Revert 214 - breaks install of qtmir and qtubuntu
  * Input Event timestamp - do not overwrite timestamp of events sent to
    client

  [ Nick Dedekind ]
  * Compatibility with mir-0.5

  [ Robert Bruce Park ]
  * CI Train packaging cleanup. Minor packaging cleanup for CI Train
    standards.
  * Slightly more readable debian/rules.

  [ Michael Zanetti ]
  * append newly focused apps instead of prepending them. Allows the ui
    to do the regular app focused animation for newly started apps too
  * Fix multi touch points on mirsurfaceitems. Patch kindly provided by
    anpok.
  * also mir specific key codes through the QKeyEvent

  [ Michael Terry ]
  * Use virtual package names in Conflicts/Replaces fields and clean
    build dirs when doing dh_clean.

  [ Daniel d'Andrada ]
  * ubuntuclient: Properly handle mir's resize event Take it as a
    promise for a future buffer size instead of immediately obeying it.
  * Some MirSurfaceItem fixes Don't assume that it always have an
    Application. Slightly improve its ownership mess.
  * Work around crash in MirSurfaceManager::onSurfaceAttributeChanged
  * Improve debug output of surfaces handled by MirSurfaceManager
  * Make mirserver QPA implement QPlatformIntegration::inputContext() So
    that shell can get a virtual keyboard
  * Wait for screen orientation to stabilize before committing to it
  * Reduce orientation stabilization time and cancel pending change when
    facing up/down
  * Merge multiple qml size changes into a single mir surface resize
    Resizing a mir surface is a costly operation and qml items can get
    resized multiple times in a single event loop iteration. Besides, a
    qml item changes its width and height separately
  * Add WindowScreenshotProvider
  * s/upstart-app-launch-2/ubuntu-app-launch-2
  * Add clipboard support had to remove the dependency of mirserver to
    platform-api-client as it caused a clash as both libs are loading
    unityrpc.proto. That's a protobuffer limitation. Added the protobuf
    generated files directly (unityrpc.cpp and unityrpc.h) as I couldn't
    bend qmake to my will.
  * UbuntuPlatformServices is no longer shared by both QPAs
  * Update Application::fullscreen when the application gets its surface
  * MirSurfaceManager: s/DLOG/qCDebug Use Qt's new categorized logging
    system
  * MirSurfaceManager: improve debug output
  * Hold back this commit for now as qtmir trunk still uses an old mir
    version
  * adapt to latest mir/devel + input_sender branch
  * MirSurfaceManager: improve debug output
  * Revert to the old ways regarding rotation Where unity8 doesn't move
    and apps rotate by themselves. Retake that rotation approach at a
    later time
  * Forward item focus to the underlying mir surface
  * Dispatch keys to mir surface
  * Add a comment with the rationale behind the frame dropper
  * Fix copyright headers
  * Fix and update debian/copyright
  * Removing debian/qtdeclarative5-qtmir-plugin.maintscript This came
    with the copy-pasting unity-mir packaging. Makes no sense in qtmir
    as it never installed a com.canonical.Unity.conf file in the first
    place. That's unity-mir's problems.
  * Add a TODO notice
  * Fix copy-and-paste error in log message
  * Improve Application::setState debug output

  [ Kevin Gunn ]
  * merge lp:~nick-dedekind/qtmir/prompt_sessions
  * no change, rebuild

  [ Ubuntu daily release ]
  * New rebuild forced

 -- Ubuntu daily release <ps-jenkins@lists.canonical.com>  Tue, 29 Jul 2014 15:13:00 +0000

qtmir (0.0.1-ppa5) utopic; urgency=medium

  * packaging works now

 -- Michael Zanetti <michael.zanetti@canonical.com>  Fri, 16 May 2014 14:04:29 +0200

qtmir (0.0.1-ppa1) utopic; urgency=medium

  * Initial release.

 -- Michael Zanetti <michael.zanetti@canonical.com>  Wed, 14 May 2014 14:28:17 +0200<|MERGE_RESOLUTION|>--- conflicted
+++ resolved
@@ -1,10 +1,9 @@
-<<<<<<< HEAD
 qtmir (0.4.5) UNRELEASED; urgency=medium
 
   * Add X-Ubuntu-Supported-Orientations desktop file entry
 
  -- Daniel d'Andrada <daniel.dandrada@canonical.com>  Thu, 16 Apr 2015 13:25:08 -0300
-=======
+
 qtmir (0.4.4+15.04.20150513-0ubuntu1) vivid; urgency=medium
 
   [ Alan Griffiths ]
@@ -17,7 +16,6 @@
   * Release in step with Mir 0.13.0
 
  -- CI Train Bot <ci-train-bot@canonical.com>  Wed, 13 May 2015 09:44:12 +0000
->>>>>>> c8aac2e2
 
 qtmir (0.4.4+15.04.20150511.1-0ubuntu1) vivid; urgency=medium
 

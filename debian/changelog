--- conflicted
+++ resolved
@@ -1,6 +1,9 @@
-<<<<<<< HEAD
 qtmir (0.5.1) UNRELEASED; urgency=medium
-=======
+
+  * First release using MirAL
+
+ -- Gerry Boland <gerry.boland@canonical.com>  Fri, 14 Oct 2016 16:51:26 +0100
+
 qtmir (0.5.0+17.04.20161123.3-0ubuntu1) zesty; urgency=medium
 
   [ Albert Astals Cid ]
@@ -16,25 +19,10 @@
  -- Michał Sawicz <michal.sawicz@canonical.com>  Wed, 23 Nov 2016 20:46:06 +0000
 
 qtmir (0.5.0+16.10.20161011.1-0ubuntu1) UNRELEASED; urgency=medium
->>>>>>> 8361bb80
 
   * First release using MirAL
 
  -- Gerry Boland <gerry.boland@canonical.com>  Fri, 14 Oct 2016 16:51:26 +0100
-
-qtmir (0.5.0+17.04.20161123.3-0ubuntu1) zesty; urgency=medium
-
-  [ Albert Astals Cid ]
-  * Build with Qt 5.7 (LP: #1642608, #1642954)
-
-  [ Gerry Boland ]
-  * Fix FTBFS due to new googletest framework release (1.8)
-  * Revert Lttng test-crash workaround from rev 557
-
-  [ Jonas G. Drange ]
-  * relax auth of clients to allow USS to set base mir display config
-
- -- Michał Sawicz <michal.sawicz@canonical.com>  Wed, 23 Nov 2016 20:46:06 +0000
 
 qtmir (0.4.8+17.04.20161024-0ubuntu1) zesty; urgency=medium
 

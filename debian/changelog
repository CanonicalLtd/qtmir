--- conflicted
+++ resolved
@@ -1,10 +1,3 @@
-<<<<<<< HEAD
-qtmir (0.5.0+16.10.20161011.1-0ubuntu1) UNRELEASED; urgency=medium
-
-  * First release using MirAL
-
- -- Gerry Boland <gerry.boland@canonical.com>  Fri, 14 Oct 2016 16:51:26 +0100
-=======
 qtmir (0.5.0+17.04.20161123.3-0ubuntu1) zesty; urgency=medium
 
   [ Albert Astals Cid ]
@@ -18,7 +11,12 @@
   * relax auth of clients to allow USS to set base mir display config
 
  -- Michał Sawicz <michal.sawicz@canonical.com>  Wed, 23 Nov 2016 20:46:06 +0000
->>>>>>> a31e6117
+
+qtmir (0.5.0+16.10.20161011.1-0ubuntu1) UNRELEASED; urgency=medium
+
+  * First release using MirAL
+
+ -- Gerry Boland <gerry.boland@canonical.com>  Fri, 14 Oct 2016 16:51:26 +0100
 
 qtmir (0.4.8+17.04.20161024-0ubuntu1) zesty; urgency=medium
 

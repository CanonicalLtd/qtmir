<<<<<<< HEAD
qtmir (0.4.7) UNRELEASED; urgency=medium

  * [ Nick Dedekind ]
  * Request app closing rather than killing.

 -- Nick Dedekind <nick.dedekind@canonical.com>  Fri, 25 Sep 2015 09:33:39 +0100
=======
qtmir (0.4.6+16.04.20151125-0ubuntu2) xenial; urgency=medium

  * Rebuild against Qt 5.5.1.

 -- Timo Jyrinki <timo-jyrinki@ubuntu.com>  Mon, 30 Nov 2015 16:16:06 +0200

qtmir (0.4.6+16.04.20151125-0ubuntu1) xenial; urgency=medium

  [ Daniel d'Andrada ]
  * Forward Mir mouse wheel events to the shell cursor (LP: #1497091)
  * Implemented support for cursors set by client surfaces
  * Revert revision 415

  [ Gerry Boland ]
  * Manage frameSwapped signal/slot connection with MirSurface more
    strictly to avoid crash. (LP: #1517571)

 -- Michał Sawicz <michal.sawicz@canonical.com>  Wed, 25 Nov 2015 15:38:57 +0000

qtmir (0.4.6+16.04.20151119-0ubuntu1) xenial; urgency=medium

  [ Albert Astals Cid ]
  * Build with clang (tests/gmock fails and is unfixable on our side i'd
    say)
  * Enable Efficient String Construction by default

  [ Gerry Boland ]
  * Fix use of uninitialized variable
  * Use pid_t for PIDs.

  [ Loïc Molinari ]
  * Ensured Mir surface items with size less than or equal to zero are
    not rendered, as it's usually done for standard QtQuick items.

  [ Michał Sawicz ]
  * Build with clang (tests/gmock fails and is unfixable on our side i'd
    say)

  [ Nick Dedekind ]
  * Fix a crash when dropping a surface frame before Qt draws a surface
    item. (LP: #1517139)

 -- Gerry Boland <ci-train-bot@canonical.com>  Thu, 19 Nov 2015 12:56:17 +0000

qtmir (0.4.6+16.04.20151113-0ubuntu1) xenial; urgency=medium

  [ Nick Dedekind ]
  * Update surface textures when dropping frames. (LP: #1515356)

 -- Gerry Boland <ci-train-bot@canonical.com>  Fri, 13 Nov 2015 16:42:38 +0000

qtmir (0.4.6+16.04.20151112-0ubuntu1) xenial; urgency=medium

  * Fix armhf builds on Xenial by using -std=gnu99 instead of c99

 -- Gerry Boland <ci-train-bot@canonical.com>  Thu, 12 Nov 2015 16:26:27 +0000

qtmir (0.4.6+16.04.20151110-0ubuntu1) xenial; urgency=medium

  [ Nick Dedekind ]
  * Reverted occlusion detection (lp#1514556) (LP: #1514556)

 -- Gerry Boland <ci-train-bot@canonical.com>  Tue, 10 Nov 2015 09:19:59 +0000
>>>>>>> f4897936

qtmir (0.4.6+16.04.20151102-0ubuntu1) xenial; urgency=medium

  [ Alan Griffiths ]
  * Test harness for MirWindowManager (in preparation for more
    intelligent window management)

  [ CI Train Bot ]
  * New rebuild forced.

  [ Michael Terry ]
  * Support new isTouchApp property to ApplicationInfoInterface and move
    lifecycle policy logic out of qtmir.

  [ Michał Sawicz ]
  * Clean up packaging and fix autopkgtest on armhf

  [ Nick Dedekind ]
  * Hand Qt millisecond timestamps rather than nanosecond. (LP:
    #1510571, #1511076, #1511711)
  * Support server->client visibility change to stop rendering
    (lp:#1475678) (LP: #1475678)

 -- Michał Sawicz <michal.sawicz@canonical.com>  Mon, 02 Nov 2015 11:22:29 +0000

qtmir (0.4.6+15.10.20151021-0ubuntu1) wily; urgency=medium

  [ Alan Griffiths ]
  * Opaquify MirWindowManager to control visibility of upcoming Window
    Management work

  [ Albert Astals Cid ]
  * Don't search for the element again

  [ CI Train Bot ]
  * New rebuild forced.

  [ Daniel d'Andrada ]
  * Improve multimonitor support
  * MirSurfaceItem: Survive holding a surface with an empty texture
  * Shell draws its own cursor using the new Cursor QML element

  [ Gerry Boland ]
  * Initial multimonitor support - react correctly to Mir
    DisplayConfiguration changes. (LP: #1488831, #1488863, #1436735)
  * Workaround for AutoPilot input coordinate positioning being outside
    screen geometry

  [ Lukáš Tinkl ]
  * Implement support for mouse wheel events; correctly pass around
    buttons (LP: #1497091)
  * React to surface modifications (window caption)

  [ Michał Sawicz ]
  * Improve multimonitor support
  * MirSurfaceItem: Survive holding a surface with an empty texture
  * React to surface modifications (window caption)

  [ Nick Dedekind ]
  * Added touch performance tracing and test.
  * Removed the manipulation of the CMAKE_INSTALL_PREFIX from
    debian/rules

 -- Michał Sawicz <michal.sawicz@canonical.com>  Wed, 21 Oct 2015 11:47:16 +0000

qtmir (0.4.6+15.10.20151008.2-0ubuntu1) wily; urgency=medium

  [ Alexandros Frantzis ]
  * Update for Mir 0.17 changes

  [ CI Train Bot ]
  * New rebuild forced.

 -- Alexandros Frantzis <alexandros.frantzis@canonical.com>  Thu, 08 Oct 2015 17:56:00 +0000

qtmir (0.4.6+15.10.20150930.1-0ubuntu1) wily; urgency=medium

  [ CI Train Bot ]
  * New rebuild forced.

  [ Daniel d'Andrada ]
  * MirSurfaceItem: texture must be manipulated only from the scene
    graph thread (LP: #1499388, #1495871)

  [ Gerry Boland ]
  * Add "Closing" state to Application, use it to distinguish user-
    induced close from app-induced close. Don't clear QML cache if user-
    induced. (LP: #1500372)

 -- Michał Sawicz <michal.sawicz@canonical.com>  Wed, 30 Sep 2015 10:08:37 +0000

qtmir (0.4.6+15.10.20150925-0ubuntu1) wily; urgency=medium

  * Bump application API version

 -- Michał Sawicz <michal.sawicz@canonical.com>  Fri, 25 Sep 2015 12:11:11 +0000

qtmir (0.4.6+15.10.20150923-0ubuntu1) wily; urgency=medium

  [ CI Train Bot ]
  * New rebuild forced.

  [ Cemil Azizoglu ]
  * Port gl_bind_to_texture to the new TextureSource interface. Update
    for Mir 0.16 release.

 -- Cemil Azizoglu <cemil.azizoglu@canonical.com>  Wed, 23 Sep 2015 15:17:13 +0000

qtmir (0.4.6+15.10.20150918-0ubuntu1) wily; urgency=medium

  [ Daniel d'Andrada ]
  * Update surface focus when a surface enters or leaves a
    MirSurfaceItem (LP: #1491034, #1495437)

 -- Michał Sawicz <michal.sawicz@canonical.com>  Fri, 18 Sep 2015 20:11:52 +0000

qtmir (0.4.6+15.10.20150914-0ubuntu1) wily; urgency=medium

  [ Daniel d'Andrada ]
  * MirSurfaceItem gets dirty when it's set to draw a different (or no)
    surface (LP: #1492185)
  * QtEventFeeder: log the pointer events it gets from Mir

  [ Daniel van Vugt ]
  * Stop waking up every 200ms if there's nothing to wake up for. It's
    just wasting battery. (LP: #1479250)

 -- Gerry Boland <ci-train-bot@canonical.com>  Mon, 14 Sep 2015 13:11:56 +0000

qtmir (0.4.6+15.10.20150904-0ubuntu1) wily; urgency=medium

  [ Michal Sawicz ]
  * No change rebuild to resync vivid+overlay and wily

  [ CI Train Bot ]
  * No-change rebuild.

 -- CI Train Bot <ci-train-bot@canonical.com>  Fri, 04 Sep 2015 10:40:35 +0000

qtmir (0.4.6+15.04.20150827.1-0ubuntu1) vivid; urgency=medium

  [ Daniel d'Andrada ]
  * Enable multiple MirSurfaceItems rendering the same MirSurface
  * Allow resizing an app that is in the process of getting suspended.
    (LP: #1466510)

 -- CI Train Bot <ci-train-bot@canonical.com>  Thu, 27 Aug 2015 13:58:54 +0000

qtmir (0.4.5+15.10.20150817-0ubuntu1) wily; urgency=medium

  * 

 -- CI Train Bot <ci-train-bot@canonical.com>  Mon, 17 Aug 2015 19:28:26 +0000

qtmir (0.4.5+15.10.20150812.1-0ubuntu1) vivid; urgency=medium

  [ Daniel van Vugt ]
  * MirSurfaceItem: Remove an unnecessary and potentially infinite loop
    (LP: #1477430) (LP: #1477430)

  [ Gerry Boland ]
  * Standardize licences to LGPLv3, update years, remove authors (LP:
    #1483664)
  * authorizeSession incorrectly edits desktopFilePath supplied by
    desktop_file_hint (LP: #1483225)

 -- CI Train Bot <ci-train-bot@canonical.com>  Wed, 12 Aug 2015 11:36:06 +0000

qtmir (0.4.5+15.10.20150804.1-0ubuntu1) vivid; urgency=medium

  * Dual release with wily

 -- Gerry Boland <gerry.boland@canonical.com>  Tue, 04 Aug 2015 17:21:12 +0000

qtmir (0.4.5+15.04.20150821-0ubuntu1) vivid; urgency=medium

  [ Daniel d'Andrada ]
  * Improve handling of applications that are stopping or getting killed
    (LP: #1483840, #1485608)

  [ Gerry Boland ]
  * AppMan: if app destroys surface while in Running state, it is
    probably shutting down, so preempt it by removing it from the model

 -- CI Train Bot <ci-train-bot@canonical.com>  Fri, 21 Aug 2015 11:40:14 +0000

qtmir (0.4.5+15.04.20150820-0ubuntu1) vivid; urgency=medium

  [ Gerry Boland ]
  * Hotfix to work around bug 1483752 (LP: #1483752)

  [ Michael Zanetti ]
  * Hotfix to work around bug 1483752 (LP: #1483752)

 -- CI Train Bot <ci-train-bot@canonical.com>  Thu, 20 Aug 2015 12:59:54 +0000

qtmir (0.4.5+15.10.20150804.1-0ubuntu1) wily; urgency=medium

  [ Alan Griffiths ]
  * Start restructuring code to use the Mir WindowManager interface for
    window management. (Instead of completely replacing the Shell.)

  [ Andreas Pokorny ]
  * ensure the argv passed to mir is a null terminated list (not a
    nullptr)

  [ Daniel d'Andrada ]
  * Remove focus-based app lifecycle. Let shell control it.
  * Remove focus-based app lifecycle. Let shell control it.

  [ Daniel van Vugt ]
  * ensure the argv passed to mir is a null terminated list (not a
    nullptr)

  [ Gerry Boland ]
  * CMake should require mir 0.14
  * Ubuntu Touch has no shared graphics cache implemented, QPA should
    not say it does
  * We depend on Qt 5.4, remove compatibility code for older versions

  [ Lukáš Tinkl ]
  * Extend the key table to cover full xkb range of keycodes.

 -- CI Train Bot <ci-train-bot@canonical.com>  Tue, 04 Aug 2015 17:21:12 +0000

qtmir (0.4.5+15.10.20150728-0ubuntu2~gcc5.1) wily; urgency=medium

  * No change rebuild using GCC 5.

 -- Matthias Klose <doko@ubuntu.com>  Wed, 29 Jul 2015 15:04:01 +0200

qtmir (0.4.5+15.10.20150728-0ubuntu1) wily; urgency=medium

  [ Gerry Boland ]
  * Remove explicit gcc4.9 dependency (LP: #1452338)

 -- CI Train Bot <ci-train-bot@canonical.com>  Tue, 28 Jul 2015 09:57:00 +0000

qtmir (0.4.5+15.10.20150722-0ubuntu1) wily; urgency=medium

  [ Andreas Pokorny ]
  * Release in step with Mir 0.14.0

  [ CI Train Bot ]
  * New rebuild forced.

 -- CI Train Bot <ci-train-bot@canonical.com>  Wed, 22 Jul 2015 13:01:05 +0000

qtmir (0.4.5+15.10.20150617-0ubuntu1) wily; urgency=medium

  [ Gerry Boland ]
  * [qpa] refactor QMirServer to clean up its API, and fix strange
    thread design.

  [ Michał Sawicz ]
  * Depend on same-version qtmir-{desktop,android}

 -- CI Train Bot <ci-train-bot@canonical.com>  Wed, 17 Jun 2015 13:46:09 +0000

qtmir (0.4.5+15.10.20150611-0ubuntu2) wily; urgency=medium

  * No-change rebuild against Qt 5.4.2.

 -- Timo Jyrinki <timo-jyrinki@ubuntu.com>  Mon, 15 Jun 2015 12:31:38 +0300

qtmir (0.4.5+15.10.20150611-0ubuntu1) wily; urgency=medium

  [ Daniel d'Andrada ]
  * Add X-Ubuntu-Supported-Orientations desktop file entry

 -- CI Train Bot <ci-train-bot@canonical.com>  Thu, 11 Jun 2015 09:10:38 +0000

qtmir (0.4.4+15.04.20150513-0ubuntu1) vivid; urgency=medium

  [ Alan Griffiths ]
  * Release in step with Mir 0.13.0

  [ Daniel van Vugt ]
  * Release in step with Mir 0.13.0

  [ Gerry Boland ]
  * Release in step with Mir 0.13.0

 -- CI Train Bot <ci-train-bot@canonical.com>  Wed, 13 May 2015 09:44:12 +0000

qtmir (0.4.4+15.04.20150511.1-0ubuntu1) vivid; urgency=medium

  [ Albert Astals Cid ]
  * Fix debug line

  [ Daniel d'Andrada ]
  * When synthesizing touch releases for absent touches, send them in
    separate events (LP: #1437357)

  [ Gerry Boland ]
  * If Mir fails to start, exit the process immediately as nothing else
    can be done
  * Remove boost dependence, it supplies almost nothing of benefit to
    offset its cost
  * Remove legacy surface configuration change code, use newer
    SurfaceObserver
  * Remove useless profiling information, fixes build with Qt5.5 (LP:
    #1437181)

  [ Michael Zanetti ]
  * read exception list from gsettings instead of a hardcoded list

  [ Michał Sawicz ]
  * Require an application API version, fix the provided version and use
    include dir from the .pc file

 -- CI Train Bot <ci-train-bot@canonical.com>  Mon, 11 May 2015 13:16:33 +0000

qtmir (0.4.4+15.04.20150318-0ubuntu1) vivid; urgency=medium

  [ Daniel d'Andrada ]
  * Port to the new MirEvent API and add support for pointer events.
    (LP: #1417650, #1392716)

  [ Gerry Boland ]
  * Refactor wakelock handling. Lifecycle exempt apps now release
    wakelock when shell tries to suspend them (LP: #1423787)

  [ Robert Carr ]
  * Port to the new MirEvent API and add support for pointer events.
    (LP: #1417650, #1392716)

 -- CI Train Bot <ci-train-bot@canonical.com>  Wed, 18 Mar 2015 10:12:22 +0000

qtmir (0.4.4+15.04.20150317-0ubuntu1) vivid; urgency=medium

  [ Albert Astals Cid ]
  * Make the test pass with Qt >= 5.4.1 (LP: #1427529)

 -- CI Train Bot <ci-train-bot@canonical.com>  Tue, 17 Mar 2015 18:01:53 +0000

qtmir (0.4.4+15.04.20150227.1-0ubuntu1) vivid; urgency=medium

  [ CI Train Bot ]
  * New rebuild forced.

  [ Kevin DuBois ]
  * No change rebuild for mir 0.12

 -- CI Train Bot <ci-train-bot@canonical.com>  Fri, 27 Feb 2015 18:53:32 +0000

qtmir (0.4.4+15.04.20150220-0ubuntu1) vivid; urgency=medium

  [ Albert Astals Cid ]
  * Don't start timer from the thread it doesn't belong to

 -- CI Train Bot <ci-train-bot@canonical.com>  Fri, 20 Feb 2015 10:33:30 +0000

qtmir (0.4.4+15.04.20150209-0ubuntu2) vivid; urgency=medium

  * No-change rebuild against Qt 5.4.0.

 -- Timo Jyrinki <timo-jyrinki@ubuntu.com>  Fri, 13 Feb 2015 13:05:26 +0200

qtmir (0.4.4+15.04.20150209-0ubuntu1) vivid; urgency=medium

  [ Daniel van Vugt ]
  * QtMir changes required to support the Mir branch of the same name.
    Landing soon. (LP: #1395581)

  [ Alan Griffiths ]
  * Port to the msh::Shell API in Mir

  [ Robert Carr ]
  * Bump build-dep to mir 0.11.

 -- Ubuntu daily release <ps-jenkins@lists.canonical.com>  Mon, 09 Feb 2015 16:29:08 +0000

qtmir (0.4.4+15.04.20150206-0ubuntu1) vivid; urgency=medium

  [ Gerry Boland ]
  * Explicitly setting GL-mode breaks GTK app rendering. Removing the
    hack appears to just work (LP: #1401968)

  [ Michał Sawicz ]
  * Add moot autopkgtest to run the standard unit tests

  [ Albert Astals Cid ]
  * Fix demo shell import name

  [ Daniel d'Andrada ]
  * Don't suspend&resume the main stage app when switching focus from
    side to main stage

 -- Ubuntu daily release <ps-jenkins@lists.canonical.com>  Fri, 06 Feb 2015 10:23:19 +0000

qtmir (0.4.4+15.04.20150115-0ubuntu1) vivid; urgency=low

  [ Gerry Boland ]
  * Add Wakelock support - ensures device drops to deep-sleep mode only
    when all AppMan suspend tasks have completed

  [ Ricardo Mendoza ]
  * Reduce suspend timeout to half of the previous value because the
    long value was too apparent on fast paced apps, like web games of
    music players; it broke the user experience according to design.
    (LP: #1402650)

 -- Ubuntu daily release <ps-jenkins@lists.canonical.com>  Thu, 15 Jan 2015 15:19:46 +0000

qtmir (0.4.4+15.04.20150114-0ubuntu1) vivid; urgency=low

  [ Gerry Boland ]
  * Depend on :native version of g++ to allow cross-compiling to work.
    (LP: #1353855)

  [ Michał Sawicz ]
  * Declare the QByteArray in callDispatcher so it doesn't get deleted
    before it's copied. (LP: #1408819)

  [ Josh Arenson ]
  * Assign touch events area to the correct values.

  [ Albert Astals ]
  * Move the creation of the surface observer to
    SessionListener::surface_created

 -- Ubuntu daily release <ps-jenkins@lists.canonical.com>  Wed, 14 Jan 2015 09:07:53 +0000

qtmir (0.4.4+15.04.20150109-0ubuntu1) vivid; urgency=low

  [ Ubuntu daily release ]
  * New rebuild forced

  [ Nick Dedekind ]
  * Notify prompt sessions that sessions have been suspended/resumed.
    (LP: #1355173, #1384950)

 -- Ubuntu daily release <ps-jenkins@lists.canonical.com>  Fri, 09 Jan 2015 17:26:00 +0000

qtmir (0.4.4+15.04.20150108.1-0ubuntu1) vivid; urgency=low

  [ Ubuntu daily release ]
  * New rebuild forced

  [ Cemil Azizoglu ]
  * Rebuild for Mir 0.10.

  [ Nick Dedekind ]
  * Compatibility for Mir 0.10.0

 -- Ubuntu daily release <ps-jenkins@lists.canonical.com>  Thu, 08 Jan 2015 14:18:06 +0000

qtmir (0.4.4+15.04.20141215-0ubuntu1) vivid; urgency=low

  [ Daniel d'Andrada ]
  * Update README and readd option to disable building tests

  [ Gerry Boland ]
  * Emit SIGSTOP when AppMan fully initialized, when Mir is ready is too
    soon (LP: #1394208)

 -- Ubuntu daily release <ps-jenkins@lists.canonical.com>  Mon, 15 Dec 2014 08:27:44 +0000

qtmir (0.4.4+15.04.20141211-0ubuntu1) vivid; urgency=low

  [ Ubuntu daily release ]
  * New rebuild forced

  [ Alan Griffiths ]
  * Migration of qtmir from the legacy Mir API
  * Refactor to better reflect the code structure following new-migrate-
    to-mir-Server-API

 -- Ubuntu daily release <ps-jenkins@lists.canonical.com>  Thu, 11 Dec 2014 16:55:53 +0000

qtmir (0.4.4+15.04.20141205-0ubuntu1) vivid; urgency=low

  [ CI Train Bot ]
  * Resync trunk
  * Resync trunk
  * Resync trunk
  * Resync trunk
  * Resync trunk

  [ Ricardo Salveti de Araujo ]
  * qteventfeeder: adding bt and wired headset multimedia keys (LP:
    #1398427)

 -- Ubuntu daily release <ps-jenkins@lists.canonical.com>  Fri, 05 Dec 2014 11:04:29 +0000

qtmir (0.4.4+15.04.20141203-0ubuntu1) vivid; urgency=low

  [ Gerry Boland ]
  * Port qmake->cmake to enable sbuild usage for crosscompiling.
  * Fix build with Qt5.4 (LP: #1394884)

  [ Michał Sawicz ]
  * Port qmake->cmake to enable sbuild usage for crosscompiling.

  [ Robert Carr ]
  * Port qmake->cmake to enable sbuild usage for crosscompiling.

  [ Alberto Aguirre ]
  * Select mirclient backend for platform-api instead of mirserver.

 -- Ubuntu daily release <ps-jenkins@lists.canonical.com>  Wed, 03 Dec 2014 10:07:12 +0000

qtmir (0.4.4+15.04.20141124-0ubuntu1) vivid; urgency=low

  [ Alberto Aguirre ]
  * No-change rebuild againts mir 0.9.0

  [ Ubuntu daily release ]
  * New rebuild forced

 -- Ubuntu daily release <ps-jenkins@lists.canonical.com>  Mon, 24 Nov 2014 23:07:01 +0000

qtmir (0.4.4+15.04.20141110-0ubuntu2) vivid; urgency=medium

  * No-change rebuild against Qt 5.3.2.

 -- Timo Jyrinki <timo-jyrinki@ubuntu.com>  Mon, 10 Nov 2014 16:50:43 +0200

qtmir (0.4.4+15.04.20141110-0ubuntu1) vivid; urgency=low

  [ Michael Zanetti ]
  * Use QSGDefaultImageNode instead of QSGSimpleTexture to gain surface
    manipulation features such as antialiasing (LP: #1351559)

  [ josharenson ]
  * Add support for enabling/disabling orientation sensor based on
    screen power state. (LP: #1375297)

 -- Ubuntu daily release <ps-jenkins@lists.canonical.com>  Mon, 10 Nov 2014 09:41:58 +0000

qtmir (0.4.4+15.04.20141030.2-0ubuntu1) vivid; urgency=low

  [ Ted Gould ]
  * Use UAL pause/resume functions for stopping/continuing all tasks in
    the cgroup (LP: #1379786)

  [ Timo Jyrinki ]
  * Add libmtdev-dev build dependency (LP: #1379152) (LP: #1379152)

 -- Ubuntu daily release <ps-jenkins@lists.canonical.com>  Thu, 30 Oct 2014 21:48:30 +0000

qtmir (0.4.4+15.04.20141030.1-0ubuntu1) vivid; urgency=low

  [ Ricardo Mendoza ]
  * Clean up QML Compilation cache if application fails to start
    correctly.

 -- Ubuntu daily release <ps-jenkins@lists.canonical.com>  Thu, 30 Oct 2014 11:55:27 +0000

qtmir (0.4.4+14.10.20141013-0ubuntu1) utopic; urgency=medium

  [ Daniel d'Andrada ]
  * Turn UbuntuKeyboardInfo into a QML singleton

  [ Gerry Boland ]
  * Rewrite DesktopFileReader to use GDesktopAppInfo, enables reading
    localized keys (LP: #1350360)

  [ Michał Sawicz ]
  * Ensure unity8-dash is less likely to be killed than other background
    apps. (LP: #1379296)

  [ Robert Carr ]
  * Pass key auto-repeat flag through QtEventFeeder.

 -- Ubuntu daily release <ps-jenkins@lists.canonical.com>  Mon, 13 Oct 2014 10:08:04 +0000

qtmir (0.4.3+14.10.20141010-0ubuntu1) utopic; urgency=low

  [ Ubuntu daily release ]
  * New rebuild forced

  [ Cemil Azizoglu ]
  * Rebuild for Mir 0.8.0.

 -- Ubuntu daily release <ps-jenkins@lists.canonical.com>  Fri, 10 Oct 2014 16:33:24 +0000

qtmir (0.4.3+14.10.20141006-0ubuntu1) utopic; urgency=low

  [ Michael Zanetti ]
  * Fix some bugs in app lifecycle management.

  [ Albert Astals ]
  * Wait for ApplicationManager to be there

 -- Ubuntu daily release <ps-jenkins@lists.canonical.com>  Mon, 06 Oct 2014 12:00:01 +0000

qtmir (0.4.3+14.10.20141001.5-0ubuntu1) utopic; urgency=low

  [ Daniel d'Andrada ]
  * CONFIG+=no_tests to avoid building the tests and therefore speed up
    the build
  * Provide a global clipboard via D-Bus (LP: #1367814)

  [ josharenson ]
  * Remove check to see if application is already focused before
    focusing.

  [ Robert Carr ]
  * MirSurfaceItem::consume Set motion event tooltypes based on
    QTouchPoints (LP: #1371282)

  [ Gerry Boland ]
  * Fix AppMan handling Upstart resuming a Stopped application

 -- Ubuntu daily release <ps-jenkins@lists.canonical.com>  Wed, 01 Oct 2014 18:43:00 +0000

qtmir (0.4.3+14.10.20140922.1-0ubuntu1) utopic; urgency=low

  [ Gerry Boland ]
  * Expose Mir surface orientation property to QML (LP: #1288332)
  * Add splash screen properties to Application

  [ Florian Boucault ]
  * Add splash screen properties to Application

  [ Daniel d'Andrada ]
  * Add splash screen properties to Application

 -- Ubuntu daily release <ps-jenkins@lists.canonical.com>  Mon, 22 Sep 2014 17:38:51 +0000

qtmir (0.4.3+14.10.20140918.3-0ubuntu1) utopic; urgency=low

  [ Gerry Boland ]
  * TaskController may call processStarted synchronously, so check for
    that in startApplication before adding (LP: #1371047)

 -- Ubuntu daily release <ps-jenkins@lists.canonical.com>  Thu, 18 Sep 2014 16:57:48 +0000

qtmir (0.4.3+14.10.20140918.1-0ubuntu1) utopic; urgency=low

  [ Gerry Boland ]
  * Fix unstable test - be more careful about synchronizing the Qt image
    provider and Mir snapshot threads

 -- Ubuntu daily release <ps-jenkins@lists.canonical.com>  Thu, 18 Sep 2014 09:38:52 +0000

qtmir (0.4.3+14.10.20140915-0ubuntu1) utopic; urgency=low

  [ Daniel d'Andrada ]
  * MirSurfaceItem: Ensure all touch sequences sent to Mir surface are
    properly ended.

 -- Ubuntu daily release <ps-jenkins@lists.canonical.com>  Mon, 15 Sep 2014 14:50:16 +0000

qtmir (0.4.3+14.10.20140907-0ubuntu1) utopic; urgency=low

  [ Daniel d'Andrada ]
  * QtEventFeeder: validate touches before sending them to Qt

  [ josharenson ]
  * Fix a small typo in the README file

  [ Alan Griffiths ]
  * Provide Mir with a handler for any command-line arguments it fails
    to parse. For the moment, these are simply ignored.

  [ Gerry Boland ]
  * Add LTTng tracepoints

 -- Ubuntu daily release <ps-jenkins@lists.canonical.com>  Sun, 07 Sep 2014 19:42:56 +0000

qtmir (0.4.3+14.10.20140903-0ubuntu1) utopic; urgency=medium

  [ Nick Dedekind ]
  * Use a model for child surfaces/sessions. Add surface tests.
  * Support for nesting prompt sessions.


 -- Ubuntu daily release <ps-jenkins@lists.canonical.com>  Wed, 03 Sep 2014 08:03:52 +0000

qtmir (0.4.2+14.10.20140829-0ubuntu1) utopic; urgency=low

  [ Ubuntu daily release ]
  * New rebuild forced

  [ Cemil Azizoglu ]
  * Rebuild for the Mir 0.7.0 release.

 -- Ubuntu daily release <ps-jenkins@lists.canonical.com>  Fri, 29 Aug 2014 18:59:49 +0000

qtmir (0.4.2+14.10.20140825-0ubuntu1) utopic; urgency=low

  [ Daniel d'Andrada ]
  * Revamp screenshotting to use an image provider again, removing
    screenshot-related methods on Application

  [ Daniel van Vugt ]
  * Add support for building against Mir when it's installed somewhere
    other than /usr (like with a custom $PKG_CONFIG_PATH).

 -- Ubuntu daily release <ps-jenkins@lists.canonical.com>  Mon, 25 Aug 2014 07:46:36 +0000

qtmir (0.4.1+14.10.20140817-0ubuntu1) utopic; urgency=medium

  [ Michał Sawicz ]
  * Unrevert "MirSurfaceItem: always try to consume new mir frames"

 -- Ubuntu daily release <ps-jenkins@lists.canonical.com>  Sun, 17 Aug 2014 00:41:51 +0000

qtmir (0.4.1+14.10.20140815.is.0.4.1+14.10.20140811.1-0ubuntu1) utopic; urgency=medium

  * Reverting previous commit since unity8 started deadlocking in ap
    test runs (requested by Saviq)

 -- Ricardo Salveti de Araujo <ricardo.salveti@canonical.com>  Sat, 16 Aug 2014 17:18:12 -0300

qtmir (0.4.1+14.10.20140815-0ubuntu1) utopic; urgency=low

  [ Daniel d'Andrada ]
  * MirSurfaceItem: always try to consume new mir frames Otherwise those
    frames will get dropped and MirSurfaceItem will therefore never use
    them, being left displaying an old, stale, frame until the
    application renders again.This could happen for instance if an
    application was rendering between the time the Application object
    goes to Suspended state and the actual process getting SIG_STOPPED
    (ie, suspended for real). Frames rendered in this interval were
    getting dropped and once that app was resumed and its MirSurfaceItem
    brought to front the user would see an old stale frame until some
    new event caused the application to render a new frame (e.g. an
    input event) (LP: #1353374)

 -- Ubuntu daily release <ps-jenkins@lists.canonical.com>  Fri, 15 Aug 2014 17:13:24 +0000

qtmir (0.4.1+14.10.20140811.1-0ubuntu1) utopic; urgency=low

  [ Ubuntu daily release ]
  * New rebuild forced

  [ Michał Sawicz ]
  * Bumped dependency for Mir 0.6.0. Switch to using supported API
    (the_ipc_factory -> new_ipc_factory).

  [ Cemil Azizoglu ]
  * Bumped dependency for Mir 0.6.0. Switch to using supported API
    (the_ipc_factory -> new_ipc_factory).

  [ Alan Griffiths ]
  * Bumped dependency for Mir 0.6.0. Switch to using supported API
    (the_ipc_factory -> new_ipc_factory).

  [ Kevin Gunn ]
  * Bumped dependency for Mir 0.6.0. Switch to using supported API
    (the_ipc_factory -> new_ipc_factory).

 -- Ubuntu daily release <ps-jenkins@lists.canonical.com>  Mon, 11 Aug 2014 21:12:34 +0000

qtmir (0.4.1+14.10.20140811-0ubuntu1) utopic; urgency=low

  [ Gerry Boland ]
  * AppMan: fix dbus GetWindowStack & GetAppFromPid APIs. On suspend,
    mark focused application unfocused, and reverse on resume.

 -- Ubuntu daily release <ps-jenkins@lists.canonical.com>  Mon, 11 Aug 2014 15:53:40 +0000

qtmir (0.4.1+14.10.20140808-0ubuntu1) utopic; urgency=medium

  [ Nick Dedekind ]
  * Added prompt surfaces to application

 -- Ubuntu daily release <ps-jenkins@lists.canonical.com>  Fri, 08 Aug 2014 12:19:29 +0000

qtmir (0.4.0+14.10.20140805.1-0ubuntu1) utopic; urgency=low

  [ Nick Dedekind ]
  * Only add prompt session surfaces to the surface stack once their
    first frame has been drawn.

 -- Ubuntu daily release <ps-jenkins@lists.canonical.com>  Tue, 05 Aug 2014 19:23:27 +0000

qtmir (0.4.0+14.10.20140805-0ubuntu1) utopic; urgency=low

  [ Daniel d'Andrada ]
  * Don't take screenshots automatically and emit focusRequested()
    reliably (LP: #1350917)

 -- Ubuntu daily release <ps-jenkins@lists.canonical.com>  Tue, 05 Aug 2014 12:01:39 +0000

qtmir (0.4.0+14.10.20140729-0ubuntu1) utopic; urgency=medium

  [ Gerry Boland ]
  * Update for Mir 0.4.0 compatibility
  * Remove unneeded properties from SurfaceManager and restore support
    for surface with no app parent
  * Add patches to ubuntuclient plugin to enable sharing of GL context -
    needed for oxide
  * Rename client plugin to ubuntumirclient (to match that of qtubuntu)
    There are some apps which check the QPA name is ubuntumirclient, and
    fail with ubuntuclient. Worst offender is Oxide, which is hard to
    rebuild, so this change is easier fix.
  * Revert 125, incorrect branch merged
  * Rename client plugin to ubuntumirclient (to match that of qtubuntu)
    There are some apps which check the QPA name is ubuntumirclient, and
    fail with ubuntuclient. Worst offender is Oxide, which is hard to
    rebuild, so this change is easier fix.
  * Remove surface observer on MirSurfaceItem destruction
  * New apps placed at start of model and are focused immediately.
    AppMan model has proper surface and fullscreen roles now. Whitespace
    fixes
  * Enable UbuntuPlatformServices for a mirserver
  * Fix FTBFS - header file moved
  * Remove ubuntumirclient plugin as it moved to qtubuntu
  * Empty commit to force rebuild for Qt5.3
  * debian: update package name, fixes dependency wait in PPA
  * Fix Qt5.3 compile - QQmlProfiler changed to QQuickProfiler
  * Update README, rename root pro file to match project name
  * debian: replace old libplatform-api-dev with newer libubuntu-
    application-api-dev
  * Fix lifecycle by pulling latest unity-mir code. Rename QML module
    back to Unity.Application. Import unity-mir tests. Use category
    logging
  * Restore code to override side-stage apps to be on main stage on
    single-stage devices
  * Remove unused *toBeFocused state savers
  * debian: update mir & papi version dependencies
  * Fix out-of-tree builds
  * Using const QString ref to save possible QString copy
  * Small header file cleaning
  * Fix test fails - do not run moc again on headers used by tests
  * Downgrade error warning of unmanaged session startup
  * Simplify focus logic, fix tablet lifecycle
  * Workaround GL/GLES conflict between Qt and Mir. Split into 3
    packages: GL qpa, GLES qpa & QML plugin Mir is GLES only. Qt on
    desktop is desktop-GL only. To workaround this, (ab)use the fact
    that MESA on the desktop allows you to bind GL apis to a GLES
    context via eglBindAPI. To use this, need to compile with QPA
    separately for GL and GLES targets. Thus need to split the packaging
    into: + qtmir-android - qpa plugin for GLES targets + qtmir-desktop
    - qpa plugin for desktop-GL targets (uses MESA hack) +
    qtdeclarative5-qtmir-plugin - the QML plugin Also stopped unit tests
    from being installed
  * Re-enable Buffer Queueing OpenGL, should improve graphics
    performance
  * Remove refresh-rate override as Mir now returns correct value
  * MirGLContext - temporary gl context from mir does not have
    attributes defined by GLConfig applied, so need to do so manually
  * DisplayWindow listens for Hide/Show events with its event handler,
    not via a static variable
  * QtEventFeeder - add deconstructor to delete the mTouchDevice
  * Application: delete TODO comment in setSession as nonsensical
  * SessionName removed. PID matching was introduced some time ago and
    so session name unnecessary
  * Application: remove hack to guess app supported orientations,
    implement properly later
  * Fixed threading issue when screen-shotting application about to be
    stopped. By Nick Dedekind
  * Revert rev 179, add comment to clarify
  * Application: replace direct call into MirSurfaceItem with a
    signal/slot. Removes FIXME
  * MirSurfaceItem: setting unfocused on creation breaks camera & videos
    app, so disabling and added fixme
  * Add FIXME about the custom roles
  * Remove redundant comment
  * Remove ApplicationManager::topmostApplication
  * AppMan: if foreground app closes, set all unfocused to let shell
    decide what next to focus
  * Useless static_cast removed
  * DebugHelpers: do not use default state for last option in the enum
    today, the enum may grow in future
  * MirBufferSGTexture: remove the Qt5.3 ifdefs, were probably broken
    for older Qt versions
  * MirSurfaceItem - standardize on qCDebug(QTMIR_SURFACES)
  * MirSurfaceManager: generate roleNames only on read
  * MirSurfaceManager: remove commented line
  * TaskController: add a few more consts
  * Removed WindowScreenshotProvider as not needed for now
  * AppMan: be slightly more verbose with desktop file locating for
    desktop_file_hint. Also use faster exists() static function
  * AppMan: data - remove nonsensical default role
  * ProcessController: expand documentation
  * Clarify licences
  * Give AppMan & SurfMan objectNames
  * MirSurfaceItem: do not print keystrokes to log
  * Fix crash bug - disable input events going to MirSurfaceItem whose
    backing mir surface was destroyed
  * SurfaceManager: do not add each surface to the model twice silly
  * debian: only use gcc4.9 compiler to prevent ABI breaks due to some
    C++11 features still being experimental in gcc
  * AppMan: emit unfocus dbus event on suspend, and focus on resume
  * Revert 214 - breaks install of qtmir and qtubuntu
  * Input Event timestamp - do not overwrite timestamp of events sent to
    client

  [ Nick Dedekind ]
  * Compatibility with mir-0.5

  [ Robert Bruce Park ]
  * CI Train packaging cleanup. Minor packaging cleanup for CI Train
    standards.
  * Slightly more readable debian/rules.

  [ Michael Zanetti ]
  * append newly focused apps instead of prepending them. Allows the ui
    to do the regular app focused animation for newly started apps too
  * Fix multi touch points on mirsurfaceitems. Patch kindly provided by
    anpok.
  * also mir specific key codes through the QKeyEvent

  [ Michael Terry ]
  * Use virtual package names in Conflicts/Replaces fields and clean
    build dirs when doing dh_clean.

  [ Daniel d'Andrada ]
  * ubuntuclient: Properly handle mir's resize event Take it as a
    promise for a future buffer size instead of immediately obeying it.
  * Some MirSurfaceItem fixes Don't assume that it always have an
    Application. Slightly improve its ownership mess.
  * Work around crash in MirSurfaceManager::onSurfaceAttributeChanged
  * Improve debug output of surfaces handled by MirSurfaceManager
  * Make mirserver QPA implement QPlatformIntegration::inputContext() So
    that shell can get a virtual keyboard
  * Wait for screen orientation to stabilize before committing to it
  * Reduce orientation stabilization time and cancel pending change when
    facing up/down
  * Merge multiple qml size changes into a single mir surface resize
    Resizing a mir surface is a costly operation and qml items can get
    resized multiple times in a single event loop iteration. Besides, a
    qml item changes its width and height separately
  * Add WindowScreenshotProvider
  * s/upstart-app-launch-2/ubuntu-app-launch-2
  * Add clipboard support had to remove the dependency of mirserver to
    platform-api-client as it caused a clash as both libs are loading
    unityrpc.proto. That's a protobuffer limitation. Added the protobuf
    generated files directly (unityrpc.cpp and unityrpc.h) as I couldn't
    bend qmake to my will.
  * UbuntuPlatformServices is no longer shared by both QPAs
  * Update Application::fullscreen when the application gets its surface
  * MirSurfaceManager: s/DLOG/qCDebug Use Qt's new categorized logging
    system
  * MirSurfaceManager: improve debug output
  * Hold back this commit for now as qtmir trunk still uses an old mir
    version
  * adapt to latest mir/devel + input_sender branch
  * MirSurfaceManager: improve debug output
  * Revert to the old ways regarding rotation Where unity8 doesn't move
    and apps rotate by themselves. Retake that rotation approach at a
    later time
  * Forward item focus to the underlying mir surface
  * Dispatch keys to mir surface
  * Add a comment with the rationale behind the frame dropper
  * Fix copyright headers
  * Fix and update debian/copyright
  * Removing debian/qtdeclarative5-qtmir-plugin.maintscript This came
    with the copy-pasting unity-mir packaging. Makes no sense in qtmir
    as it never installed a com.canonical.Unity.conf file in the first
    place. That's unity-mir's problems.
  * Add a TODO notice
  * Fix copy-and-paste error in log message
  * Improve Application::setState debug output

  [ Kevin Gunn ]
  * merge lp:~nick-dedekind/qtmir/prompt_sessions
  * no change, rebuild

  [ Ubuntu daily release ]
  * New rebuild forced

 -- Ubuntu daily release <ps-jenkins@lists.canonical.com>  Tue, 29 Jul 2014 15:13:00 +0000

qtmir (0.0.1-ppa5) utopic; urgency=medium

  * packaging works now

 -- Michael Zanetti <michael.zanetti@canonical.com>  Fri, 16 May 2014 14:04:29 +0200

qtmir (0.0.1-ppa1) utopic; urgency=medium

  * Initial release.

 -- Michael Zanetti <michael.zanetti@canonical.com>  Wed, 14 May 2014 14:28:17 +0200<|MERGE_RESOLUTION|>--- conflicted
+++ resolved
@@ -1,11 +1,10 @@
-<<<<<<< HEAD
 qtmir (0.4.7) UNRELEASED; urgency=medium
 
   * [ Nick Dedekind ]
   * Request app closing rather than killing.
 
  -- Nick Dedekind <nick.dedekind@canonical.com>  Fri, 25 Sep 2015 09:33:39 +0100
-=======
+
 qtmir (0.4.6+16.04.20151125-0ubuntu2) xenial; urgency=medium
 
   * Rebuild against Qt 5.5.1.
@@ -69,7 +68,6 @@
   * Reverted occlusion detection (lp#1514556) (LP: #1514556)
 
  -- Gerry Boland <ci-train-bot@canonical.com>  Tue, 10 Nov 2015 09:19:59 +0000
->>>>>>> f4897936
 
 qtmir (0.4.6+16.04.20151102-0ubuntu1) xenial; urgency=medium
 

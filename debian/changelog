--- conflicted
+++ resolved
@@ -1,10 +1,9 @@
-<<<<<<< HEAD
 qtmir (0.4.5) UNRELEASED; urgency=medium
 
   * Add X-Ubuntu-Supported-Orientations desktop file entry
 
  -- Daniel d'Andrada <daniel.dandrada@canonical.com>  Fri, 31 Oct 2014 10:17:42 -0200
-=======
+
 qtmir (0.4.4+15.04.20141124-0ubuntu1) vivid; urgency=low
 
   [ Alberto Aguirre ]
@@ -14,7 +13,6 @@
   * New rebuild forced
 
  -- Ubuntu daily release <ps-jenkins@lists.canonical.com>  Mon, 24 Nov 2014 23:07:01 +0000
->>>>>>> 1a90b3c7
 
 qtmir (0.4.4+15.04.20141110-0ubuntu2) vivid; urgency=medium
 

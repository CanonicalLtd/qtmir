--- conflicted
+++ resolved
@@ -1,4 +1,9 @@
-<<<<<<< HEAD
+qtmir (0.4.6) UNRELEASED; urgency=medium
+
+  * Enable multiple MirSurfaceItems rendering the same MirSurface
+
+ -- Daniel d'Andrada <daniel.dandrada@canonical.com>  Mon, 27 Jul 2015 13:16:20 -0300
+
 qtmir (0.4.5+15.10.20150817-0ubuntu1) wily; urgency=medium
 
   * 
@@ -24,13 +29,6 @@
   * Dual release with wily
 
  -- Gerry Boland <gerry.boland@canonical.com>  Tue, 04 Aug 2015 17:21:12 +0000
-=======
-qtmir (0.4.6) UNRELEASED; urgency=medium
-
-  * Enable multiple MirSurfaceItems rendering the same MirSurface
-
- -- Daniel d'Andrada <daniel.dandrada@canonical.com>  Mon, 27 Jul 2015 13:16:20 -0300
->>>>>>> e69e76c1
 
 qtmir (0.4.5+15.04.20150821-0ubuntu1) vivid; urgency=medium
 

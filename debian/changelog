<<<<<<< HEAD
qtmir (0.4.7) UNRELEASED; urgency=medium

  * [ Nick Dedekind ]
  * Request app closing rather than killing.

 -- Nick Dedekind <nick.dedekind@canonical.com>  Fri, 25 Sep 2015 09:33:39 +0100
=======
qtmir (0.4.6+16.04.20151102-0ubuntu1) xenial; urgency=medium

  [ Alan Griffiths ]
  * Test harness for MirWindowManager (in preparation for more
    intelligent window management)

  [ CI Train Bot ]
  * New rebuild forced.

  [ Michael Terry ]
  * Support new isTouchApp property to ApplicationInfoInterface and move
    lifecycle policy logic out of qtmir.

  [ Michał Sawicz ]
  * Clean up packaging and fix autopkgtest on armhf

  [ Nick Dedekind ]
  * Hand Qt millisecond timestamps rather than nanosecond. (LP:
    #1510571, #1511076, #1511711)
  * Support server->client visibility change to stop rendering
    (lp:#1475678) (LP: #1475678)

 -- Michał Sawicz <michal.sawicz@canonical.com>  Mon, 02 Nov 2015 11:22:29 +0000
>>>>>>> 6a8afc62

qtmir (0.4.6+15.10.20151021-0ubuntu1) wily; urgency=medium

  [ Alan Griffiths ]
  * Opaquify MirWindowManager to control visibility of upcoming Window
    Management work

  [ Albert Astals Cid ]
  * Don't search for the element again

  [ CI Train Bot ]
  * New rebuild forced.

  [ Daniel d'Andrada ]
  * Improve multimonitor support
  * MirSurfaceItem: Survive holding a surface with an empty texture
  * Shell draws its own cursor using the new Cursor QML element

  [ Gerry Boland ]
  * Initial multimonitor support - react correctly to Mir
    DisplayConfiguration changes. (LP: #1488831, #1488863, #1436735)
  * Workaround for AutoPilot input coordinate positioning being outside
    screen geometry

  [ Lukáš Tinkl ]
  * Implement support for mouse wheel events; correctly pass around
    buttons (LP: #1497091)
  * React to surface modifications (window caption)

  [ Michał Sawicz ]
  * Improve multimonitor support
  * MirSurfaceItem: Survive holding a surface with an empty texture
  * React to surface modifications (window caption)

  [ Nick Dedekind ]
  * Added touch performance tracing and test.
  * Removed the manipulation of the CMAKE_INSTALL_PREFIX from
    debian/rules

 -- Michał Sawicz <michal.sawicz@canonical.com>  Wed, 21 Oct 2015 11:47:16 +0000

qtmir (0.4.6+15.10.20151008.2-0ubuntu1) wily; urgency=medium

  [ Alexandros Frantzis ]
  * Update for Mir 0.17 changes

  [ CI Train Bot ]
  * New rebuild forced.

 -- Alexandros Frantzis <alexandros.frantzis@canonical.com>  Thu, 08 Oct 2015 17:56:00 +0000

qtmir (0.4.6+15.10.20150930.1-0ubuntu1) wily; urgency=medium

  [ CI Train Bot ]
  * New rebuild forced.

  [ Daniel d'Andrada ]
  * MirSurfaceItem: texture must be manipulated only from the scene
    graph thread (LP: #1499388, #1495871)

  [ Gerry Boland ]
  * Add "Closing" state to Application, use it to distinguish user-
    induced close from app-induced close. Don't clear QML cache if user-
    induced. (LP: #1500372)

 -- Michał Sawicz <michal.sawicz@canonical.com>  Wed, 30 Sep 2015 10:08:37 +0000

qtmir (0.4.6+15.10.20150925-0ubuntu1) wily; urgency=medium

  * Bump application API version

 -- Michał Sawicz <michal.sawicz@canonical.com>  Fri, 25 Sep 2015 12:11:11 +0000

qtmir (0.4.6+15.10.20150923-0ubuntu1) wily; urgency=medium

  [ CI Train Bot ]
  * New rebuild forced.

  [ Cemil Azizoglu ]
  * Port gl_bind_to_texture to the new TextureSource interface. Update
    for Mir 0.16 release.

 -- Cemil Azizoglu <cemil.azizoglu@canonical.com>  Wed, 23 Sep 2015 15:17:13 +0000

qtmir (0.4.6+15.10.20150918-0ubuntu1) wily; urgency=medium

  [ Daniel d'Andrada ]
  * Update surface focus when a surface enters or leaves a
    MirSurfaceItem (LP: #1491034, #1495437)

 -- Michał Sawicz <michal.sawicz@canonical.com>  Fri, 18 Sep 2015 20:11:52 +0000

qtmir (0.4.6+15.10.20150914-0ubuntu1) wily; urgency=medium

  [ Daniel d'Andrada ]
  * MirSurfaceItem gets dirty when it's set to draw a different (or no)
    surface (LP: #1492185)
  * QtEventFeeder: log the pointer events it gets from Mir

  [ Daniel van Vugt ]
  * Stop waking up every 200ms if there's nothing to wake up for. It's
    just wasting battery. (LP: #1479250)

 -- Gerry Boland <ci-train-bot@canonical.com>  Mon, 14 Sep 2015 13:11:56 +0000

qtmir (0.4.6+15.10.20150904-0ubuntu1) wily; urgency=medium

  [ Michal Sawicz ]
  * No change rebuild to resync vivid+overlay and wily

  [ CI Train Bot ]
  * No-change rebuild.

 -- CI Train Bot <ci-train-bot@canonical.com>  Fri, 04 Sep 2015 10:40:35 +0000

qtmir (0.4.6+15.04.20150827.1-0ubuntu1) vivid; urgency=medium

  [ Daniel d'Andrada ]
  * Enable multiple MirSurfaceItems rendering the same MirSurface
  * Allow resizing an app that is in the process of getting suspended.
    (LP: #1466510)

 -- CI Train Bot <ci-train-bot@canonical.com>  Thu, 27 Aug 2015 13:58:54 +0000

qtmir (0.4.5+15.10.20150817-0ubuntu1) wily; urgency=medium

  * 

 -- CI Train Bot <ci-train-bot@canonical.com>  Mon, 17 Aug 2015 19:28:26 +0000

qtmir (0.4.5+15.10.20150812.1-0ubuntu1) vivid; urgency=medium

  [ Daniel van Vugt ]
  * MirSurfaceItem: Remove an unnecessary and potentially infinite loop
    (LP: #1477430) (LP: #1477430)

  [ Gerry Boland ]
  * Standardize licences to LGPLv3, update years, remove authors (LP:
    #1483664)
  * authorizeSession incorrectly edits desktopFilePath supplied by
    desktop_file_hint (LP: #1483225)

 -- CI Train Bot <ci-train-bot@canonical.com>  Wed, 12 Aug 2015 11:36:06 +0000

qtmir (0.4.5+15.10.20150804.1-0ubuntu1) vivid; urgency=medium

  * Dual release with wily

 -- Gerry Boland <gerry.boland@canonical.com>  Tue, 04 Aug 2015 17:21:12 +0000

qtmir (0.4.5+15.04.20150821-0ubuntu1) vivid; urgency=medium

  [ Daniel d'Andrada ]
  * Improve handling of applications that are stopping or getting killed
    (LP: #1483840, #1485608)

  [ Gerry Boland ]
  * AppMan: if app destroys surface while in Running state, it is
    probably shutting down, so preempt it by removing it from the model

 -- CI Train Bot <ci-train-bot@canonical.com>  Fri, 21 Aug 2015 11:40:14 +0000

qtmir (0.4.5+15.04.20150820-0ubuntu1) vivid; urgency=medium

  [ Gerry Boland ]
  * Hotfix to work around bug 1483752 (LP: #1483752)

  [ Michael Zanetti ]
  * Hotfix to work around bug 1483752 (LP: #1483752)

 -- CI Train Bot <ci-train-bot@canonical.com>  Thu, 20 Aug 2015 12:59:54 +0000

qtmir (0.4.5+15.10.20150804.1-0ubuntu1) wily; urgency=medium

  [ Alan Griffiths ]
  * Start restructuring code to use the Mir WindowManager interface for
    window management. (Instead of completely replacing the Shell.)

  [ Andreas Pokorny ]
  * ensure the argv passed to mir is a null terminated list (not a
    nullptr)

  [ Daniel d'Andrada ]
  * Remove focus-based app lifecycle. Let shell control it.
  * Remove focus-based app lifecycle. Let shell control it.

  [ Daniel van Vugt ]
  * ensure the argv passed to mir is a null terminated list (not a
    nullptr)

  [ Gerry Boland ]
  * CMake should require mir 0.14
  * Ubuntu Touch has no shared graphics cache implemented, QPA should
    not say it does
  * We depend on Qt 5.4, remove compatibility code for older versions

  [ Lukáš Tinkl ]
  * Extend the key table to cover full xkb range of keycodes.

 -- CI Train Bot <ci-train-bot@canonical.com>  Tue, 04 Aug 2015 17:21:12 +0000

qtmir (0.4.5+15.10.20150728-0ubuntu2~gcc5.1) wily; urgency=medium

  * No change rebuild using GCC 5.

 -- Matthias Klose <doko@ubuntu.com>  Wed, 29 Jul 2015 15:04:01 +0200

qtmir (0.4.5+15.10.20150728-0ubuntu1) wily; urgency=medium

  [ Gerry Boland ]
  * Remove explicit gcc4.9 dependency (LP: #1452338)

 -- CI Train Bot <ci-train-bot@canonical.com>  Tue, 28 Jul 2015 09:57:00 +0000

qtmir (0.4.5+15.10.20150722-0ubuntu1) wily; urgency=medium

  [ Andreas Pokorny ]
  * Release in step with Mir 0.14.0

  [ CI Train Bot ]
  * New rebuild forced.

 -- CI Train Bot <ci-train-bot@canonical.com>  Wed, 22 Jul 2015 13:01:05 +0000

qtmir (0.4.5+15.10.20150617-0ubuntu1) wily; urgency=medium

  [ Gerry Boland ]
  * [qpa] refactor QMirServer to clean up its API, and fix strange
    thread design.

  [ Michał Sawicz ]
  * Depend on same-version qtmir-{desktop,android}

 -- CI Train Bot <ci-train-bot@canonical.com>  Wed, 17 Jun 2015 13:46:09 +0000

qtmir (0.4.5+15.10.20150611-0ubuntu2) wily; urgency=medium

  * No-change rebuild against Qt 5.4.2.

 -- Timo Jyrinki <timo-jyrinki@ubuntu.com>  Mon, 15 Jun 2015 12:31:38 +0300

qtmir (0.4.5+15.10.20150611-0ubuntu1) wily; urgency=medium

  [ Daniel d'Andrada ]
  * Add X-Ubuntu-Supported-Orientations desktop file entry

 -- CI Train Bot <ci-train-bot@canonical.com>  Thu, 11 Jun 2015 09:10:38 +0000

qtmir (0.4.4+15.04.20150513-0ubuntu1) vivid; urgency=medium

  [ Alan Griffiths ]
  * Release in step with Mir 0.13.0

  [ Daniel van Vugt ]
  * Release in step with Mir 0.13.0

  [ Gerry Boland ]
  * Release in step with Mir 0.13.0

 -- CI Train Bot <ci-train-bot@canonical.com>  Wed, 13 May 2015 09:44:12 +0000

qtmir (0.4.4+15.04.20150511.1-0ubuntu1) vivid; urgency=medium

  [ Albert Astals Cid ]
  * Fix debug line

  [ Daniel d'Andrada ]
  * When synthesizing touch releases for absent touches, send them in
    separate events (LP: #1437357)

  [ Gerry Boland ]
  * If Mir fails to start, exit the process immediately as nothing else
    can be done
  * Remove boost dependence, it supplies almost nothing of benefit to
    offset its cost
  * Remove legacy surface configuration change code, use newer
    SurfaceObserver
  * Remove useless profiling information, fixes build with Qt5.5 (LP:
    #1437181)

  [ Michael Zanetti ]
  * read exception list from gsettings instead of a hardcoded list

  [ Michał Sawicz ]
  * Require an application API version, fix the provided version and use
    include dir from the .pc file

 -- CI Train Bot <ci-train-bot@canonical.com>  Mon, 11 May 2015 13:16:33 +0000

qtmir (0.4.4+15.04.20150318-0ubuntu1) vivid; urgency=medium

  [ Daniel d'Andrada ]
  * Port to the new MirEvent API and add support for pointer events.
    (LP: #1417650, #1392716)

  [ Gerry Boland ]
  * Refactor wakelock handling. Lifecycle exempt apps now release
    wakelock when shell tries to suspend them (LP: #1423787)

  [ Robert Carr ]
  * Port to the new MirEvent API and add support for pointer events.
    (LP: #1417650, #1392716)

 -- CI Train Bot <ci-train-bot@canonical.com>  Wed, 18 Mar 2015 10:12:22 +0000

qtmir (0.4.4+15.04.20150317-0ubuntu1) vivid; urgency=medium

  [ Albert Astals Cid ]
  * Make the test pass with Qt >= 5.4.1 (LP: #1427529)

 -- CI Train Bot <ci-train-bot@canonical.com>  Tue, 17 Mar 2015 18:01:53 +0000

qtmir (0.4.4+15.04.20150227.1-0ubuntu1) vivid; urgency=medium

  [ CI Train Bot ]
  * New rebuild forced.

  [ Kevin DuBois ]
  * No change rebuild for mir 0.12

 -- CI Train Bot <ci-train-bot@canonical.com>  Fri, 27 Feb 2015 18:53:32 +0000

qtmir (0.4.4+15.04.20150220-0ubuntu1) vivid; urgency=medium

  [ Albert Astals Cid ]
  * Don't start timer from the thread it doesn't belong to

 -- CI Train Bot <ci-train-bot@canonical.com>  Fri, 20 Feb 2015 10:33:30 +0000

qtmir (0.4.4+15.04.20150209-0ubuntu2) vivid; urgency=medium

  * No-change rebuild against Qt 5.4.0.

 -- Timo Jyrinki <timo-jyrinki@ubuntu.com>  Fri, 13 Feb 2015 13:05:26 +0200

qtmir (0.4.4+15.04.20150209-0ubuntu1) vivid; urgency=medium

  [ Daniel van Vugt ]
  * QtMir changes required to support the Mir branch of the same name.
    Landing soon. (LP: #1395581)

  [ Alan Griffiths ]
  * Port to the msh::Shell API in Mir

  [ Robert Carr ]
  * Bump build-dep to mir 0.11.

 -- Ubuntu daily release <ps-jenkins@lists.canonical.com>  Mon, 09 Feb 2015 16:29:08 +0000

qtmir (0.4.4+15.04.20150206-0ubuntu1) vivid; urgency=medium

  [ Gerry Boland ]
  * Explicitly setting GL-mode breaks GTK app rendering. Removing the
    hack appears to just work (LP: #1401968)

  [ Michał Sawicz ]
  * Add moot autopkgtest to run the standard unit tests

  [ Albert Astals Cid ]
  * Fix demo shell import name

  [ Daniel d'Andrada ]
  * Don't suspend&resume the main stage app when switching focus from
    side to main stage

 -- Ubuntu daily release <ps-jenkins@lists.canonical.com>  Fri, 06 Feb 2015 10:23:19 +0000

qtmir (0.4.4+15.04.20150115-0ubuntu1) vivid; urgency=low

  [ Gerry Boland ]
  * Add Wakelock support - ensures device drops to deep-sleep mode only
    when all AppMan suspend tasks have completed

  [ Ricardo Mendoza ]
  * Reduce suspend timeout to half of the previous value because the
    long value was too apparent on fast paced apps, like web games of
    music players; it broke the user experience according to design.
    (LP: #1402650)

 -- Ubuntu daily release <ps-jenkins@lists.canonical.com>  Thu, 15 Jan 2015 15:19:46 +0000

qtmir (0.4.4+15.04.20150114-0ubuntu1) vivid; urgency=low

  [ Gerry Boland ]
  * Depend on :native version of g++ to allow cross-compiling to work.
    (LP: #1353855)

  [ Michał Sawicz ]
  * Declare the QByteArray in callDispatcher so it doesn't get deleted
    before it's copied. (LP: #1408819)

  [ Josh Arenson ]
  * Assign touch events area to the correct values.

  [ Albert Astals ]
  * Move the creation of the surface observer to
    SessionListener::surface_created

 -- Ubuntu daily release <ps-jenkins@lists.canonical.com>  Wed, 14 Jan 2015 09:07:53 +0000

qtmir (0.4.4+15.04.20150109-0ubuntu1) vivid; urgency=low

  [ Ubuntu daily release ]
  * New rebuild forced

  [ Nick Dedekind ]
  * Notify prompt sessions that sessions have been suspended/resumed.
    (LP: #1355173, #1384950)

 -- Ubuntu daily release <ps-jenkins@lists.canonical.com>  Fri, 09 Jan 2015 17:26:00 +0000

qtmir (0.4.4+15.04.20150108.1-0ubuntu1) vivid; urgency=low

  [ Ubuntu daily release ]
  * New rebuild forced

  [ Cemil Azizoglu ]
  * Rebuild for Mir 0.10.

  [ Nick Dedekind ]
  * Compatibility for Mir 0.10.0

 -- Ubuntu daily release <ps-jenkins@lists.canonical.com>  Thu, 08 Jan 2015 14:18:06 +0000

qtmir (0.4.4+15.04.20141215-0ubuntu1) vivid; urgency=low

  [ Daniel d'Andrada ]
  * Update README and readd option to disable building tests

  [ Gerry Boland ]
  * Emit SIGSTOP when AppMan fully initialized, when Mir is ready is too
    soon (LP: #1394208)

 -- Ubuntu daily release <ps-jenkins@lists.canonical.com>  Mon, 15 Dec 2014 08:27:44 +0000

qtmir (0.4.4+15.04.20141211-0ubuntu1) vivid; urgency=low

  [ Ubuntu daily release ]
  * New rebuild forced

  [ Alan Griffiths ]
  * Migration of qtmir from the legacy Mir API
  * Refactor to better reflect the code structure following new-migrate-
    to-mir-Server-API

 -- Ubuntu daily release <ps-jenkins@lists.canonical.com>  Thu, 11 Dec 2014 16:55:53 +0000

qtmir (0.4.4+15.04.20141205-0ubuntu1) vivid; urgency=low

  [ CI Train Bot ]
  * Resync trunk
  * Resync trunk
  * Resync trunk
  * Resync trunk
  * Resync trunk

  [ Ricardo Salveti de Araujo ]
  * qteventfeeder: adding bt and wired headset multimedia keys (LP:
    #1398427)

 -- Ubuntu daily release <ps-jenkins@lists.canonical.com>  Fri, 05 Dec 2014 11:04:29 +0000

qtmir (0.4.4+15.04.20141203-0ubuntu1) vivid; urgency=low

  [ Gerry Boland ]
  * Port qmake->cmake to enable sbuild usage for crosscompiling.
  * Fix build with Qt5.4 (LP: #1394884)

  [ Michał Sawicz ]
  * Port qmake->cmake to enable sbuild usage for crosscompiling.

  [ Robert Carr ]
  * Port qmake->cmake to enable sbuild usage for crosscompiling.

  [ Alberto Aguirre ]
  * Select mirclient backend for platform-api instead of mirserver.

 -- Ubuntu daily release <ps-jenkins@lists.canonical.com>  Wed, 03 Dec 2014 10:07:12 +0000

qtmir (0.4.4+15.04.20141124-0ubuntu1) vivid; urgency=low

  [ Alberto Aguirre ]
  * No-change rebuild againts mir 0.9.0

  [ Ubuntu daily release ]
  * New rebuild forced

 -- Ubuntu daily release <ps-jenkins@lists.canonical.com>  Mon, 24 Nov 2014 23:07:01 +0000

qtmir (0.4.4+15.04.20141110-0ubuntu2) vivid; urgency=medium

  * No-change rebuild against Qt 5.3.2.

 -- Timo Jyrinki <timo-jyrinki@ubuntu.com>  Mon, 10 Nov 2014 16:50:43 +0200

qtmir (0.4.4+15.04.20141110-0ubuntu1) vivid; urgency=low

  [ Michael Zanetti ]
  * Use QSGDefaultImageNode instead of QSGSimpleTexture to gain surface
    manipulation features such as antialiasing (LP: #1351559)

  [ josharenson ]
  * Add support for enabling/disabling orientation sensor based on
    screen power state. (LP: #1375297)

 -- Ubuntu daily release <ps-jenkins@lists.canonical.com>  Mon, 10 Nov 2014 09:41:58 +0000

qtmir (0.4.4+15.04.20141030.2-0ubuntu1) vivid; urgency=low

  [ Ted Gould ]
  * Use UAL pause/resume functions for stopping/continuing all tasks in
    the cgroup (LP: #1379786)

  [ Timo Jyrinki ]
  * Add libmtdev-dev build dependency (LP: #1379152) (LP: #1379152)

 -- Ubuntu daily release <ps-jenkins@lists.canonical.com>  Thu, 30 Oct 2014 21:48:30 +0000

qtmir (0.4.4+15.04.20141030.1-0ubuntu1) vivid; urgency=low

  [ Ricardo Mendoza ]
  * Clean up QML Compilation cache if application fails to start
    correctly.

 -- Ubuntu daily release <ps-jenkins@lists.canonical.com>  Thu, 30 Oct 2014 11:55:27 +0000

qtmir (0.4.4+14.10.20141013-0ubuntu1) utopic; urgency=medium

  [ Daniel d'Andrada ]
  * Turn UbuntuKeyboardInfo into a QML singleton

  [ Gerry Boland ]
  * Rewrite DesktopFileReader to use GDesktopAppInfo, enables reading
    localized keys (LP: #1350360)

  [ Michał Sawicz ]
  * Ensure unity8-dash is less likely to be killed than other background
    apps. (LP: #1379296)

  [ Robert Carr ]
  * Pass key auto-repeat flag through QtEventFeeder.

 -- Ubuntu daily release <ps-jenkins@lists.canonical.com>  Mon, 13 Oct 2014 10:08:04 +0000

qtmir (0.4.3+14.10.20141010-0ubuntu1) utopic; urgency=low

  [ Ubuntu daily release ]
  * New rebuild forced

  [ Cemil Azizoglu ]
  * Rebuild for Mir 0.8.0.

 -- Ubuntu daily release <ps-jenkins@lists.canonical.com>  Fri, 10 Oct 2014 16:33:24 +0000

qtmir (0.4.3+14.10.20141006-0ubuntu1) utopic; urgency=low

  [ Michael Zanetti ]
  * Fix some bugs in app lifecycle management.

  [ Albert Astals ]
  * Wait for ApplicationManager to be there

 -- Ubuntu daily release <ps-jenkins@lists.canonical.com>  Mon, 06 Oct 2014 12:00:01 +0000

qtmir (0.4.3+14.10.20141001.5-0ubuntu1) utopic; urgency=low

  [ Daniel d'Andrada ]
  * CONFIG+=no_tests to avoid building the tests and therefore speed up
    the build
  * Provide a global clipboard via D-Bus (LP: #1367814)

  [ josharenson ]
  * Remove check to see if application is already focused before
    focusing.

  [ Robert Carr ]
  * MirSurfaceItem::consume Set motion event tooltypes based on
    QTouchPoints (LP: #1371282)

  [ Gerry Boland ]
  * Fix AppMan handling Upstart resuming a Stopped application

 -- Ubuntu daily release <ps-jenkins@lists.canonical.com>  Wed, 01 Oct 2014 18:43:00 +0000

qtmir (0.4.3+14.10.20140922.1-0ubuntu1) utopic; urgency=low

  [ Gerry Boland ]
  * Expose Mir surface orientation property to QML (LP: #1288332)
  * Add splash screen properties to Application

  [ Florian Boucault ]
  * Add splash screen properties to Application

  [ Daniel d'Andrada ]
  * Add splash screen properties to Application

 -- Ubuntu daily release <ps-jenkins@lists.canonical.com>  Mon, 22 Sep 2014 17:38:51 +0000

qtmir (0.4.3+14.10.20140918.3-0ubuntu1) utopic; urgency=low

  [ Gerry Boland ]
  * TaskController may call processStarted synchronously, so check for
    that in startApplication before adding (LP: #1371047)

 -- Ubuntu daily release <ps-jenkins@lists.canonical.com>  Thu, 18 Sep 2014 16:57:48 +0000

qtmir (0.4.3+14.10.20140918.1-0ubuntu1) utopic; urgency=low

  [ Gerry Boland ]
  * Fix unstable test - be more careful about synchronizing the Qt image
    provider and Mir snapshot threads

 -- Ubuntu daily release <ps-jenkins@lists.canonical.com>  Thu, 18 Sep 2014 09:38:52 +0000

qtmir (0.4.3+14.10.20140915-0ubuntu1) utopic; urgency=low

  [ Daniel d'Andrada ]
  * MirSurfaceItem: Ensure all touch sequences sent to Mir surface are
    properly ended.

 -- Ubuntu daily release <ps-jenkins@lists.canonical.com>  Mon, 15 Sep 2014 14:50:16 +0000

qtmir (0.4.3+14.10.20140907-0ubuntu1) utopic; urgency=low

  [ Daniel d'Andrada ]
  * QtEventFeeder: validate touches before sending them to Qt

  [ josharenson ]
  * Fix a small typo in the README file

  [ Alan Griffiths ]
  * Provide Mir with a handler for any command-line arguments it fails
    to parse. For the moment, these are simply ignored.

  [ Gerry Boland ]
  * Add LTTng tracepoints

 -- Ubuntu daily release <ps-jenkins@lists.canonical.com>  Sun, 07 Sep 2014 19:42:56 +0000

qtmir (0.4.3+14.10.20140903-0ubuntu1) utopic; urgency=medium

  [ Nick Dedekind ]
  * Use a model for child surfaces/sessions. Add surface tests.
  * Support for nesting prompt sessions.


 -- Ubuntu daily release <ps-jenkins@lists.canonical.com>  Wed, 03 Sep 2014 08:03:52 +0000

qtmir (0.4.2+14.10.20140829-0ubuntu1) utopic; urgency=low

  [ Ubuntu daily release ]
  * New rebuild forced

  [ Cemil Azizoglu ]
  * Rebuild for the Mir 0.7.0 release.

 -- Ubuntu daily release <ps-jenkins@lists.canonical.com>  Fri, 29 Aug 2014 18:59:49 +0000

qtmir (0.4.2+14.10.20140825-0ubuntu1) utopic; urgency=low

  [ Daniel d'Andrada ]
  * Revamp screenshotting to use an image provider again, removing
    screenshot-related methods on Application

  [ Daniel van Vugt ]
  * Add support for building against Mir when it's installed somewhere
    other than /usr (like with a custom $PKG_CONFIG_PATH).

 -- Ubuntu daily release <ps-jenkins@lists.canonical.com>  Mon, 25 Aug 2014 07:46:36 +0000

qtmir (0.4.1+14.10.20140817-0ubuntu1) utopic; urgency=medium

  [ Michał Sawicz ]
  * Unrevert "MirSurfaceItem: always try to consume new mir frames"

 -- Ubuntu daily release <ps-jenkins@lists.canonical.com>  Sun, 17 Aug 2014 00:41:51 +0000

qtmir (0.4.1+14.10.20140815.is.0.4.1+14.10.20140811.1-0ubuntu1) utopic; urgency=medium

  * Reverting previous commit since unity8 started deadlocking in ap
    test runs (requested by Saviq)

 -- Ricardo Salveti de Araujo <ricardo.salveti@canonical.com>  Sat, 16 Aug 2014 17:18:12 -0300

qtmir (0.4.1+14.10.20140815-0ubuntu1) utopic; urgency=low

  [ Daniel d'Andrada ]
  * MirSurfaceItem: always try to consume new mir frames Otherwise those
    frames will get dropped and MirSurfaceItem will therefore never use
    them, being left displaying an old, stale, frame until the
    application renders again.This could happen for instance if an
    application was rendering between the time the Application object
    goes to Suspended state and the actual process getting SIG_STOPPED
    (ie, suspended for real). Frames rendered in this interval were
    getting dropped and once that app was resumed and its MirSurfaceItem
    brought to front the user would see an old stale frame until some
    new event caused the application to render a new frame (e.g. an
    input event) (LP: #1353374)

 -- Ubuntu daily release <ps-jenkins@lists.canonical.com>  Fri, 15 Aug 2014 17:13:24 +0000

qtmir (0.4.1+14.10.20140811.1-0ubuntu1) utopic; urgency=low

  [ Ubuntu daily release ]
  * New rebuild forced

  [ Michał Sawicz ]
  * Bumped dependency for Mir 0.6.0. Switch to using supported API
    (the_ipc_factory -> new_ipc_factory).

  [ Cemil Azizoglu ]
  * Bumped dependency for Mir 0.6.0. Switch to using supported API
    (the_ipc_factory -> new_ipc_factory).

  [ Alan Griffiths ]
  * Bumped dependency for Mir 0.6.0. Switch to using supported API
    (the_ipc_factory -> new_ipc_factory).

  [ Kevin Gunn ]
  * Bumped dependency for Mir 0.6.0. Switch to using supported API
    (the_ipc_factory -> new_ipc_factory).

 -- Ubuntu daily release <ps-jenkins@lists.canonical.com>  Mon, 11 Aug 2014 21:12:34 +0000

qtmir (0.4.1+14.10.20140811-0ubuntu1) utopic; urgency=low

  [ Gerry Boland ]
  * AppMan: fix dbus GetWindowStack & GetAppFromPid APIs. On suspend,
    mark focused application unfocused, and reverse on resume.

 -- Ubuntu daily release <ps-jenkins@lists.canonical.com>  Mon, 11 Aug 2014 15:53:40 +0000

qtmir (0.4.1+14.10.20140808-0ubuntu1) utopic; urgency=medium

  [ Nick Dedekind ]
  * Added prompt surfaces to application

 -- Ubuntu daily release <ps-jenkins@lists.canonical.com>  Fri, 08 Aug 2014 12:19:29 +0000

qtmir (0.4.0+14.10.20140805.1-0ubuntu1) utopic; urgency=low

  [ Nick Dedekind ]
  * Only add prompt session surfaces to the surface stack once their
    first frame has been drawn.

 -- Ubuntu daily release <ps-jenkins@lists.canonical.com>  Tue, 05 Aug 2014 19:23:27 +0000

qtmir (0.4.0+14.10.20140805-0ubuntu1) utopic; urgency=low

  [ Daniel d'Andrada ]
  * Don't take screenshots automatically and emit focusRequested()
    reliably (LP: #1350917)

 -- Ubuntu daily release <ps-jenkins@lists.canonical.com>  Tue, 05 Aug 2014 12:01:39 +0000

qtmir (0.4.0+14.10.20140729-0ubuntu1) utopic; urgency=medium

  [ Gerry Boland ]
  * Update for Mir 0.4.0 compatibility
  * Remove unneeded properties from SurfaceManager and restore support
    for surface with no app parent
  * Add patches to ubuntuclient plugin to enable sharing of GL context -
    needed for oxide
  * Rename client plugin to ubuntumirclient (to match that of qtubuntu)
    There are some apps which check the QPA name is ubuntumirclient, and
    fail with ubuntuclient. Worst offender is Oxide, which is hard to
    rebuild, so this change is easier fix.
  * Revert 125, incorrect branch merged
  * Rename client plugin to ubuntumirclient (to match that of qtubuntu)
    There are some apps which check the QPA name is ubuntumirclient, and
    fail with ubuntuclient. Worst offender is Oxide, which is hard to
    rebuild, so this change is easier fix.
  * Remove surface observer on MirSurfaceItem destruction
  * New apps placed at start of model and are focused immediately.
    AppMan model has proper surface and fullscreen roles now. Whitespace
    fixes
  * Enable UbuntuPlatformServices for a mirserver
  * Fix FTBFS - header file moved
  * Remove ubuntumirclient plugin as it moved to qtubuntu
  * Empty commit to force rebuild for Qt5.3
  * debian: update package name, fixes dependency wait in PPA
  * Fix Qt5.3 compile - QQmlProfiler changed to QQuickProfiler
  * Update README, rename root pro file to match project name
  * debian: replace old libplatform-api-dev with newer libubuntu-
    application-api-dev
  * Fix lifecycle by pulling latest unity-mir code. Rename QML module
    back to Unity.Application. Import unity-mir tests. Use category
    logging
  * Restore code to override side-stage apps to be on main stage on
    single-stage devices
  * Remove unused *toBeFocused state savers
  * debian: update mir & papi version dependencies
  * Fix out-of-tree builds
  * Using const QString ref to save possible QString copy
  * Small header file cleaning
  * Fix test fails - do not run moc again on headers used by tests
  * Downgrade error warning of unmanaged session startup
  * Simplify focus logic, fix tablet lifecycle
  * Workaround GL/GLES conflict between Qt and Mir. Split into 3
    packages: GL qpa, GLES qpa & QML plugin Mir is GLES only. Qt on
    desktop is desktop-GL only. To workaround this, (ab)use the fact
    that MESA on the desktop allows you to bind GL apis to a GLES
    context via eglBindAPI. To use this, need to compile with QPA
    separately for GL and GLES targets. Thus need to split the packaging
    into: + qtmir-android - qpa plugin for GLES targets + qtmir-desktop
    - qpa plugin for desktop-GL targets (uses MESA hack) +
    qtdeclarative5-qtmir-plugin - the QML plugin Also stopped unit tests
    from being installed
  * Re-enable Buffer Queueing OpenGL, should improve graphics
    performance
  * Remove refresh-rate override as Mir now returns correct value
  * MirGLContext - temporary gl context from mir does not have
    attributes defined by GLConfig applied, so need to do so manually
  * DisplayWindow listens for Hide/Show events with its event handler,
    not via a static variable
  * QtEventFeeder - add deconstructor to delete the mTouchDevice
  * Application: delete TODO comment in setSession as nonsensical
  * SessionName removed. PID matching was introduced some time ago and
    so session name unnecessary
  * Application: remove hack to guess app supported orientations,
    implement properly later
  * Fixed threading issue when screen-shotting application about to be
    stopped. By Nick Dedekind
  * Revert rev 179, add comment to clarify
  * Application: replace direct call into MirSurfaceItem with a
    signal/slot. Removes FIXME
  * MirSurfaceItem: setting unfocused on creation breaks camera & videos
    app, so disabling and added fixme
  * Add FIXME about the custom roles
  * Remove redundant comment
  * Remove ApplicationManager::topmostApplication
  * AppMan: if foreground app closes, set all unfocused to let shell
    decide what next to focus
  * Useless static_cast removed
  * DebugHelpers: do not use default state for last option in the enum
    today, the enum may grow in future
  * MirBufferSGTexture: remove the Qt5.3 ifdefs, were probably broken
    for older Qt versions
  * MirSurfaceItem - standardize on qCDebug(QTMIR_SURFACES)
  * MirSurfaceManager: generate roleNames only on read
  * MirSurfaceManager: remove commented line
  * TaskController: add a few more consts
  * Removed WindowScreenshotProvider as not needed for now
  * AppMan: be slightly more verbose with desktop file locating for
    desktop_file_hint. Also use faster exists() static function
  * AppMan: data - remove nonsensical default role
  * ProcessController: expand documentation
  * Clarify licences
  * Give AppMan & SurfMan objectNames
  * MirSurfaceItem: do not print keystrokes to log
  * Fix crash bug - disable input events going to MirSurfaceItem whose
    backing mir surface was destroyed
  * SurfaceManager: do not add each surface to the model twice silly
  * debian: only use gcc4.9 compiler to prevent ABI breaks due to some
    C++11 features still being experimental in gcc
  * AppMan: emit unfocus dbus event on suspend, and focus on resume
  * Revert 214 - breaks install of qtmir and qtubuntu
  * Input Event timestamp - do not overwrite timestamp of events sent to
    client

  [ Nick Dedekind ]
  * Compatibility with mir-0.5

  [ Robert Bruce Park ]
  * CI Train packaging cleanup. Minor packaging cleanup for CI Train
    standards.
  * Slightly more readable debian/rules.

  [ Michael Zanetti ]
  * append newly focused apps instead of prepending them. Allows the ui
    to do the regular app focused animation for newly started apps too
  * Fix multi touch points on mirsurfaceitems. Patch kindly provided by
    anpok.
  * also mir specific key codes through the QKeyEvent

  [ Michael Terry ]
  * Use virtual package names in Conflicts/Replaces fields and clean
    build dirs when doing dh_clean.

  [ Daniel d'Andrada ]
  * ubuntuclient: Properly handle mir's resize event Take it as a
    promise for a future buffer size instead of immediately obeying it.
  * Some MirSurfaceItem fixes Don't assume that it always have an
    Application. Slightly improve its ownership mess.
  * Work around crash in MirSurfaceManager::onSurfaceAttributeChanged
  * Improve debug output of surfaces handled by MirSurfaceManager
  * Make mirserver QPA implement QPlatformIntegration::inputContext() So
    that shell can get a virtual keyboard
  * Wait for screen orientation to stabilize before committing to it
  * Reduce orientation stabilization time and cancel pending change when
    facing up/down
  * Merge multiple qml size changes into a single mir surface resize
    Resizing a mir surface is a costly operation and qml items can get
    resized multiple times in a single event loop iteration. Besides, a
    qml item changes its width and height separately
  * Add WindowScreenshotProvider
  * s/upstart-app-launch-2/ubuntu-app-launch-2
  * Add clipboard support had to remove the dependency of mirserver to
    platform-api-client as it caused a clash as both libs are loading
    unityrpc.proto. That's a protobuffer limitation. Added the protobuf
    generated files directly (unityrpc.cpp and unityrpc.h) as I couldn't
    bend qmake to my will.
  * UbuntuPlatformServices is no longer shared by both QPAs
  * Update Application::fullscreen when the application gets its surface
  * MirSurfaceManager: s/DLOG/qCDebug Use Qt's new categorized logging
    system
  * MirSurfaceManager: improve debug output
  * Hold back this commit for now as qtmir trunk still uses an old mir
    version
  * adapt to latest mir/devel + input_sender branch
  * MirSurfaceManager: improve debug output
  * Revert to the old ways regarding rotation Where unity8 doesn't move
    and apps rotate by themselves. Retake that rotation approach at a
    later time
  * Forward item focus to the underlying mir surface
  * Dispatch keys to mir surface
  * Add a comment with the rationale behind the frame dropper
  * Fix copyright headers
  * Fix and update debian/copyright
  * Removing debian/qtdeclarative5-qtmir-plugin.maintscript This came
    with the copy-pasting unity-mir packaging. Makes no sense in qtmir
    as it never installed a com.canonical.Unity.conf file in the first
    place. That's unity-mir's problems.
  * Add a TODO notice
  * Fix copy-and-paste error in log message
  * Improve Application::setState debug output

  [ Kevin Gunn ]
  * merge lp:~nick-dedekind/qtmir/prompt_sessions
  * no change, rebuild

  [ Ubuntu daily release ]
  * New rebuild forced

 -- Ubuntu daily release <ps-jenkins@lists.canonical.com>  Tue, 29 Jul 2014 15:13:00 +0000

qtmir (0.0.1-ppa5) utopic; urgency=medium

  * packaging works now

 -- Michael Zanetti <michael.zanetti@canonical.com>  Fri, 16 May 2014 14:04:29 +0200

qtmir (0.0.1-ppa1) utopic; urgency=medium

  * Initial release.

 -- Michael Zanetti <michael.zanetti@canonical.com>  Wed, 14 May 2014 14:28:17 +0200<|MERGE_RESOLUTION|>--- conflicted
+++ resolved
@@ -1,11 +1,10 @@
-<<<<<<< HEAD
 qtmir (0.4.7) UNRELEASED; urgency=medium
 
   * [ Nick Dedekind ]
   * Request app closing rather than killing.
 
  -- Nick Dedekind <nick.dedekind@canonical.com>  Fri, 25 Sep 2015 09:33:39 +0100
-=======
+
 qtmir (0.4.6+16.04.20151102-0ubuntu1) xenial; urgency=medium
 
   [ Alan Griffiths ]
@@ -29,7 +28,6 @@
     (lp:#1475678) (LP: #1475678)
 
  -- Michał Sawicz <michal.sawicz@canonical.com>  Mon, 02 Nov 2015 11:22:29 +0000
->>>>>>> 6a8afc62
 
 qtmir (0.4.6+15.10.20151021-0ubuntu1) wily; urgency=medium
 

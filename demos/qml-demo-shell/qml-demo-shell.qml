import QtQuick 2.0
import Unity.Application 0.1

Rectangle {
    id: root

    focus: true
    Keys.onVolumeUpPressed: {
        console.log("\"Volume Up\" pressed");
    }
    Keys.onVolumeDownPressed: {
        console.log("\"Volume Down\" pressed");
    }

    property bool resizeModeStretch: true

    gradient: Gradient {
        GradientStop { position: 0.0; color: "lightsteelblue" }
        GradientStop { position: 1.0; color: "pink" }
    }

    property bool thumbFriendlyBorders: false

    MultiPointTouchArea {
        anchors.fill: parent
        mouseEnabled: false
        onPressed: {
            root.thumbFriendlyBorders = true;
        }
        onReleased: {
            root.thumbFriendlyBorders = false;
        }
    }

    Image {
        id: unityLogo
        source: "UnityLogo.png"
        fillMode: Image.PreserveAspectFit
        anchors.centerIn: parent
        width: 600
        height: 600

        RotationAnimation {
            id: logoAnimation
            target: unityLogo
            from: 0
            to: 359
            duration: 3000
            easing.type: Easing.Linear
            loops: Animation.Infinite
        }

        MultiPointTouchArea {
            anchors.fill: parent
            minimumTouchPoints:1
            maximumTouchPoints:1
            onPressed: {
                if (logoAnimation.paused) {
                    logoAnimation.resume();
                } else if (logoAnimation.running) {
                    logoAnimation.pause();
                } else {
                    logoAnimation.start();
                }
            }
        }
    }

    Item {
        id: windowContainer
        anchors.fill: root
    }

    Rectangle {
        id: quitButton
        width: 60
        height: 40
        color: "red"
        anchors { right: parent.right; bottom: parent.bottom }
        Text {
            anchors.centerIn: parent
            text: "Quit"
        }
        MouseArea {
            anchors.fill: parent
            onClicked: Qt.quit()
        }
    }

    Rectangle {
        width: 90
        height: 40
        color: "blue"
        anchors { right: quitButton.left; bottom: parent.bottom }
        Text {
            anchors.centerIn: parent
            text: root.resizeModeStretch ? "Stretch" : "Wait Resize"
            color: "white"
        }
        MouseArea {
            anchors.fill: parent
            onClicked: { root.resizeModeStretch = !root.resizeModeStretch; }
        }
    }

<<<<<<< HEAD
    Rectangle {
        width: 60
        height: 40
        color: "red"
        anchors { right: parent.right; bottom: parent.bottom }
        Text {
            anchors.centerIn: parent
            text: "Quit"
        }
        MouseArea {
            anchors.fill: parent
            onClicked: Qt.quit()
        }
    }

=======
    Component {
        id: windowStretchComponent
        Window {
            x: 50
            y: 50
            //width: 200
            //height: 200
            touchMode: root.thumbFriendlyBorders

            onCloneRequested: {
                var window = windowStretchComponent.createObject(windowContainer);
                window.cloned = true;
                window.surface = surface;
            }
        }
    }

    Component {
        id: windowWaitResizeComponent
        WindowBufferSized {
            x: 50
            y: 50
            touchMode: root.thumbFriendlyBorders

            onCloneRequested: {
                var window = windowStretchComponent.createObject(windowContainer);
                window.cloned = true;
                window.surface = surface;
            }
        }
    }

    property var windowComponent: resizeModeStretch ? windowStretchComponent : windowWaitResizeComponent

>>>>>>> 893ffdb7
    Connections {
        target: SurfaceManager
        onSurfaceCreated: {
            print("new surface", surface.name)

            var window = windowComponent.createObject(windowContainer);
            if (!window) {
                console.warn(windowComponent.errorString());
                return;
            }

            window.surface = surface;

            openAnimation.target = window;
            openAnimation.start();
        }
    }

    NumberAnimation {
        id: openAnimation
        property: "x";
        from: root.width; to: 10;
        duration: 1200; easing.type: Easing.InOutQuad
    }
}<|MERGE_RESOLUTION|>--- conflicted
+++ resolved
@@ -103,23 +103,6 @@
         }
     }
 
-<<<<<<< HEAD
-    Rectangle {
-        width: 60
-        height: 40
-        color: "red"
-        anchors { right: parent.right; bottom: parent.bottom }
-        Text {
-            anchors.centerIn: parent
-            text: "Quit"
-        }
-        MouseArea {
-            anchors.fill: parent
-            onClicked: Qt.quit()
-        }
-    }
-
-=======
     Component {
         id: windowStretchComponent
         Window {
@@ -154,7 +137,6 @@
 
     property var windowComponent: resizeModeStretch ? windowStretchComponent : windowWaitResizeComponent
 
->>>>>>> 893ffdb7
     Connections {
         target: SurfaceManager
         onSurfaceCreated: {

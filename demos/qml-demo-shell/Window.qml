import QtQuick 2.0
import Unity.Application 0.1

Rectangle {
    id: root
    color: "red"

<<<<<<< HEAD
    property var surface
=======
    property alias surface: surfaceItem.surface
>>>>>>> 893ffdb7
    property bool touchMode: false

    width: surfaceItem.implicitWidth + 2*borderThickness
    height: surfaceItem.implicitHeight + 2*borderThickness + titleBar.height

    signal cloneRequested()
    property bool cloned: false

    onTouchModeChanged: {
        if (touchMode) {
            x -= borderThicknessTouch - borderThicknessMouse;
            width += 2*(borderThicknessTouch - borderThicknessMouse);
            y -= borderThicknessTouch - borderThicknessMouse;
            height += 2*(borderThicknessTouch - borderThicknessMouse);
        } else {
            x += borderThicknessTouch - borderThicknessMouse;
            width -= 2*(borderThicknessTouch - borderThicknessMouse);
            y += borderThicknessTouch - borderThicknessMouse;
            height -= 2*(borderThicknessTouch - borderThicknessMouse);
        }
    }

    readonly property real minWidth: 100
    readonly property real minHeight: 100

    property real borderThickness: touchMode ? borderThicknessTouch : borderThicknessMouse
    readonly property real borderThicknessMouse: 10
    readonly property real borderThicknessTouch: 40

    states: [
        State {
            name: "closed"
            when: (surface && !surface.live) || titleBar.closeRequested
        }
    ]
    transitions: [
        Transition {
            from: ""; to: "closed"
            SequentialAnimation {
                PropertyAnimation {
                    target: root
                    property: "scale"
                    easing.type: Easing.InBack
                    duration: 400
                    from: 1.0
                    to: 0.0
                }
                ScriptAction { script: { root.destroy(); } }
            }
        }
    ]


    MouseArea {
        anchors.fill: parent

        property real startX
        property real startY
        property real startWidth
        property real startHeight
        property bool leftBorder
        property bool rightBorder
        property bool topBorder
        property bool bottomBorder
        property bool dragging
        onPressedChanged: {
            if (pressed) {
                var pos = mapToItem(root.parent, mouseX, mouseY);
                startX = pos.x;
                startY = pos.y;
                startWidth = width;
                startHeight = height;
                leftBorder = mouseX > 0 && mouseX < root.borderThickness;
                rightBorder = mouseX > (root.width - root.borderThickness) && mouseX < root.width;
                topBorder = mouseY > 0 && mouseY < root.borderThickness;
                bottomBorder = mouseY > (root.height - root.borderThickness) && mouseY < root.height;
                dragging = true;
            } else {
                dragging = false;
            }
        }

        onMouseXChanged: {
            if (!pressed || !dragging) {
                return;
            }

            var pos = mapToItem(root.parent, mouseX, mouseY);

            if (leftBorder) {

                if (startX + startWidth - pos.x > root.minWidth) {
                    root.x = pos.x;
                    root.width = startX + startWidth - root.x;
                    startX = root.x;
                    startWidth = root.width;
                }

            } else if (rightBorder) {
                var deltaX = pos.x - startX;
                if (startWidth + deltaX >= root.minWidth) {
                    root.width = startWidth + deltaX;
                } else {
                    root.width = root.minWidth;
                }
            }
        }

        onMouseYChanged: {
            if (!pressed || !dragging) {
                return;
            }

            var pos = mapToItem(root.parent, mouseX, mouseY);

            if (topBorder) {

                if (startY + startHeight - pos.y > root.minHeight) {
                    root.y = pos.y;
                    root.height = startY + startHeight - root.y;
                    startY = root.y;
                    startHeight = root.height;
                }

            } else if (bottomBorder) {
                var deltaY = pos.y - startY;
                if (startHeight + deltaY >= root.minHeight) {
                    root.height = startHeight + deltaY;
                } else {
                    root.height = root.minHeight;
                }
            }
        }
    }

    TitleBar {
        id: titleBar
        anchors.left: parent.left
        anchors.leftMargin: root.borderThickness
        anchors.right: parent.right
        anchors.rightMargin: root.borderThickness
        anchors.top: parent.top
        anchors.topMargin: root.borderThickness

        target: root
        cloned: root.cloned
        onCloneRequested: { root.cloneRequested(); }
    }

<<<<<<< HEAD
    Item {
=======
    MirSurfaceItem {
>>>>>>> 893ffdb7
        id: surfaceItem

        anchors.top: titleBar.bottom
        anchors.left: parent.left
        anchors.leftMargin: root.borderThickness
        anchors.right: parent.right
        anchors.rightMargin: root.borderThickness
        anchors.bottom: parent.bottom
        anchors.bottomMargin: root.borderThickness

<<<<<<< HEAD
//        consumesInput: !root.cloned
//        surfaceWidth: root.cloned ? -1 : width
//        surfaceHeight: root.cloned ? -1 : height
=======
        consumesInput: !root.cloned
        surfaceWidth: root.cloned ? -1 : width
        surfaceHeight: root.cloned ? -1 : height
>>>>>>> 893ffdb7
    }
}<|MERGE_RESOLUTION|>--- conflicted
+++ resolved
@@ -5,11 +5,7 @@
     id: root
     color: "red"
 
-<<<<<<< HEAD
-    property var surface
-=======
     property alias surface: surfaceItem.surface
->>>>>>> 893ffdb7
     property bool touchMode: false
 
     width: surfaceItem.implicitWidth + 2*borderThickness
@@ -159,11 +155,7 @@
         onCloneRequested: { root.cloneRequested(); }
     }
 
-<<<<<<< HEAD
-    Item {
-=======
     MirSurfaceItem {
->>>>>>> 893ffdb7
         id: surfaceItem
 
         anchors.top: titleBar.bottom
@@ -174,14 +166,8 @@
         anchors.bottom: parent.bottom
         anchors.bottomMargin: root.borderThickness
 
-<<<<<<< HEAD
-//        consumesInput: !root.cloned
-//        surfaceWidth: root.cloned ? -1 : width
-//        surfaceHeight: root.cloned ? -1 : height
-=======
         consumesInput: !root.cloned
         surfaceWidth: root.cloned ? -1 : width
         surfaceHeight: root.cloned ? -1 : height
->>>>>>> 893ffdb7
     }
 }
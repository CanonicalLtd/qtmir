/*
 * Copyright (C) 2013-2015 Canonical, Ltd.
 *
 * This program is free software: you can redistribute it and/or modify it under
 * the terms of the GNU Lesser General Public License version 3, as published by
 * the Free Software Foundation.
 *
 * This program is distributed in the hope that it will be useful, but WITHOUT
 * ANY WARRANTY; without even the implied warranties of MERCHANTABILITY,
 * SATISFACTORY QUALITY, or FITNESS FOR A PARTICULAR PURPOSE.  See the GNU
 * Lesser General Public License for more details.
 *
 * You should have received a copy of the GNU Lesser General Public License
 * along with this program.  If not, see <http://www.gnu.org/licenses/>.
 */

#include "debughelpers.h"
#include <QTouchEvent>

#include <mir_toolkit/event.h>

// Unity API
#include <unity/shell/application/ApplicationInfoInterface.h>
#include <unity/shell/application/Mir.h>

const char *touchPointStateToString(Qt::TouchPointState state)
{
    switch (state) {
    case Qt::TouchPointPressed:
        return "pressed";
    case Qt::TouchPointMoved:
        return "moved";
    case Qt::TouchPointStationary:
        return "stationary";
    case Qt::TouchPointReleased:
        return "released";
    default:
        return "UNKNOWN!";
    }
}

QString touchEventToString(const QTouchEvent *ev)
{
    QString message;

    switch (ev->type()) {
    case QEvent::TouchBegin:
        message.append("TouchBegin ");
        break;
    case QEvent::TouchUpdate:
        message.append("TouchUpdate ");
        break;
    case QEvent::TouchEnd:
        message.append("TouchEnd ");
        break;
    case QEvent::TouchCancel:
        message.append("TouchCancel ");
        break;
    default:
        message.append("TouchUNKNOWN ");
    }

    for (int i=0; i < ev->touchPoints().size(); ++i) {

        const QTouchEvent::TouchPoint& touchPoint = ev->touchPoints().at(i);
        message.append(
            QStringLiteral("(id:%1, state:%2, scenePos:(%3,%4), pos:(%5,%6)) ")
                .arg(touchPoint.id())
                .arg(touchPointStateToString(touchPoint.state()))
                .arg(touchPoint.scenePos().x())
                .arg(touchPoint.scenePos().y())
                .arg(touchPoint.pos().x())
                .arg(touchPoint.pos().y())
            );
    }

    return message;
}

QString mirSurfaceAttribAndValueToString(MirSurfaceAttrib attrib, int value)
{
    QString str;

    switch (attrib) {
    case mir_surface_attrib_type:
        str = QStringLiteral("type=%1").arg(mirSurfaceTypeToStr(value));
        break;

    case mir_surface_attrib_state:
        str = QStringLiteral("state=%1").arg(mirSurfaceStateToStr(value));
        break;

    case mir_surface_attrib_swapinterval:
        str = QStringLiteral("swapinterval=%1").arg(value);
        break;

    case mir_surface_attrib_focus:
        str = QStringLiteral("focus=%1").arg(mirSurfaceFocusStateToStr(value));
        break;

    case mir_surface_attrib_dpi:
        str = QStringLiteral("dpi=%1").arg(value);
        break;

    case mir_surface_attrib_visibility:
        str = QStringLiteral("visibility=%1").arg(mirSurfaceVisibilityToStr(value));
        break;
    default:
        str = QStringLiteral("type'%1'=%2").arg((int)attrib).arg(value);
    }

    return str;
}

const char *mirSurfaceTypeToStr(int value)
{
    switch (value) {
<<<<<<< HEAD
    case mir_surface_type_normal:
        return "normal";
    case mir_surface_type_utility:
        return "utility";
    case mir_surface_type_dialog:
        return "dialog";
    case mir_surface_type_overlay:
        return "overlay";
    case mir_surface_type_freestyle:
        return "freestyle";
    case mir_surface_type_popover:
        return "popover";
    case mir_surface_type_inputmethod:
        return "inputmethod";
    case mir_surface_type_satellite:
        return "satellite";
    case mir_surface_type_tip:
        return "tip";
    default:
        return "???";
=======
    case mir_surface_type_normal:       return "normal";        /**< AKA "regular"                   */
    case mir_surface_type_utility:      return "utility";       /**< AKA "floating regular"          */
    case mir_surface_type_dialog:       return "dialog";
    case mir_surface_type_gloss:        return "gloss";
    case mir_surface_type_freestyle:    return "freestyle";
    case mir_surface_type_menu:         return "menu";
    case mir_surface_type_inputmethod:  return "input Method";  /**< AKA "OSK" or handwriting etc.   */
    case mir_surface_type_satellite:    return "satellite";     /**< AKA "toolbox"/"toolbar"         */
    case mir_surface_type_tip:          return "tip";           /**< AKA "tooltip"                   */
    case mir_surface_types:             Q_UNREACHABLE();
>>>>>>> f9e2ef59
    }
    Q_UNREACHABLE();
}

const char *mirSurfaceStateToStr(int value)
{
    switch (value) {
    case mir_surface_state_unknown:
        return "unknown";
    case mir_surface_state_restored:
        return "restored";
    case mir_surface_state_minimized:
        return "minimized";
    case mir_surface_state_maximized:
        return "maximized";
    case mir_surface_state_vertmaximized:
        return "vertmaximized";
    case mir_surface_state_horizmaximized:
        return "horizmaximized";
    case mir_surface_state_fullscreen:
        return "fullscreen";
    case mir_surface_state_hidden:
        return "hidden";
    default:
        return "???";
    }
}

const char *mirSurfaceFocusStateToStr(int value)
{
    switch (value) {
    case mir_surface_unfocused:
        return "unfocused";
    case mir_surface_focused:
        return "focused";
    default:
        return "???";
    }
}

const char *mirSurfaceVisibilityToStr(int value)
{
    switch (value) {
    case mir_surface_visibility_occluded:
        return "occluded";
    case mir_surface_visibility_exposed:
        return "exposed";
    default:
        return "???";
    }
}

using namespace unity::shell::application;

const char *applicationStateToStr(int state)
{
    switch (state) {
    case ApplicationInfoInterface::Starting:
        return "starting";
    case ApplicationInfoInterface::Running:
        return "running";
    case ApplicationInfoInterface::Suspended:
        return "suspended";
    case ApplicationInfoInterface::Stopped:
        return "stopped";
    default:
        return "???";
    }
}

QString mirPointerEventToString(MirPointerEvent const* event)
{
    QString string = QStringLiteral("MirPointerEvent(x=%1,y=%2,relative_x=%3,relative_y=%4)")
        .arg(mir_pointer_event_axis_value(event, mir_pointer_axis_x))
        .arg(mir_pointer_event_axis_value(event, mir_pointer_axis_y))
        .arg(mir_pointer_event_axis_value(event, mir_pointer_axis_relative_x))
        .arg(mir_pointer_event_axis_value(event, mir_pointer_axis_relative_y));

    return string;
}

QString mirTouchEventToString(MirTouchEvent const* event)
{
    const int pointerCount = mir_touch_event_point_count(event);

    QString string(QStringLiteral("MirTouchEvent("));

    for (int i = 0; i < pointerCount; ++i) {

        if (i > 0) {
            string.append(",");
        }

        MirTouchAction touchAction = mir_touch_event_action(event, i);

        QString touchStr = QStringLiteral("(id=%1,action=%2,x=%3,y=%4)")
            .arg(mir_touch_event_id(event, i))
            .arg(mirTouchActionToString(touchAction))
            .arg(mir_touch_event_axis_value(event, i, mir_touch_axis_x))
            .arg(mir_touch_event_axis_value(event, i, mir_touch_axis_y));

        string.append(touchStr);
    }

    string.append(")");

    return string;
}

const char *mirTouchActionToString(MirTouchAction touchAction)
{
    switch (touchAction)
    {
    case mir_touch_action_up:
        return "up";
        break;
    case mir_touch_action_down:
        return "down";
        break;
    case mir_touch_action_change:
        return "change";
        break;
    default:
        return "???";
        break;
    }
}

namespace {
const char *mirKeyboardActionToString(MirKeyboardAction keyboardAction)
{
    switch (keyboardAction)
    {
    case mir_keyboard_action_up:
        return "up";
    case mir_keyboard_action_down:
        return "down";
    case mir_keyboard_action_repeat:
        return "repeat";
    default:
        return "???";
        break;
    }
}
}

QString mirKeyboardEventToString(MirKeyboardEvent const* event)
{
    MirKeyboardAction keyboardAction = mir_keyboard_event_action(event);

    xkb_keysym_t keyCode = mir_keyboard_event_key_code(event);

    return QStringLiteral("MirKeyboardEvent(action=%1,key_code=0x%2)")
        .arg(mirKeyboardActionToString(keyboardAction))
        .arg(keyCode, 4, 16, QLatin1Char('0'));
}

const char *qtCursorShapeToStr(Qt::CursorShape shape)
{
    switch(shape) {
    case Qt::ArrowCursor:
        return "Arrow";
    case Qt::UpArrowCursor:
        return "UpArrow";
    case Qt::CrossCursor:
        return "Cross";
    case Qt::WaitCursor:
        return "Wait";
    case Qt::IBeamCursor:
        return "IBeam";
    case Qt::SizeVerCursor:
        return "SizeVer";
    case Qt::SizeHorCursor:
        return "SizeHor";
    case Qt::SizeBDiagCursor:
        return "SizeBDiag";
    case Qt::SizeFDiagCursor:
        return "SizeFDiag";
    case Qt::SizeAllCursor:
        return "SizeAll";
    case Qt::BlankCursor:
        return "Blank";
    case Qt::SplitVCursor:
        return "SplitV";
    case Qt::SplitHCursor:
        return "SplitH";
    case Qt::PointingHandCursor:
        return "PointingHand";
    case Qt::ForbiddenCursor:
        return "Forbidden";
    case Qt::WhatsThisCursor:
        return "WhatsThis";
    case Qt::BusyCursor:
        return "Busy";
    case Qt::OpenHandCursor:
        return "OpenHand";
    case Qt::ClosedHandCursor:
        return "ClosedHand";
    case Qt::DragCopyCursor:
        return "DragCopy";
    case Qt::DragMoveCursor:
        return "DragMove";
    case Qt::DragLinkCursor:
        return "DragLink";
    case Qt::BitmapCursor:
        return "Bitmap";
    default:
        return "???";
    }
}

const char *unityapiMirStateToStr(int state)
{
    switch (state) {
    case Mir::UnknownState:
        return "unknown";
    case Mir::RestoredState:
        return "restored";
    case Mir::MinimizedState:
        return "minimized";
    case Mir::MaximizedState:
        return "maximized";
    case Mir::VertMaximizedState:
        return "vertMaximized";
    case Mir::FullscreenState:
        return "fullscreen";
    case Mir::HorizMaximizedState:
        return "horizMaximized";
    case Mir::MaximizedLeftState:
        return "maximizedLeft";
    case Mir::MaximizedRightState:
        return "maximizedRight";
    case Mir::MaximizedTopLeftState:
        return "maximizedTopLeft";
    case Mir::MaximizedTopRightState:
        return "maximizedTopRight";
    case Mir::MaximizedBottomLeftState:
        return "maximizedBottomLeft";
    case Mir::MaximizedBottomRightState:
        return "maximizedBottomRight";
    case Mir::HiddenState:
        return "hidden";
    default:
        return "???";
    }
}<|MERGE_RESOLUTION|>--- conflicted
+++ resolved
@@ -115,28 +115,6 @@
 const char *mirSurfaceTypeToStr(int value)
 {
     switch (value) {
-<<<<<<< HEAD
-    case mir_surface_type_normal:
-        return "normal";
-    case mir_surface_type_utility:
-        return "utility";
-    case mir_surface_type_dialog:
-        return "dialog";
-    case mir_surface_type_overlay:
-        return "overlay";
-    case mir_surface_type_freestyle:
-        return "freestyle";
-    case mir_surface_type_popover:
-        return "popover";
-    case mir_surface_type_inputmethod:
-        return "inputmethod";
-    case mir_surface_type_satellite:
-        return "satellite";
-    case mir_surface_type_tip:
-        return "tip";
-    default:
-        return "???";
-=======
     case mir_surface_type_normal:       return "normal";        /**< AKA "regular"                   */
     case mir_surface_type_utility:      return "utility";       /**< AKA "floating regular"          */
     case mir_surface_type_dialog:       return "dialog";
@@ -147,7 +125,6 @@
     case mir_surface_type_satellite:    return "satellite";     /**< AKA "toolbox"/"toolbar"         */
     case mir_surface_type_tip:          return "tip";           /**< AKA "tooltip"                   */
     case mir_surface_types:             Q_UNREACHABLE();
->>>>>>> f9e2ef59
     }
     Q_UNREACHABLE();
 }

/*
 * Copyright (C) 2013-2015 Canonical, Ltd.
 *
 * This program is free software: you can redistribute it and/or modify it under
 * the terms of the GNU Lesser General Public License version 3, as published by
 * the Free Software Foundation.
 *
 * This program is distributed in the hope that it will be useful, but WITHOUT
 * ANY WARRANTY; without even the implied warranties of MERCHANTABILITY,
 * SATISFACTORY QUALITY, or FITNESS FOR A PARTICULAR PURPOSE.  See the GNU
 * Lesser General Public License for more details.
 *
 * You should have received a copy of the GNU Lesser General Public License
 * along with this program.  If not, see <http://www.gnu.org/licenses/>.
 */

#ifndef MIR_QT_EVENT_FEEDER_H
#define MIR_QT_EVENT_FEEDER_H

#include <mir/input/input_dispatcher.h>
#include <mir/shell/input_targeter.h>

#include <qpa/qwindowsysteminterface.h>

class QTouchDevice;
class ScreenController;

/*
  Fills Qt's event loop with input events from Mir
 */
class QtEventFeeder : public mir::input::InputDispatcher
{
public:
    // Interface between QtEventFeeder and the actual QWindowSystemInterface functions
    // and other related Qt methods and objects to enable replacing them with mocks in
    // pure unit tests.
    class QtWindowSystemInterface {
        public:
        virtual ~QtWindowSystemInterface() {}
        virtual void setScreenController(const QSharedPointer<ScreenController> &sc) = 0;
        virtual QWindow* getWindowForTouchPoint(const QPoint &point) = 0;
        virtual QWindow* focusedWindow() = 0;
        virtual void registerTouchDevice(QTouchDevice *device) = 0;
        virtual void handleExtendedKeyEvent(QWindow *window, ulong timestamp, QEvent::Type type, int key,
                Qt::KeyboardModifiers modifiers,
                quint32 nativeScanCode, quint32 nativeVirtualKey,
                quint32 nativeModifiers,
                const QString& text = QString(), bool autorep = false,
                ushort count = 1) = 0;
        virtual void handleTouchEvent(QWindow *window, ulong timestamp, QTouchDevice *device,
                const QList<struct QWindowSystemInterface::TouchPoint> &points,
                Qt::KeyboardModifiers mods = Qt::NoModifier) = 0;
<<<<<<< HEAD
        virtual void handleMouseEvent(QWindow *window, ulong timestamp, QPointF point,
                Qt::MouseButton buttons, Qt::KeyboardModifiers modifiers) = 0;
=======
        virtual void handleMouseEvent(ulong timestamp, QPointF movement, Qt::MouseButton buttons, Qt::KeyboardModifiers modifiers) = 0;
>>>>>>> 63b5a865
    };

    QtEventFeeder(const QSharedPointer<ScreenController> &screenController);
    QtEventFeeder(const QSharedPointer<ScreenController> &screenController,
                  QtWindowSystemInterface *windowSystem);
    virtual ~QtEventFeeder();

    static const int MirEventActionMask;
    static const int MirEventActionPointerIndexMask;
    static const int MirEventActionPointerIndexShift;

    bool dispatch(MirEvent const& event) override;
    void start() override;
    void stop() override;

private:
    void dispatchKey(MirInputEvent const* event);
    void dispatchTouch(MirInputEvent const* event);
    void dispatchPointer(MirInputEvent const* event);
    void validateTouches(QWindow *window, ulong timestamp, QList<QWindowSystemInterface::TouchPoint> &touchPoints);
    bool validateTouch(QWindowSystemInterface::TouchPoint &touchPoint);
    void sendActiveTouchRelease(QWindow *window, ulong timestamp, int id);

    QString touchesToString(const QList<struct QWindowSystemInterface::TouchPoint> &points);

    QTouchDevice *mTouchDevice;
    QtWindowSystemInterface *mQtWindowSystem;

    // Maps the id of an active touch to its last known state
    QHash<int, QWindowSystemInterface::TouchPoint> mActiveTouches;
};

#endif // MIR_QT_EVENT_FEEDER_H<|MERGE_RESOLUTION|>--- conflicted
+++ resolved
@@ -50,12 +50,8 @@
         virtual void handleTouchEvent(QWindow *window, ulong timestamp, QTouchDevice *device,
                 const QList<struct QWindowSystemInterface::TouchPoint> &points,
                 Qt::KeyboardModifiers mods = Qt::NoModifier) = 0;
-<<<<<<< HEAD
-        virtual void handleMouseEvent(QWindow *window, ulong timestamp, QPointF point,
+        virtual void handleMouseEvent(ulong timestamp, QPointF movement,
                 Qt::MouseButton buttons, Qt::KeyboardModifiers modifiers) = 0;
-=======
-        virtual void handleMouseEvent(ulong timestamp, QPointF movement, Qt::MouseButton buttons, Qt::KeyboardModifiers modifiers) = 0;
->>>>>>> 63b5a865
     };
 
     QtEventFeeder(const QSharedPointer<ScreenController> &screenController);

/*
 * Copyright © 2015 Canonical Ltd.
 *
 * This program is free software: you can redistribute it and/or modify it under
 * the terms of the GNU Lesser General Public License version 3, as published by
 * the Free Software Foundation.
 *
 * This program is distributed in the hope that it will be useful, but WITHOUT
 * ANY WARRANTY; without even the implied warranties of MERCHANTABILITY,
 * SATISFACTORY QUALITY, or FITNESS FOR A PARTICULAR PURPOSE.  See the GNU
 * Lesser General Public License for more details.
 *
 * You should have received a copy of the GNU Lesser General Public License
 * along with this program.  If not, see <http://www.gnu.org/licenses/>.
 */

#include "mirshell.h"
#include "logging.h"
#include "tracepoints.h" // generated from tracepoints.tp

#include <mir/geometry/rectangle.h>
#include <mir/scene/session.h>
#include <mir/scene/surface_creation_parameters.h>
#include <mir/scene/surface.h>
#include <mir/shell/display_layout.h>
#include <mir/shell/window_manager.h>

namespace ms = mir::scene;
using mir::shell::AbstractShell;

namespace
{
class NullWindowManager : public mir::shell::WindowManager
{
public:
    void add_session(std::shared_ptr<ms::Session> const& session) override;

    void remove_session(std::shared_ptr<ms::Session> const& session) override;

    mir::frontend::SurfaceId add_surface(
        std::shared_ptr<ms::Session> const& session,
        ms::SurfaceCreationParameters const& params,
        std::function<mir::frontend::SurfaceId(std::shared_ptr<ms::Session> const& session, ms::SurfaceCreationParameters const& params)> const& build) override;

    void remove_surface(
        std::shared_ptr<ms::Session> const& session,
        std::weak_ptr<ms::Surface> const& surface) override;

    void add_display(mir::geometry::Rectangle const& area) override;

    void remove_display(mir::geometry::Rectangle const& area) override;

    bool handle_keyboard_event(MirKeyboardEvent const* event) override;

    bool handle_touch_event(MirTouchEvent const* event) override;

    bool handle_pointer_event(MirPointerEvent const* event) override;

    int set_surface_attribute(
        std::shared_ptr<ms::Session> const& session,
        std::shared_ptr<ms::Surface> const& surface,
        MirSurfaceAttrib attrib,
        int value) override;

    void modify_surface(const std::shared_ptr<mir::scene::Session>&, const std::shared_ptr<mir::scene::Surface>&, const mir::shell::SurfaceSpecification&);
};
}


MirShell::MirShell(
    const std::shared_ptr<mir::shell::InputTargeter> &inputTargeter,
    const std::shared_ptr<mir::scene::SurfaceCoordinator> &surfaceCoordinator,
    const std::shared_ptr<mir::scene::SessionCoordinator> &sessionCoordinator,
    const std::shared_ptr<mir::scene::PromptSessionManager> &promptSessionManager,
    const std::shared_ptr<mir::shell::DisplayLayout> &displayLayout) :
    AbstractShell(inputTargeter, surfaceCoordinator, sessionCoordinator, promptSessionManager,
        [](mir::shell::FocusController*) { return std::make_shared<NullWindowManager>(); }),
    m_displayLayout{displayLayout}
{
    qCDebug(QTMIR_MIR_MESSAGES) << "MirShell::MirShell";
}

mir::frontend::SurfaceId MirShell::create_surface(const std::shared_ptr<ms::Session> &session, const ms::SurfaceCreationParameters &requestParameters)
{
    tracepoint(qtmirserver, surfacePlacementStart);

     // TODO: Callback unity8 so that it can make a decision on that.
     //       unity8 must bear in mind that the called function will be on a Mir thread though.
     //       The QPA shouldn't be deciding for itself on such things.

     ms::SurfaceCreationParameters placedParameters = requestParameters;

     // Just make it fullscreen for now
     mir::geometry::Rectangle rect{requestParameters.top_left, requestParameters.size};
     m_displayLayout->size_to_output(rect);
     placedParameters.size = rect.size;

     qCDebug(QTMIR_MIR_MESSAGES) << "MirShell::create_surface(): size requested ("
         << requestParameters.size.width.as_int() << "," << requestParameters.size.height.as_int() << ") and placed ("
         << placedParameters.size.width.as_int() << "," << placedParameters.size.height.as_int() << ")";

     tracepoint(qtmirserver, surfacePlacementEnd);

     return AbstractShell::create_surface(session, placedParameters);
<<<<<<< HEAD
}

int MirShell::set_surface_attribute(
    const std::shared_ptr<mir::scene::Session> &session,
    const std::shared_ptr<mir::scene::Surface> &surface,
    MirSurfaceAttrib attrib,
    int value)
{
    auto const result = AbstractShell::set_surface_attribute(session, surface, attrib, value);
    Q_EMIT surfaceAttributeChanged(surface.get(), attrib, result);

    return result;
}

void NullWindowManager::add_session(std::shared_ptr<ms::Session> const& /*session*/)
{
}

void NullWindowManager::remove_session(std::shared_ptr<ms::Session> const& /*session*/)
{
}

auto NullWindowManager::add_surface(
    std::shared_ptr<ms::Session> const& session,
    ms::SurfaceCreationParameters const& params,
    std::function<mir::frontend::SurfaceId(std::shared_ptr<ms::Session> const& session, ms::SurfaceCreationParameters const& params)> const& build)
-> mir::frontend::SurfaceId
{
    return build(session, params);
}

void NullWindowManager::remove_surface(
    std::shared_ptr<ms::Session> const& /*session*/,
    std::weak_ptr<ms::Surface> const& /*surface*/)
{
}

void NullWindowManager::add_display(mir::geometry::Rectangle const& /*area*/)
{
}

void NullWindowManager::remove_display(mir::geometry::Rectangle const& /*area*/)
{
}

bool NullWindowManager::handle_keyboard_event(MirKeyboardEvent const* /*event*/)
{
    return false;
}

bool NullWindowManager::handle_touch_event(MirTouchEvent const* /*event*/)
{
    return false;
}

bool NullWindowManager::handle_pointer_event(MirPointerEvent const* /*event*/)
{
    return false;
}

int NullWindowManager::set_surface_attribute(
    std::shared_ptr<ms::Session> const& /*session*/,
    std::shared_ptr<ms::Surface> const& surface,
    MirSurfaceAttrib attrib,
    int value)
{
    return surface->configure(attrib, value);
}

void NullWindowManager::modify_surface(const std::shared_ptr<mir::scene::Session>&, const std::shared_ptr<mir::scene::Surface>&, const mir::shell::SurfaceSpecification&)
{
=======
>>>>>>> 604609b7
}<|MERGE_RESOLUTION|>--- conflicted
+++ resolved
@@ -102,19 +102,6 @@
      tracepoint(qtmirserver, surfacePlacementEnd);
 
      return AbstractShell::create_surface(session, placedParameters);
-<<<<<<< HEAD
-}
-
-int MirShell::set_surface_attribute(
-    const std::shared_ptr<mir::scene::Session> &session,
-    const std::shared_ptr<mir::scene::Surface> &surface,
-    MirSurfaceAttrib attrib,
-    int value)
-{
-    auto const result = AbstractShell::set_surface_attribute(session, surface, attrib, value);
-    Q_EMIT surfaceAttributeChanged(surface.get(), attrib, result);
-
-    return result;
 }
 
 void NullWindowManager::add_session(std::shared_ptr<ms::Session> const& /*session*/)
@@ -174,6 +161,4 @@
 
 void NullWindowManager::modify_surface(const std::shared_ptr<mir::scene::Session>&, const std::shared_ptr<mir::scene::Surface>&, const mir::shell::SurfaceSpecification&)
 {
-=======
->>>>>>> 604609b7
 }
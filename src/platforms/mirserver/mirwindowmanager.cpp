/*
 * Copyright (C) 2015-2016 Canonical, Ltd.
 *
 * This program is free software: you can redistribute it and/or modify it under
 * the terms of the GNU Lesser General Public License version 3, as published by
 * the Free Software Foundation.
 *
 * This program is distributed in the hope that it will be useful, but WITHOUT
 * ANY WARRANTY; without even the implied warranties of MERCHANTABILITY,
 * SATISFACTORY QUALITY, or FITNESS FOR A PARTICULAR PURPOSE.  See the GNU
 * Lesser General Public License for more details.
 *
 * You should have received a copy of the GNU Lesser General Public License
 * along with this program.  If not, see <http://www.gnu.org/licenses/>.
 */

#include "mirwindowmanager.h"
#include "logging.h"
#include "surfaceobserver.h"
#include "tracepoints.h" // generated from tracepoints.tp

#include <mir/geometry/rectangle.h>
#include <mir/scene/session.h>
#include <mir/scene/surface_creation_parameters.h>
#include <mir/scene/surface.h>
#include <mir/shell/display_layout.h>

#include <QMutexLocker>

namespace ms = mir::scene;

namespace
{
class MirWindowManagerImpl : public MirWindowManager
{
public:

    MirWindowManagerImpl(const std::shared_ptr<mir::shell::DisplayLayout> &displayLayout,
            std::shared_ptr<::SessionListener> sessionListener);

    void add_session(std::shared_ptr<mir::scene::Session> const& session) override;

    void remove_session(std::shared_ptr<mir::scene::Session> const& session) override;

    mir::frontend::SurfaceId add_surface(
        std::shared_ptr<mir::scene::Session> const& session,
        mir::scene::SurfaceCreationParameters const& params,
        std::function<mir::frontend::SurfaceId(std::shared_ptr<mir::scene::Session> const& session, mir::scene::SurfaceCreationParameters const& params)> const& build) override;

    void remove_surface(
        std::shared_ptr<mir::scene::Session> const& session,
        std::weak_ptr<mir::scene::Surface> const& surface) override;

    void add_display(mir::geometry::Rectangle const& area) override;

    void remove_display(mir::geometry::Rectangle const& area) override;

    bool handle_keyboard_event(MirKeyboardEvent const* event) override;

    bool handle_touch_event(MirTouchEvent const* event) override;

    bool handle_pointer_event(MirPointerEvent const* event) override;

    int set_surface_attribute(
        std::shared_ptr<mir::scene::Session> const& session,
        std::shared_ptr<mir::scene::Surface> const& surface,
        MirSurfaceAttrib attrib,
        int value) override;

    void handle_raise_surface(
        std::shared_ptr<mir::scene::Session> const& session,
        std::shared_ptr<mir::scene::Surface> const& surface,
        uint64_t timestamp) override;

    void modify_surface(
        const std::shared_ptr<mir::scene::Session>&,
        const std::shared_ptr<mir::scene::Surface>& surface,
        const mir::shell::SurfaceSpecification& modifications) override;

private:
    std::shared_ptr<mir::shell::DisplayLayout> const m_displayLayout;
    std::shared_ptr<::SessionListener> m_sessionListener;
};

}

MirWindowManagerImpl::MirWindowManagerImpl(const std::shared_ptr<mir::shell::DisplayLayout> &displayLayout,
        std::shared_ptr<::SessionListener> sessionListener) :
    m_displayLayout{displayLayout},
    m_sessionListener(sessionListener)
{
    qCDebug(QTMIR_MIR_MESSAGES) << "MirWindowManagerImpl::MirWindowManagerImpl";
}

void MirWindowManagerImpl::add_session(std::shared_ptr<ms::Session> const& /*session*/)
{
}

void MirWindowManagerImpl::remove_session(std::shared_ptr<ms::Session> const& /*session*/)
{
}

mir::frontend::SurfaceId MirWindowManagerImpl::add_surface(
    std::shared_ptr<ms::Session> const& session,
    ms::SurfaceCreationParameters const& requestParameters,
    std::function<mir::frontend::SurfaceId(std::shared_ptr<ms::Session> const& session, ms::SurfaceCreationParameters const& params)> const& build)
{
    tracepoint(qtmirserver, surfacePlacementStart);

    m_sessionListener->surfaceAboutToBeCreated(*session.get(), qtmir::CreationHints(requestParameters));

    QSize initialSize;
    // can be connected to via Qt::BlockingQueuedConnection to alter surface initial size
    {
        int surfaceType = requestParameters.type.is_set() ? requestParameters.type.value() : -1;
        Q_EMIT sessionAboutToCreateSurface(session, surfaceType, initialSize);
    }
    ms::SurfaceCreationParameters placedParameters = requestParameters;

    if (initialSize.isValid()) {
        placedParameters.size.width = mir::geometry::Width(initialSize.width());
        placedParameters.size.height = mir::geometry::Height(initialSize.height());
    } else {
        qCWarning(QTMIR_MIR_MESSAGES) << "MirWindowManagerImpl::add_surface(): didn't get a initial surface"
            " size from shell. Falling back to fullscreen placement";
        // This is bad. Fallback to fullscreen
        mir::geometry::Rectangle rect{requestParameters.top_left, requestParameters.size};
        m_displayLayout->size_to_output(rect);
        placedParameters.size = rect.size;
    }


    qCDebug(QTMIR_MIR_MESSAGES) << "MirWindowManagerImpl::add_surface(): size requested ("
                                << requestParameters.size.width.as_int() << "," << requestParameters.size.height.as_int() << ") and placed ("
                                << placedParameters.size.width.as_int() << "," << placedParameters.size.height.as_int() << ")";

    tracepoint(qtmirserver, surfacePlacementEnd);

    auto const result = build(session, placedParameters);
    auto const surface = session->surface(result);

    return result;
}

void MirWindowManagerImpl::remove_surface(
    std::shared_ptr<ms::Session> const& session,
    std::weak_ptr<ms::Surface> const& surface)
{
    // Called when the client releases the surface, usually is response to a surface->close()
    // request from us.
    // Just destroy straight away as we already have code to gracefully handle surfaces being
    // detroyed out of the blue (set the QML Surface::live to false and so on).
    session->destroy_surface(surface);
}

void MirWindowManagerImpl::add_display(mir::geometry::Rectangle const& /*area*/)
{
}

void MirWindowManagerImpl::remove_display(mir::geometry::Rectangle const& /*area*/)
{
}

bool MirWindowManagerImpl::handle_keyboard_event(MirKeyboardEvent const* /*event*/)
{
    return false;
}

bool MirWindowManagerImpl::handle_touch_event(MirTouchEvent const* /*event*/)
{
    return false;
}

bool MirWindowManagerImpl::handle_pointer_event(MirPointerEvent const* /*event*/)
{
    return false;
}

void MirWindowManagerImpl::handle_raise_surface(
    std::shared_ptr<mir::scene::Session> const& /*session*/,
    std::shared_ptr<mir::scene::Surface> const& /*surface*/,
    uint64_t /*timestamp*/)
{
}

int MirWindowManagerImpl::set_surface_attribute(
    std::shared_ptr<ms::Session> const& /*session*/,
    std::shared_ptr<ms::Surface> const& surface,
    MirSurfaceAttrib attrib,
    int value)
{
    return surface->configure(attrib, value);
}

void MirWindowManagerImpl::modify_surface(const std::shared_ptr<mir::scene::Session>&,
                                          const std::shared_ptr<mir::scene::Surface>& surface,
                                          const mir::shell::SurfaceSpecification& modifications)
{
    QMutexLocker locker(&SurfaceObserver::mutex);
<<<<<<< HEAD
    SurfaceObserver *observer = SurfaceObserver::observerForSurface(surface.get());
    if (observer) {
        observer->notifySurfaceModifications(modifications);
    }
=======
>>>>>>> 66de9be8

    if (modifications.name.is_set()) {
        surface->rename(modifications.name.value());
    }

    if (modifications.input_shape.is_set()) {
        surface->set_input_region(modifications.input_shape.value());
    }

    SurfaceObserver *observer = SurfaceObserver::observerForSurface(surface.get());
    if (observer) {
        observer->notifySurfaceModifications(modifications);
    }
}

std::shared_ptr<MirWindowManager> MirWindowManager::create(
    const std::shared_ptr<mir::shell::DisplayLayout> &displayLayout,
    std::shared_ptr<::SessionListener> sessionListener)
{
    return std::make_shared<MirWindowManagerImpl>(displayLayout, sessionListener);
}<|MERGE_RESOLUTION|>--- conflicted
+++ resolved
@@ -197,26 +197,19 @@
                                           const mir::shell::SurfaceSpecification& modifications)
 {
     QMutexLocker locker(&SurfaceObserver::mutex);
-<<<<<<< HEAD
+
+    if (modifications.name.is_set()) {
+        surface->rename(modifications.name.value());
+    }
+
+    if (modifications.input_shape.is_set()) {
+        surface->set_input_region(modifications.input_shape.value());
+    }
+
     SurfaceObserver *observer = SurfaceObserver::observerForSurface(surface.get());
     if (observer) {
         observer->notifySurfaceModifications(modifications);
     }
-=======
->>>>>>> 66de9be8
-
-    if (modifications.name.is_set()) {
-        surface->rename(modifications.name.value());
-    }
-
-    if (modifications.input_shape.is_set()) {
-        surface->set_input_region(modifications.input_shape.value());
-    }
-
-    SurfaceObserver *observer = SurfaceObserver::observerForSurface(surface.get());
-    if (observer) {
-        observer->notifySurfaceModifications(modifications);
-    }
 }
 
 std::shared_ptr<MirWindowManager> MirWindowManager::create(

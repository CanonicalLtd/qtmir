--- conflicted
+++ resolved
@@ -18,7 +18,6 @@
 #include "logging.h"
 #include "surfaceobserver.h"
 #include "tracepoints.h" // generated from tracepoints.tp
-#include "windowmanagerlistener.h"
 
 // Unity API
 #include <unity/shell/application/Mir.h>
@@ -40,11 +39,7 @@
 public:
 
     MirWindowManagerImpl(const std::shared_ptr<mir::shell::DisplayLayout> &displayLayout,
-<<<<<<< HEAD
-                         const QSharedPointer<WindowManagerListener> &windowManagerListener);
-=======
             std::shared_ptr<::SessionListener> sessionListener);
->>>>>>> 6c418efd
 
     void add_session(std::shared_ptr<mir::scene::Session> const& session) override;
 
@@ -87,27 +82,19 @@
 
 private:
     std::shared_ptr<mir::shell::DisplayLayout> const m_displayLayout;
-<<<<<<< HEAD
-    const QSharedPointer<WindowManagerListener> m_windowManagerListener;
-=======
     std::shared_ptr<::SessionListener> m_sessionListener;
->>>>>>> 6c418efd
 };
 
 }
 
 MirWindowManagerImpl::MirWindowManagerImpl(const std::shared_ptr<mir::shell::DisplayLayout> &displayLayout,
-<<<<<<< HEAD
-                                           const QSharedPointer<WindowManagerListener> &windowManagerListener)
-    : m_displayLayout{displayLayout}
-    , m_windowManagerListener(windowManagerListener)
-=======
         std::shared_ptr<::SessionListener> sessionListener) :
     m_displayLayout{displayLayout},
     m_sessionListener(sessionListener)
->>>>>>> 6c418efd
 {
     qCDebug(QTMIR_MIR_MESSAGES) << "MirWindowManagerImpl::MirWindowManagerImpl";
+
+    qRegisterMetaType<MirWindowManager::SurfaceProperty>("MirWindowManager::SurfaceProperty");
 }
 
 void MirWindowManagerImpl::add_session(std::shared_ptr<ms::Session> const& /*session*/)
@@ -158,9 +145,9 @@
     auto const surface = session->surface(result);
 
     if (placedParameters.shell_chrome.is_set()) {
-        Q_EMIT m_windowManagerListener->surfaceMofidied(surface,
-            WindowManagerListener::ShellChrome,
-            QVariant::fromValue<Mir::ShellChrome>(static_cast<Mir::ShellChrome>(placedParameters.shell_chrome.value())));
+        Q_EMIT surfaceMofidied(surface,
+                MirWindowManager::ShellChrome,
+                QVariant::fromValue<Mir::ShellChrome>(static_cast<Mir::ShellChrome>(placedParameters.shell_chrome.value())));
     }
 
     return result;
@@ -218,14 +205,14 @@
     if (modifications.name.is_set()) {
         surface->rename(modifications.name.value());
 
-        Q_EMIT m_windowManagerListener->surfaceMofidied(surface,
-                                                        WindowManagerListener::Name,
-                                                        modifications.shell_chrome.value());
+        Q_EMIT surfaceMofidied(surface,
+                               MirWindowManager::Name,
+                               modifications.shell_chrome.value());
     }
 
     if (modifications.shell_chrome.is_set()) {
-        Q_EMIT m_windowManagerListener->surfaceMofidied(surface,
-            WindowManagerListener::ShellChrome,
+        Q_EMIT surfaceMofidied(surface,
+            MirWindowManager::ShellChrome,
             QVariant::fromValue<Mir::ShellChrome>(static_cast<Mir::ShellChrome>(modifications.shell_chrome.value())));
     }
 
@@ -236,18 +223,9 @@
     }
 }
 
-<<<<<<< HEAD
-std::unique_ptr<MirWindowManager> MirWindowManager::create(
-    mir::shell::FocusController* /*focus_controller*/,
-    const std::shared_ptr<mir::shell::DisplayLayout> &displayLayout,
-    const QSharedPointer<WindowManagerListener> &windowManagerListener)
-{
-    return std::make_unique<MirWindowManagerImpl>(displayLayout, windowManagerListener);
-=======
 std::shared_ptr<MirWindowManager> MirWindowManager::create(
     const std::shared_ptr<mir::shell::DisplayLayout> &displayLayout,
     std::shared_ptr<::SessionListener> sessionListener)
 {
     return std::make_shared<MirWindowManagerImpl>(displayLayout, sessionListener);
->>>>>>> 6c418efd
 }
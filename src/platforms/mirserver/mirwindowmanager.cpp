/*
 * Copyright (C) 2015 Canonical, Ltd.
 *
 * This program is free software: you can redistribute it and/or modify it under
 * the terms of the GNU Lesser General Public License version 3, as published by
 * the Free Software Foundation.
 *
 * This program is distributed in the hope that it will be useful, but WITHOUT
 * ANY WARRANTY; without even the implied warranties of MERCHANTABILITY,
 * SATISFACTORY QUALITY, or FITNESS FOR A PARTICULAR PURPOSE.  See the GNU
 * Lesser General Public License for more details.
 *
 * You should have received a copy of the GNU Lesser General Public License
 * along with this program.  If not, see <http://www.gnu.org/licenses/>.
 */

#include "mirwindowmanager.h"
#include "logging.h"
#include "tracepoints.h" // generated from tracepoints.tp

#include <mir/geometry/rectangle.h>
#include <mir/scene/session.h>
#include <mir/scene/surface_creation_parameters.h>
#include <mir/scene/surface.h>
#include <mir/shell/display_layout.h>

namespace ms = mir::scene;

<<<<<<< HEAD
namespace 
=======
namespace
>>>>>>> 33e7d224
{
class MirWindowManagerImpl : public MirWindowManager
{
public:

    MirWindowManagerImpl(const std::shared_ptr<mir::shell::DisplayLayout> &displayLayout);

    void add_session(std::shared_ptr<mir::scene::Session> const& session) override;

    void remove_session(std::shared_ptr<mir::scene::Session> const& session) override;

    mir::frontend::SurfaceId add_surface(
        std::shared_ptr<mir::scene::Session> const& session,
        mir::scene::SurfaceCreationParameters const& params,
        std::function<mir::frontend::SurfaceId(std::shared_ptr<mir::scene::Session> const& session, mir::scene::SurfaceCreationParameters const& params)> const& build) override;

    void remove_surface(
        std::shared_ptr<mir::scene::Session> const& session,
        std::weak_ptr<mir::scene::Surface> const& surface) override;

    void add_display(mir::geometry::Rectangle const& area) override;

    void remove_display(mir::geometry::Rectangle const& area) override;

    bool handle_keyboard_event(MirKeyboardEvent const* event) override;

    bool handle_touch_event(MirTouchEvent const* event) override;

    bool handle_pointer_event(MirPointerEvent const* event) override;

    int set_surface_attribute(
        std::shared_ptr<mir::scene::Session> const& session,
        std::shared_ptr<mir::scene::Surface> const& surface,
        MirSurfaceAttrib attrib,
        int value) override;

<<<<<<< HEAD
    void modify_surface(const std::shared_ptr<mir::scene::Session>&, const std::shared_ptr<mir::scene::Surface>&, const mir::shell::SurfaceSpecification&);
=======
    void modify_surface(
        const std::shared_ptr<mir::scene::Session>&,
        const std::shared_ptr<mir::scene::Surface>& surface,
        const mir::shell::SurfaceSpecification& modifications) override;
>>>>>>> 33e7d224

private:
    std::shared_ptr<mir::shell::DisplayLayout> const m_displayLayout;
};

}

MirWindowManagerImpl::MirWindowManagerImpl(const std::shared_ptr<mir::shell::DisplayLayout> &displayLayout) :
    m_displayLayout{displayLayout}
{
    qCDebug(QTMIR_MIR_MESSAGES) << "MirWindowManagerImpl::MirWindowManagerImpl";
}

void MirWindowManagerImpl::add_session(std::shared_ptr<ms::Session> const& /*session*/)
{
}

void MirWindowManagerImpl::remove_session(std::shared_ptr<ms::Session> const& /*session*/)
{
}

mir::frontend::SurfaceId MirWindowManagerImpl::add_surface(
    std::shared_ptr<ms::Session> const& session,
    ms::SurfaceCreationParameters const& requestParameters,
    std::function<mir::frontend::SurfaceId(std::shared_ptr<ms::Session> const& session, ms::SurfaceCreationParameters const& params)> const& build)
{
    tracepoint(qtmirserver, surfacePlacementStart);

    // TODO: Callback unity8 so that it can make a decision on that.
    //       unity8 must bear in mind that the called function will be on a Mir thread though.
    //       The QPA shouldn't be deciding for itself on such things.

    ms::SurfaceCreationParameters placedParameters = requestParameters;

    // Just make it fullscreen for now
    mir::geometry::Rectangle rect{requestParameters.top_left, requestParameters.size};
    m_displayLayout->size_to_output(rect);
    placedParameters.size = rect.size;

    qCDebug(QTMIR_MIR_MESSAGES) << "MirWindowManagerImpl::add_surface(): size requested ("
                                << requestParameters.size.width.as_int() << "," << requestParameters.size.height.as_int() << ") and placed ("
                                << placedParameters.size.width.as_int() << "," << placedParameters.size.height.as_int() << ")";

    tracepoint(qtmirserver, surfacePlacementEnd);

    return build(session, placedParameters);
}

void MirWindowManagerImpl::remove_surface(
    std::shared_ptr<ms::Session> const& /*session*/,
    std::weak_ptr<ms::Surface> const& /*surface*/)
{
}

void MirWindowManagerImpl::add_display(mir::geometry::Rectangle const& /*area*/)
{
}

void MirWindowManagerImpl::remove_display(mir::geometry::Rectangle const& /*area*/)
{
}

bool MirWindowManagerImpl::handle_keyboard_event(MirKeyboardEvent const* /*event*/)
{
    return false;
}

bool MirWindowManagerImpl::handle_touch_event(MirTouchEvent const* /*event*/)
{
    return false;
}

bool MirWindowManagerImpl::handle_pointer_event(MirPointerEvent const* /*event*/)
{
    return false;
}

int MirWindowManagerImpl::set_surface_attribute(
    std::shared_ptr<ms::Session> const& /*session*/,
    std::shared_ptr<ms::Surface> const& surface,
    MirSurfaceAttrib attrib,
    int value)
{
    return surface->configure(attrib, value);
}

<<<<<<< HEAD
void MirWindowManagerImpl::modify_surface(const std::shared_ptr<mir::scene::Session>&, const std::shared_ptr<mir::scene::Surface>&, const mir::shell::SurfaceSpecification&)
{
    // TODO support surface modifications
}

std::unique_ptr<MirWindowManager> MirWindowManager::create(
    mir::shell::FocusController* /*focus_controller*/, 
    const std::shared_ptr<mir::shell::DisplayLayout> &displayLayout)
{
=======
void MirWindowManagerImpl::modify_surface(const std::shared_ptr<mir::scene::Session>&,
                                          const std::shared_ptr<mir::scene::Surface>& surface,
                                          const mir::shell::SurfaceSpecification& modifications)
{
    if (modifications.name.is_set()) {
        surface->rename(modifications.name.value());
    }
}

std::unique_ptr<MirWindowManager> MirWindowManager::create(
    mir::shell::FocusController* /*focus_controller*/,
    const std::shared_ptr<mir::shell::DisplayLayout> &displayLayout)
{
>>>>>>> 33e7d224
    return std::make_unique<MirWindowManagerImpl>(displayLayout);
}<|MERGE_RESOLUTION|>--- conflicted
+++ resolved
@@ -26,11 +26,7 @@
 
 namespace ms = mir::scene;
 
-<<<<<<< HEAD
-namespace 
-=======
 namespace
->>>>>>> 33e7d224
 {
 class MirWindowManagerImpl : public MirWindowManager
 {
@@ -67,14 +63,10 @@
         MirSurfaceAttrib attrib,
         int value) override;
 
-<<<<<<< HEAD
-    void modify_surface(const std::shared_ptr<mir::scene::Session>&, const std::shared_ptr<mir::scene::Surface>&, const mir::shell::SurfaceSpecification&);
-=======
     void modify_surface(
         const std::shared_ptr<mir::scene::Session>&,
         const std::shared_ptr<mir::scene::Surface>& surface,
         const mir::shell::SurfaceSpecification& modifications) override;
->>>>>>> 33e7d224
 
 private:
     std::shared_ptr<mir::shell::DisplayLayout> const m_displayLayout;
@@ -161,17 +153,6 @@
     return surface->configure(attrib, value);
 }
 
-<<<<<<< HEAD
-void MirWindowManagerImpl::modify_surface(const std::shared_ptr<mir::scene::Session>&, const std::shared_ptr<mir::scene::Surface>&, const mir::shell::SurfaceSpecification&)
-{
-    // TODO support surface modifications
-}
-
-std::unique_ptr<MirWindowManager> MirWindowManager::create(
-    mir::shell::FocusController* /*focus_controller*/, 
-    const std::shared_ptr<mir::shell::DisplayLayout> &displayLayout)
-{
-=======
 void MirWindowManagerImpl::modify_surface(const std::shared_ptr<mir::scene::Session>&,
                                           const std::shared_ptr<mir::scene::Surface>& surface,
                                           const mir::shell::SurfaceSpecification& modifications)
@@ -185,6 +166,5 @@
     mir::shell::FocusController* /*focus_controller*/,
     const std::shared_ptr<mir::shell::DisplayLayout> &displayLayout)
 {
->>>>>>> 33e7d224
     return std::make_unique<MirWindowManagerImpl>(displayLayout);
 }
/*
 * Copyright (C) 2013-2016 Canonical, Ltd.
 *
 * This program is free software: you can redistribute it and/or modify it under
 * the terms of the GNU Lesser General Public License version 3, as published by
 * the Free Software Foundation.
 *
 * This program is distributed in the hope that it will be useful, but WITHOUT
 * ANY WARRANTY; without even the implied warranties of MERCHANTABILITY,
 * SATISFACTORY QUALITY, or FITNESS FOR A PARTICULAR PURPOSE.  See the GNU
 * Lesser General Public License for more details.
 *
 * You should have received a copy of the GNU Lesser General Public License
 * along with this program.  If not, see <http://www.gnu.org/licenses/>.
 */

#include <QCoreApplication>

#include "mirserver.h"

// local
#include "argvHelper.h"
#include "mircursorimages.h"
#include "mirdisplayconfigurationpolicy.h"
#include "mirglconfig.h"
#include "mirserverstatuslistener.h"
#include "mirwindowmanager.h"
#include "promptsessionlistener.h"
#include "screensmodel.h"
#include "sessionlistener.h"
#include "sessionauthorizer.h"
#include "qtcompositor.h"
#include "qteventfeeder.h"
#include "logging.h"

// std
#include <memory>

// egl
#define MESA_EGL_NO_X11_HEADERS
#include <EGL/egl.h>

// mir
#include <mir/graphics/cursor.h>

namespace mg = mir::graphics;
namespace mo  = mir::options;
namespace msh = mir::shell;
namespace ms = mir::scene;

<<<<<<< HEAD
Q_LOGGING_CATEGORY(QTMIR_MIR_MESSAGES, "qtmir.mir")

namespace
{
void usingHiddenCursor(mir::Server& server);
}

=======
>>>>>>> afc44afb
MirServer::MirServer(int &argc, char **argv,
                     const QSharedPointer<ScreensModel> &screensModel, QObject* parent)
    : QObject(parent)
    , m_screensModel(screensModel)
{
    bool unknownArgsFound = false;
    set_command_line_handler([&argc, &argv, &unknownArgsFound](int filteredCount, const char* const filteredArgv[]) {
        unknownArgsFound = true;
        // Want to edit argv to match that which Mir returns, as those are for to Qt alone to process. Edit existing
        // argc as filteredArgv only defined in this scope.
        qtmir::editArgvToMatch(argc, argv, filteredCount, filteredArgv);
    });

    // Casting char** to be a const char** safe as Mir won't change it, nor will we
    set_command_line(argc, const_cast<const char **>(argv));

    override_the_session_listener([]
        {
            return std::make_shared<SessionListener>();
        });

    override_the_prompt_session_listener([]
        {
            return std::make_shared<PromptSessionListener>();
        });

    override_the_session_authorizer([]
        {
            return std::make_shared<SessionAuthorizer>();
        });

    override_the_compositor([]
        {
            return std::make_shared<QtCompositor>();
        });

    override_the_cursor_images([]
        {
            return std::make_shared<qtmir::MirCursorImages>();
        });

    override_the_input_dispatcher([&screensModel]
        {
            return std::make_shared<QtEventFeeder>(screensModel);
        });

    override_the_gl_config([]
        {
            return std::make_shared<MirGLConfig>();
        });

    override_the_server_status_listener([]
        {
            return std::make_shared<MirServerStatusListener>();
        });

    override_the_window_manager_builder([this](mir::shell::FocusController*)
        -> std::shared_ptr<mir::shell::WindowManager>
        {
            auto windowManager = MirWindowManager::create(the_shell_display_layout(),
                    std::static_pointer_cast<::SessionListener>(the_session_listener()));
            m_windowManager = windowManager;
            return windowManager;
        });

    wrap_display_configuration_policy(
        [](const std::shared_ptr<mg::DisplayConfigurationPolicy> &wrapped)
            -> std::shared_ptr<mg::DisplayConfigurationPolicy>
        {
            return std::make_shared<MirDisplayConfigurationPolicy>(wrapped);
        });

    set_terminator([](int)
        {
            qDebug() << "Signal caught by Mir, stopping Mir server..";
            QCoreApplication::quit();
        });

    add_init_callback([this, &screensModel] {
        screensModel->init(the_display(), the_compositor());
    });

    usingHiddenCursor(*this);

    try {
        apply_settings();
    } catch (const std::exception &ex) {
        qCritical() << ex.what();
        exit(1);
    }

    if (!unknownArgsFound) { // mir parsed all the arguments, so edit argv to pretend to have just argv[0]
        argc = 1;
    }

    qCDebug(QTMIR_MIR_MESSAGES) << "MirServer created";
    qCDebug(QTMIR_MIR_MESSAGES) << "Command line arguments passed to Qt:" << QCoreApplication::arguments();
}

// Override default implementation to ensure we terminate the ScreensModel first.
// Code path followed when Qt tries to shutdown the server.
void MirServer::stop()
{
    m_screensModel->terminate();
    mir::Server::stop();
}


/************************************ Shell side ************************************/

//
// Note about the
//     if (sharedPtr.unique()) return 0;
// constructs used in the functions below.
// The rationale is that if when you do
//     the_session_authorizer()
// get a pointer that is unique means that Mir is not
// holding the pointer and thus when we return from the
//     sessionAuthorizer()
// scope the unique pointer will be destroyed so we return 0
//

SessionAuthorizer *MirServer::sessionAuthorizer()
{
    auto sharedPtr = the_session_authorizer();
    if (sharedPtr.unique()) return 0;

    return static_cast<SessionAuthorizer*>(sharedPtr.get());
}

SessionListener *MirServer::sessionListener()
{
    auto sharedPtr = the_session_listener();
    if (sharedPtr.unique()) return 0;

    return static_cast<SessionListener*>(sharedPtr.get());
}

PromptSessionListener *MirServer::promptSessionListener()
{
    auto sharedPtr = the_prompt_session_listener();
    if (sharedPtr.unique()) return 0;

    return static_cast<PromptSessionListener*>(sharedPtr.get());
}

mir::shell::Shell *MirServer::shell()
{
    std::weak_ptr<mir::shell::Shell> m_shell = the_shell();
    return m_shell.lock().get();
}

MirWindowManager *MirServer::windowManager()
{
    return m_windowManager.lock().get();
}

namespace
{
struct HiddenCursorWrapper : mg::Cursor
{
    HiddenCursorWrapper(std::shared_ptr<mg::Cursor> const& wrapped) :
        wrapped{wrapped} { wrapped->hide(); }
    void show() override { }
    void show(mg::CursorImage const&) override { }
    void hide() override { wrapped->hide(); }

    void move_to(mir::geometry::Point position) override { wrapped->move_to(position); }

private:
    std::shared_ptr<mg::Cursor> const wrapped;
};

void usingHiddenCursor(mir::Server& server)
{
    server.wrap_cursor([&](std::shared_ptr<mg::Cursor> const& wrapped)
        { return std::make_shared<HiddenCursorWrapper>(wrapped); });
};
}<|MERGE_RESOLUTION|>--- conflicted
+++ resolved
@@ -48,7 +48,6 @@
 namespace msh = mir::shell;
 namespace ms = mir::scene;
 
-<<<<<<< HEAD
 Q_LOGGING_CATEGORY(QTMIR_MIR_MESSAGES, "qtmir.mir")
 
 namespace
@@ -56,8 +55,6 @@
 void usingHiddenCursor(mir::Server& server);
 }
 
-=======
->>>>>>> afc44afb
 MirServer::MirServer(int &argc, char **argv,
                      const QSharedPointer<ScreensModel> &screensModel, QObject* parent)
     : QObject(parent)

--- conflicted
+++ resolved
@@ -38,13 +38,10 @@
 #define MESA_EGL_NO_X11_HEADERS
 #include <EGL/egl.h>
 
-<<<<<<< HEAD
-namespace mg = mir::graphics;
-=======
 // mir
 #include <mir/graphics/cursor.h>
 
->>>>>>> 63b5a865
+namespace mg = mir::graphics;
 namespace mo  = mir::options;
 namespace msh = mir::shell;
 namespace ms = mir::scene;

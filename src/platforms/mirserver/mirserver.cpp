/*
 * Copyright (C) 2013-2015 Canonical, Ltd.
 *
 * This program is free software: you can redistribute it and/or modify it under
 * the terms of the GNU Lesser General Public License version 3, as published by
 * the Free Software Foundation.
 *
 * This program is distributed in the hope that it will be useful, but WITHOUT
 * ANY WARRANTY; without even the implied warranties of MERCHANTABILITY,
 * SATISFACTORY QUALITY, or FITNESS FOR A PARTICULAR PURPOSE.  See the GNU
 * Lesser General Public License for more details.
 *
 * You should have received a copy of the GNU Lesser General Public License
 * along with this program.  If not, see <http://www.gnu.org/licenses/>.
 */

#include <QCoreApplication>

#include "mirserver.h"

// local
#include "mirwindowmanager.h"
#include "mirglconfig.h"
#include "mirserverstatuslistener.h"
#include "promptsessionlistener.h"
#include "screencontroller.h"
#include "sessionlistener.h"
#include "sessionauthorizer.h"
#include "qtcompositor.h"
#include "qteventfeeder.h"
#include "tileddisplayconfigurationpolicy.h"
#include "logging.h"

// std
#include <memory>

// egl
#define MESA_EGL_NO_X11_HEADERS
#include <EGL/egl.h>

// mir
#include <mir/graphics/cursor.h>

namespace mg = mir::graphics;
namespace mo  = mir::options;
namespace msh = mir::shell;
namespace ms = mir::scene;

Q_LOGGING_CATEGORY(QTMIR_MIR_MESSAGES, "qtmir.mir")

<<<<<<< HEAD
MirServer::MirServer(int &argc, char **argv, QObject* parent)
=======
MirServer::MirServer(int argc, char const* argv[],
                     const QSharedPointer<ScreenController> &screenController, QObject* parent)
>>>>>>> 33e7d224
    : QObject(parent)
    , m_screenController(screenController)
{
    bool unknownArgsFound = false;
    set_command_line_handler([&argc, &argv, &unknownArgsFound](int argc2, char const* const argv2[]) {
        unknownArgsFound = true;
        // argv2 - Mir parses out arguments that it understands. It also removes argv[0], but we will put it back.
        argc = argc2+1;
        for (int i=1; i<argc; i++) {
            argv[i] = const_cast<char*>(argv2[i-1]);
        }
        argv[argc] = nullptr;

        if (QTMIR_MIR_MESSAGES().isDebugEnabled()) {
            qDebug() << "Command line arguments passed to Qt:";
            for (int i=0; i<argc; i++) {
                qDebug() << i << argv[i];
            }
        }
    });

    // Casting char** to be a const char** only safe as Mir
    set_command_line(argc, const_cast<const char **>(argv));

    override_the_session_listener([]
        {
            return std::make_shared<SessionListener>();
        });

    override_the_prompt_session_listener([]
        {
            return std::make_shared<PromptSessionListener>();
        });

    override_the_session_authorizer([]
        {
            return std::make_shared<SessionAuthorizer>();
        });

    override_the_compositor([]
        {
            return std::make_shared<QtCompositor>();
        });

    override_the_input_dispatcher([&screenController]
        {
            return std::make_shared<QtEventFeeder>(screenController);
        });

    override_the_gl_config([]
        {
            return std::make_shared<MirGLConfig>();
        });

    override_the_server_status_listener([]
        {
            return std::make_shared<MirServerStatusListener>();
        });

    override_the_window_manager_builder([this](mir::shell::FocusController* focus_controller)
        -> std::shared_ptr<mir::shell::WindowManager>
        {
            return {MirWindowManager::create(focus_controller, the_shell_display_layout())};
        });

    wrap_display_configuration_policy(
        [](const std::shared_ptr<mg::DisplayConfigurationPolicy> &wrapped)
            -> std::shared_ptr<mg::DisplayConfigurationPolicy>
        {
            return std::make_shared<TiledDisplayConfigurationPolicy>(wrapped);
        });

    set_terminator([](int)
        {
            qDebug() << "Signal caught by Mir, stopping Mir server..";
            QCoreApplication::quit();
        });

<<<<<<< HEAD
    try {
        apply_settings();
    } catch (const std::exception &ex) {
        qCritical() << ex.what();
        exit(1);
    }

    if (!unknownArgsFound) { // mir parsed all the arguments, so manually construct argv ourselves
        argc = 1;
    }
=======
    add_init_callback([this, &screenController] {
        screenController->init(the_display(), the_compositor());
    });

    apply_settings();
>>>>>>> 33e7d224

    // We will draw our own cursor.
    // FIXME: Call override_the_cusor() instead once this method becomes available in a
    //        future version of Mir.
    add_init_callback([this]() {
        the_cursor()->hide();
        // Hack to work around https://bugs.launchpad.net/mir/+bug/1502200
        static_cast<QtCompositor*>(the_compositor().get())->setCursor(the_cursor());
    });

    qCDebug(QTMIR_MIR_MESSAGES) << "MirServer created";
}

// Override default implementation to ensure we terminate the ScreenController first.
// Code path followed when Qt tries to shutdown the server.
void MirServer::stop()
{
    m_screenController->terminate();
    mir::Server::stop();
}


/************************************ Shell side ************************************/

//
// Note about the
//     if (sharedPtr.unique()) return 0;
// constructs used in the functions below.
// The rationale is that if when you do
//     the_session_authorizer()
// get a pointer that is unique means that Mir is not
// holding the pointer and thus when we return from the
//     sessionAuthorizer()
// scope the unique pointer will be destroyed so we return 0
//

SessionAuthorizer *MirServer::sessionAuthorizer()
{
    auto sharedPtr = the_session_authorizer();
    if (sharedPtr.unique()) return 0;

    return static_cast<SessionAuthorizer*>(sharedPtr.get());
}

SessionListener *MirServer::sessionListener()
{
    auto sharedPtr = the_session_listener();
    if (sharedPtr.unique()) return 0;

    return static_cast<SessionListener*>(sharedPtr.get());
}

PromptSessionListener *MirServer::promptSessionListener()
{
    auto sharedPtr = the_prompt_session_listener();
    if (sharedPtr.unique()) return 0;

    return static_cast<PromptSessionListener*>(sharedPtr.get());
}

MirShell *MirServer::shell()
{
    std::weak_ptr<MirShell> m_shell = the_shell();
    return m_shell.lock().get();
}<|MERGE_RESOLUTION|>--- conflicted
+++ resolved
@@ -48,12 +48,8 @@
 
 Q_LOGGING_CATEGORY(QTMIR_MIR_MESSAGES, "qtmir.mir")
 
-<<<<<<< HEAD
-MirServer::MirServer(int &argc, char **argv, QObject* parent)
-=======
-MirServer::MirServer(int argc, char const* argv[],
+MirServer::MirServer(int &argc, char **argv,
                      const QSharedPointer<ScreenController> &screenController, QObject* parent)
->>>>>>> 33e7d224
     : QObject(parent)
     , m_screenController(screenController)
 {
@@ -132,7 +128,10 @@
             QCoreApplication::quit();
         });
 
-<<<<<<< HEAD
+    add_init_callback([this, &screenController] {
+        screenController->init(the_display(), the_compositor());
+    });
+
     try {
         apply_settings();
     } catch (const std::exception &ex) {
@@ -143,13 +142,6 @@
     if (!unknownArgsFound) { // mir parsed all the arguments, so manually construct argv ourselves
         argc = 1;
     }
-=======
-    add_init_callback([this, &screenController] {
-        screenController->init(the_display(), the_compositor());
-    });
-
-    apply_settings();
->>>>>>> 33e7d224
 
     // We will draw our own cursor.
     // FIXME: Call override_the_cusor() instead once this method becomes available in a

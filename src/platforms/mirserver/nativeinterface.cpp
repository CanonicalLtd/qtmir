--- conflicted
+++ resolved
@@ -39,13 +39,10 @@
             result = server->sessionListener();
         else if (resource == "PromptSessionListener")
             result = server->promptSessionListener();
-<<<<<<< HEAD
+        else if (resource == "WindowManager")
+            result = server->windowManager();
         else if (resource == "ScreensController")
             result = m_qMirServer->screensController().data();
-=======
-        else if (resource == "WindowManager")
-            result = server->windowManager();
->>>>>>> 7a6f5c74
     }
     return result;
 }

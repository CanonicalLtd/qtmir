/*
 * Copyright (C) 2014-2016 Canonical, Ltd.
 *
 * This program is free software: you can redistribute it and/or modify it under
 * the terms of the GNU Lesser General Public License version 3, as published by
 * the Free Software Foundation.
 *
 * This program is distributed in the hope that it will be useful, but WITHOUT
 * ANY WARRANTY; without even the implied warranties of MERCHANTABILITY,
 * SATISFACTORY QUALITY, or FITNESS FOR A PARTICULAR PURPOSE.  See the GNU
 * Lesser General Public License for more details.
 *
 * You should have received a copy of the GNU Lesser General Public License
 * along with this program.  If not, see <http://www.gnu.org/licenses/>.
 */

#include "surfaceobserver.h"

#include <QHash>
#include <QMutexLocker>
#include <QMutex>

#include <miral/window_specification.h>
#include <mir/geometry/size.h>


namespace {

QRect calculateBoundingRect(const std::vector<mir::geometry::Rectangle> &rectVector)
{
    QRect boundingRect;
    for (auto mirRect : rectVector) {
        boundingRect |= QRect(mirRect.top_left.x.as_int(),
                mirRect.top_left.y.as_int(),
                mirRect.size.width.as_int(),
                mirRect.size.height.as_int());
    }
    return boundingRect;
}

QHash<const mir::scene::Surface*, SurfaceObserver*> surfaceToObserverMap;
QMutex mutex;
} // anonymous namespace


SurfaceObserver::~SurfaceObserver()
{
    QMutexLocker locker(&mutex);
    QMutableHashIterator<const mir::scene::Surface*, SurfaceObserver*> i(surfaceToObserverMap);
    while (i.hasNext()) {
        i.next();
        if (i.value() == this) {
            i.remove();
            return;
        }
    }
}

void SurfaceObserver::notifySurfaceModifications(const miral::WindowSpecification &modifications)
{
    if (modifications.min_width().is_set()) {
        Q_EMIT minimumWidthChanged(modifications.min_width().value().as_int());
    }
    if (modifications.min_height().is_set()) {
        Q_EMIT minimumHeightChanged(modifications.min_height().value().as_int());
    }
    if (modifications.max_width().is_set()) {
        Q_EMIT maximumWidthChanged(modifications.max_width().value().as_int());
    }
    if (modifications.max_height().is_set()) {
        Q_EMIT maximumHeightChanged(modifications.max_height().value().as_int());
    }
    if (modifications.width_inc().is_set()) {
        Q_EMIT widthIncrementChanged(modifications.width_inc().value().as_int());
    }
    if (modifications.height_inc().is_set()) {
        Q_EMIT heightIncrementChanged(modifications.height_inc().value().as_int());
    }
    if (modifications.shell_chrome().is_set()) {
        Q_EMIT shellChromeChanged(modifications.shell_chrome().value());
    }
    if (modifications.input_shape().is_set()) {
        QRect qRect = calculateBoundingRect(modifications.input_shape().value());
        Q_EMIT inputBoundsChanged(qRect);
    }
    if (modifications.confine_pointer().is_set()) {
        Q_EMIT confinesMousePointerChanged(modifications.confine_pointer().value() == mir_pointer_confined_to_surface);
    }
}

SurfaceObserver *SurfaceObserver::observerForSurface(const mir::scene::Surface *surface)
{
    if (surfaceToObserverMap.contains(surface)) {
        return surfaceToObserverMap.value(surface);
    } else {
        return nullptr;
    }
}

void SurfaceObserver::registerObserverForSurface(SurfaceObserver *observer, const mir::scene::Surface *surface)
{
    QMutexLocker locker(&mutex);
<<<<<<< HEAD
    m_surfaceToObserverMap[surface] = observer;
}

void SurfaceObserver::cursor_image_set_to(const mir::graphics::CursorImage &cursorImage)
{
    QCursor qcursor = createQCursorFromMirCursorImage(cursorImage);
    Q_EMIT cursorChanged(qcursor);
}

// TODO Implement
void SurfaceObserver::placed_relative(mir::geometry::Rectangle const& /*placement*/)
{
}

QCursor SurfaceObserver::createQCursorFromMirCursorImage(const mir::graphics::CursorImage &cursorImage) {
    if (cursorImage.as_argb_8888() == nullptr) {
        // Must be a named cursor
        auto namedCursor = dynamic_cast<const qtmir::NamedCursor*>(&cursorImage);
        Q_ASSERT(namedCursor != nullptr);
        if (namedCursor) {
            // NB: If we need a named cursor not covered by Qt::CursorShape, we won't be able to
            //     used Qt's cursor API anymore for transmitting MirSurface's cursor image.

            Qt::CursorShape cursorShape = Qt::ArrowCursor;
            {
                auto iterator = m_cursorNameToShape.constFind(namedCursor->name());
                if (iterator == m_cursorNameToShape.constEnd()) {
                    qCWarning(QTMIR_SURFACES).nospace() << "SurfaceObserver: unrecognized cursor name "
                        << namedCursor->name();
                } else {
                    cursorShape = iterator.value();
                }
            }
            return QCursor(cursorShape);
        } else {
            // shouldn't happen
            return QCursor();
        }
    } else {
        QImage image((const uchar*)cursorImage.as_argb_8888(),
                cursorImage.size().width.as_int(), cursorImage.size().height.as_int(), QImage::Format_ARGB32);

        return QCursor(QPixmap::fromImage(image), cursorImage.hotspot().dx.as_int(), cursorImage.hotspot().dy.as_int());
    }
=======
    surfaceToObserverMap[surface] = observer;
>>>>>>> f9e2ef59
}<|MERGE_RESOLUTION|>--- conflicted
+++ resolved
@@ -86,6 +86,9 @@
     if (modifications.confine_pointer().is_set()) {
         Q_EMIT confinesMousePointerChanged(modifications.confine_pointer().value() == mir_pointer_confined_to_surface);
     }
+    if (modifications.name().is_set()) {
+        Q_EMIT nameChanged(QString::fromStdString(modifications.name().value()));
+    }
 }
 
 SurfaceObserver *SurfaceObserver::observerForSurface(const mir::scene::Surface *surface)
@@ -100,52 +103,5 @@
 void SurfaceObserver::registerObserverForSurface(SurfaceObserver *observer, const mir::scene::Surface *surface)
 {
     QMutexLocker locker(&mutex);
-<<<<<<< HEAD
-    m_surfaceToObserverMap[surface] = observer;
-}
-
-void SurfaceObserver::cursor_image_set_to(const mir::graphics::CursorImage &cursorImage)
-{
-    QCursor qcursor = createQCursorFromMirCursorImage(cursorImage);
-    Q_EMIT cursorChanged(qcursor);
-}
-
-// TODO Implement
-void SurfaceObserver::placed_relative(mir::geometry::Rectangle const& /*placement*/)
-{
-}
-
-QCursor SurfaceObserver::createQCursorFromMirCursorImage(const mir::graphics::CursorImage &cursorImage) {
-    if (cursorImage.as_argb_8888() == nullptr) {
-        // Must be a named cursor
-        auto namedCursor = dynamic_cast<const qtmir::NamedCursor*>(&cursorImage);
-        Q_ASSERT(namedCursor != nullptr);
-        if (namedCursor) {
-            // NB: If we need a named cursor not covered by Qt::CursorShape, we won't be able to
-            //     used Qt's cursor API anymore for transmitting MirSurface's cursor image.
-
-            Qt::CursorShape cursorShape = Qt::ArrowCursor;
-            {
-                auto iterator = m_cursorNameToShape.constFind(namedCursor->name());
-                if (iterator == m_cursorNameToShape.constEnd()) {
-                    qCWarning(QTMIR_SURFACES).nospace() << "SurfaceObserver: unrecognized cursor name "
-                        << namedCursor->name();
-                } else {
-                    cursorShape = iterator.value();
-                }
-            }
-            return QCursor(cursorShape);
-        } else {
-            // shouldn't happen
-            return QCursor();
-        }
-    } else {
-        QImage image((const uchar*)cursorImage.as_argb_8888(),
-                cursorImage.size().width.as_int(), cursorImage.size().height.as_int(), QImage::Format_ARGB32);
-
-        return QCursor(QPixmap::fromImage(image), cursorImage.hotspot().dx.as_int(), cursorImage.hotspot().dy.as_int());
-    }
-=======
     surfaceToObserverMap[surface] = observer;
->>>>>>> f9e2ef59
 }
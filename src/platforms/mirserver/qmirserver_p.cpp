/*
 * Copyright (C) 2015 Canonical, Ltd.
 *
 * This program is free software: you can redistribute it and/or modify it under
 * the terms of the GNU Lesser General Public License version 3, as published by
 * the Free Software Foundation.
 *
 * This program is distributed in the hope that it will be useful, but WITHOUT
 * ANY WARRANTY; without even the implied warranties of MERCHANTABILITY,
 * SATISFACTORY QUALITY, or FITNESS FOR A PARTICULAR PURPOSE.  See the GNU
 * Lesser General Public License for more details.
 *
 * You should have received a copy of the GNU Lesser General Public License
 * along with this program.  If not, see <http://www.gnu.org/licenses/>.
 */

#include "qmirserver_p.h"

// local
#include "logging.h"
#include "mirdisplayconfigurationpolicy.h"
#include "windowmanagementpolicy.h"
#include "argvHelper.h"
#include "promptsessionmanager.h"
#include "setqtcompositor.h"

// prototyping for later incorporation in miral
#include <miral/persist_display_config.h>

// miral
#include <miral/add_init_callback.h>
#include <miral/set_command_line_hander.h>
#include <miral/set_terminator.h>
#include <miral/set_window_managment_policy.h>

// Qt
#include <QCoreApplication>
#include <QOpenGLContext>

void MirServerThread::run()
{
    auto start_callback = [this]
    {
        std::lock_guard<std::mutex> lock(mutex);
        mir_running = true;
        started_cv.notify_one();
    };

    server->run(start_callback);

    Q_EMIT stopped();
}

bool MirServerThread::waitForMirStartup()
{
    std::unique_lock<decltype(mutex)> lock(mutex);
    started_cv.wait_for(lock, std::chrono::seconds{10}, [&]{ return mir_running; });
    return mir_running;
}

QPlatformOpenGLContext *QMirServerPrivate::createPlatformOpenGLContext(QOpenGLContext *context) const
{
    return m_openGLContextFactory.createPlatformOpenGLContext(context->format(), *m_mirServerHooks.theMirDisplay());
}

std::shared_ptr<qtmir::PromptSessionManager> QMirServerPrivate::promptSessionManager() const
{
    return std::make_shared<qtmir::PromptSessionManager>(m_mirServerHooks.thePromptSessionManager());
}

QMirServerPrivate::QMirServerPrivate(int &argc, char *argv[]) :
    runner(argc, const_cast<const char **>(argv)),
    argc{argc}, argv{argv}
{
}

PromptSessionListener *QMirServerPrivate::promptSessionListener() const
{
    return m_mirServerHooks.promptSessionListener();
}

void QMirServerPrivate::run(const std::function<void()> &startCallback)
{
    bool unknownArgsFound = false;

    miral::SetCommandLineHandler setCommandLineHandler{[this, &unknownArgsFound](int filteredCount, const char* const filteredArgv[])
    {
        unknownArgsFound = true;
        // Want to edit argv to match that which Mir returns, as those are for to Qt alone to process. Edit existing
        // argc as filteredArgv only defined in this scope.
        qtmir::editArgvToMatch(argc, argv, filteredCount, filteredArgv);
    }};

    miral::AddInitCallback addInitCallback{[&, this]
    {
        if (!unknownArgsFound) { // mir parsed all the arguments, so edit argv to pretend to have just argv[0]
            argc = 1;
        }
        qCDebug(QTMIR_MIR_MESSAGES) << "MirServer created";
        qCDebug(QTMIR_MIR_MESSAGES) << "Command line arguments passed to Qt:" << QCoreApplication::arguments();
    }};

    miral::SetTerminator setTerminator{[](int)
    {
        qDebug() << "Signal caught by Mir, stopping Mir server..";
        QCoreApplication::quit();
    }};

    runner.set_exception_handler([this]
    {
        try {
            throw;
        } catch (const std::exception &ex) {
            qCritical() << ex.what();
            exit(1);
        }
    });

    runner.add_start_callback([&]
    {
        screensModel->update();
        screensController = m_mirServerHooks.createScreensController(screensModel);
    });

    runner.add_start_callback(startCallback);

    runner.add_stop_callback([&]
    {
        screensModel->terminate();
        screensController.clear();
    });

    runner.run_with(
        {
            m_sessionAuthorizer,
            m_openGLContextFactory,
            m_mirServerHooks,
            miral::set_window_managment_policy<WindowManagementPolicy>(m_windowModelNotifier, m_windowController,
                    m_appNotifier, screensModel),
            setCommandLineHandler,
            addInitCallback,
            qtmir::SetQtCompositor{screensModel},
            setTerminator,
<<<<<<< HEAD
            qtmir::miral::PersistDisplayConfig{&qtmir::wrapDisplayConfigurationPolicy}
=======
            miral::PersistDisplayConfig{&qtmir::wrapDisplayConfigurationPolicy}
>>>>>>> a60a26f3
        });
}

void QMirServerPrivate::stop()
{
    runner.stop();
}<|MERGE_RESOLUTION|>--- conflicted
+++ resolved
@@ -141,11 +141,7 @@
             addInitCallback,
             qtmir::SetQtCompositor{screensModel},
             setTerminator,
-<<<<<<< HEAD
-            qtmir::miral::PersistDisplayConfig{&qtmir::wrapDisplayConfigurationPolicy}
-=======
             miral::PersistDisplayConfig{&qtmir::wrapDisplayConfigurationPolicy}
->>>>>>> a60a26f3
         });
 }
 

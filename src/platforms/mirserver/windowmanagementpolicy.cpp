/*
 * Copyright (C) 2016-2017 Canonical, Ltd.
 *
 * This program is free software: you can redistribute it and/or modify it under
 * the terms of the GNU Lesser General Public License version 3, as published by
 * the Free Software Foundation.
 *
 * This program is distributed in the hope that it will be useful, but WITHOUT
 * ANY WARRANTY; without even the implied warranties of MERCHANTABILITY,
 * SATISFACTORY QUALITY, or FITNESS FOR A PARTICULAR PURPOSE.  See the GNU
 * Lesser General Public License for more details.
 *
 * You should have received a copy of the GNU Lesser General Public License
 * along with this program.  If not, see <http://www.gnu.org/licenses/>.
 */

#include "windowmanagementpolicy.h"

<<<<<<< HEAD
#include "eventdispatch.h"
=======
#include "initialsurfacesizes.h"
>>>>>>> d15496ee
#include "screensmodel.h"
#include "surfaceobserver.h"

#include "miral/window_manager_tools.h"
#include "miral/window_specification.h"

#include "mirqtconversion.h"

#include <QDebug>

namespace qtmir {
    std::shared_ptr<ExtraWindowInfo> getExtraInfo(const miral::WindowInfo &windowInfo) {
        return std::static_pointer_cast<ExtraWindowInfo>(windowInfo.userdata());
    }
}

using namespace qtmir;
using namespace mir::geometry;

WindowManagementPolicy::WindowManagementPolicy(const miral::WindowManagerTools &tools,
                                               qtmir::WindowModelNotifier &windowModel,
                                               qtmir::WindowController &windowController,
                                               qtmir::AppNotifier &appNotifier,
                                               const QSharedPointer<ScreensModel> screensModel)
    : CanonicalWindowManagerPolicy(tools)
    , m_tools(tools)
    , m_windowModel(windowModel)
    , m_appNotifier(appNotifier)
    , m_eventFeeder(new QtEventFeeder(screensModel))
{
    qRegisterMetaType<qtmir::NewWindow>();
    qRegisterMetaType<std::vector<miral::Window>>();
    qRegisterMetaType<miral::ApplicationInfo>();
    windowController.setPolicy(this);
}

/* Following are hooks to allow custom policy be imposed */
miral::WindowSpecification WindowManagementPolicy::place_new_window(
    const miral::ApplicationInfo &appInfo,
    const miral::WindowSpecification &requestParameters)
{
    auto parameters = CanonicalWindowManagerPolicy::place_new_window(appInfo, requestParameters);

    if (!requestParameters.parent().is_set() || requestParameters.parent().value().lock().get() == nullptr) {

        int surfaceType = requestParameters.type().is_set() ? requestParameters.type().value() : -1;

        QSize initialSize = InitialSurfaceSizes::get(miral::pid_of(appInfo.application()));

        if (initialSize.isValid() && surfaceType == mir_surface_type_normal) {
            parameters.size() = Size{Width(initialSize.width()), Height(initialSize.height())};
        }
    }

    parameters.userdata() = std::make_shared<ExtraWindowInfo>();

    return parameters;
}

void WindowManagementPolicy::handle_window_ready(miral::WindowInfo &windowInfo)
{
    CanonicalWindowManagerPolicy::handle_window_ready(windowInfo);

    Q_EMIT m_windowModel.windowReady(windowInfo);

    auto appInfo = m_tools.info_for(windowInfo.window().application());
    Q_EMIT m_appNotifier.appCreatedWindow(appInfo);
}

void WindowManagementPolicy::handle_modify_window(
    miral::WindowInfo &windowInfo,
    const miral::WindowSpecification &modifications)
{
    // TODO this applies the default policy. Qt needs to process the request instead
    CanonicalWindowManagerPolicy::handle_modify_window(windowInfo, modifications);

    // TODO Once Qt processes the request we probably don't want to notify from here
    std::shared_ptr<mir::scene::Surface> surface{windowInfo.window()};
    if (SurfaceObserver *observer = SurfaceObserver::observerForSurface(surface.get())) {
        observer->notifySurfaceModifications(modifications);
    }
}

void WindowManagementPolicy::handle_raise_window(miral::WindowInfo &windowInfo)
{
    Q_EMIT m_windowModel.windowRequestedRaise(windowInfo);
}

/* Handle input events - here just inject them into Qt event loop for later processing */
bool WindowManagementPolicy::handle_keyboard_event(const MirKeyboardEvent *event)
{
    m_eventFeeder->dispatchKey(event);
    return true;
}

bool WindowManagementPolicy::handle_touch_event(const MirTouchEvent *event)
{
    m_eventFeeder->dispatchTouch(event);
    return true;
}

bool WindowManagementPolicy::handle_pointer_event(const MirPointerEvent *event)
{
    m_eventFeeder->dispatchPointer(event);
    return true;
}

void WindowManagementPolicy::advise_new_window(const miral::WindowInfo &windowInfo)
{
    // TODO: attach surface observer here

    getExtraInfo(windowInfo)->persistentId = QString::fromStdString(m_tools.id_for_window(windowInfo.window()));

    // FIXME: remove when possible
    getExtraInfo(windowInfo)->state = toQtState(windowInfo.state());

    Q_EMIT m_windowModel.windowAdded(NewWindow{windowInfo});
}

void WindowManagementPolicy::advise_delete_window(const miral::WindowInfo &windowInfo)
{
    Q_EMIT m_windowModel.windowRemoved(windowInfo);
}

void WindowManagementPolicy::advise_raise(const std::vector<miral::Window> &windows)
{
    Q_EMIT m_windowModel.windowsRaised(windows);
}

void WindowManagementPolicy::advise_new_app(miral::ApplicationInfo &application)
{
    Q_EMIT m_appNotifier.appAdded(application);
}

void WindowManagementPolicy::advise_delete_app(const miral::ApplicationInfo &application)
{
    Q_EMIT m_appNotifier.appRemoved(application);
}

void WindowManagementPolicy::advise_state_change(const miral::WindowInfo &windowInfo, MirWindowState state)
{
    auto extraWinInfo = getExtraInfo(windowInfo);

    // FIXME: Remove this mess once MirWindowState matches Mir::State
    if (state == mir_window_state_restored && extraWinInfo->state != Mir::RestoredState
            && toMirState(extraWinInfo->state) == state) {
        // Ignore. That MirWindowState is just a placeholder for a Mir::State value that has no counterpart
        // in MirWindowState.
    } else {
        extraWinInfo->state = toQtState(state);
    }

    Q_EMIT m_windowModel.windowStateChanged(windowInfo, extraWinInfo->state);
}

void WindowManagementPolicy::advise_move_to(const miral::WindowInfo &windowInfo, Point topLeft)
{
    Q_EMIT m_windowModel.windowMoved(windowInfo, toQPoint(topLeft));
}

void WindowManagementPolicy::advise_resize(const miral::WindowInfo &windowInfo, const Size &newSize)
{
    Q_EMIT m_windowModel.windowResized(windowInfo, toQSize(newSize));
}

void WindowManagementPolicy::advise_focus_lost(const miral::WindowInfo &windowInfo)
{
    Q_EMIT m_windowModel.windowFocusChanged(windowInfo, false);
}

void WindowManagementPolicy::advise_focus_gained(const miral::WindowInfo &windowInfo)
{
    // update Qt model ASAP, before applying Mir policy
    Q_EMIT m_windowModel.windowFocusChanged(windowInfo, true);

    CanonicalWindowManagerPolicy::advise_focus_gained(windowInfo);
}

void WindowManagementPolicy::advise_begin()
{
    Q_EMIT m_windowModel.modificationsStarted();
}

void WindowManagementPolicy::advise_end()
{
    Q_EMIT m_windowModel.modificationsEnded();
}

void WindowManagementPolicy::ensureWindowIsActive(const miral::Window &window)
{
    m_tools.invoke_under_lock([&window, this]() {
        if (m_tools.active_window() != window) {
            m_tools.select_active_window(window);
        }
    });
}

/* Following methods all called from the Qt GUI thread to deliver events to clients */
void WindowManagementPolicy::deliver_keyboard_event(const MirKeyboardEvent *event,
                                                    const miral::Window &window)
{
<<<<<<< HEAD
    m_tools.invoke_under_lock([&window, this]() {
        m_tools.select_active_window(window);
    });
=======
    if (mir_keyboard_event_action(event) == mir_keyboard_action_down) {
        ensureWindowIsActive(window);
    }

    auto e = reinterpret_cast<MirEvent const*>(event); // naughty
>>>>>>> d15496ee

    dispatchInputEvent(window, mir_keyboard_event_input_event(event));
}

void WindowManagementPolicy::deliver_touch_event(const MirTouchEvent *event,
                                                 const miral::Window &window)
{
<<<<<<< HEAD
    m_tools.invoke_under_lock([&window, this]() {
        m_tools.select_active_window(window);
    });
=======
    ensureWindowIsActive(window);

    auto e = reinterpret_cast<MirEvent const*>(event); // naughty
>>>>>>> d15496ee

    dispatchInputEvent(window, mir_touch_event_input_event(event));
}

void WindowManagementPolicy::deliver_pointer_event(const MirPointerEvent *event,
                                                   const miral::Window &window)
{
    // Prevent mouse hover events causing window focus to change
    if (mir_pointer_event_action(event) == mir_pointer_action_button_down) {
        ensureWindowIsActive(window);
    }

    dispatchInputEvent(window, mir_pointer_event_input_event(event));
}

/* Methods to allow Shell to request changes to the window stack. Called from the Qt GUI thread */

// raises the window tree and focus it.
void WindowManagementPolicy::activate(const miral::Window &window)
{
    if (window) {
        auto &windowInfo = m_tools.info_for(window);

        // restore from minimized if needed
        if (windowInfo.state() == mir_window_state_minimized) {
            auto extraInfo = getExtraInfo(windowInfo);
            Q_ASSERT(extraInfo->previousState != Mir::MinimizedState);
            requestState(window, extraInfo->previousState);
        }
    }

    m_tools.invoke_under_lock([&]() {
        m_tools.select_active_window(window);
    });
}

// raises the window tree
void WindowManagementPolicy::raise(const miral::Window &window)
{
    m_tools.invoke_under_lock([&window, this]() {
        m_tools.raise_tree(window);
    });
}

void WindowManagementPolicy::resize(const miral::Window &window, const Size size)
{
    miral::WindowSpecification modifications;
    modifications.size() = size;
    m_tools.invoke_under_lock([&window, &modifications, this]() {
        try {
            m_tools.modify_window(m_tools.info_for(window), modifications);
        } catch (const std::out_of_range&) {
            // usually shell trying to operate on a window which already closed, just ignore
            // TODO: MirSurface extends the miral::Window lifetime by holding a shared pointer to
            // the mir::scene::Surface, meaning it cannot detect when the window has been closed
            // and thus avoid calling this method.
        }
    });
}

void WindowManagementPolicy::move(const miral::Window &window, const Point topLeft)
{
    miral::WindowSpecification modifications;
    modifications.top_left() = topLeft;
    m_tools.invoke_under_lock([&window, &modifications, this]() {
        try {
            m_tools.modify_window(m_tools.info_for(window), modifications);
        } catch (const std::out_of_range&) {
            // usually shell trying to operate on a window which already closed, just ignore
            // TODO: see above comment in resize, same issue
        }
    });
}

void WindowManagementPolicy::ask_client_to_close(const miral::Window &window)
{
    m_tools.invoke_under_lock([&window, this]() {
        m_tools.ask_client_to_close(window);
    });
}

void WindowManagementPolicy::forceClose(const miral::Window &window)
{
    m_tools.invoke_under_lock([&window, this]() {
        m_tools.force_close(window);
    });
}

void WindowManagementPolicy::requestState(const miral::Window &window, const Mir::State state)
{
    auto &windowInfo = m_tools.info_for(window);
    auto extraWinInfo = getExtraInfo(windowInfo);

    if (extraWinInfo->state == state)
        return;

    miral::WindowSpecification modifications;
    modifications.state() = toMirState(state);

    // TODO: What if the window modification fails? Is that possible?
    //       Assuming here that the state will indeed change
    extraWinInfo->previousState = extraWinInfo->state;
    extraWinInfo->state = state;

    if (modifications.state() == windowInfo.state()) {
        Q_EMIT m_windowModel.windowStateChanged(windowInfo, state);
    } else {
        m_tools.invoke_under_lock([&]() {
            m_tools.modify_window(windowInfo, modifications);
        });
    }
}<|MERGE_RESOLUTION|>--- conflicted
+++ resolved
@@ -16,11 +16,8 @@
 
 #include "windowmanagementpolicy.h"
 
-<<<<<<< HEAD
 #include "eventdispatch.h"
-=======
 #include "initialsurfacesizes.h"
->>>>>>> d15496ee
 #include "screensmodel.h"
 #include "surfaceobserver.h"
 
@@ -222,33 +219,17 @@
 void WindowManagementPolicy::deliver_keyboard_event(const MirKeyboardEvent *event,
                                                     const miral::Window &window)
 {
-<<<<<<< HEAD
-    m_tools.invoke_under_lock([&window, this]() {
-        m_tools.select_active_window(window);
-    });
-=======
     if (mir_keyboard_event_action(event) == mir_keyboard_action_down) {
         ensureWindowIsActive(window);
     }
 
-    auto e = reinterpret_cast<MirEvent const*>(event); // naughty
->>>>>>> d15496ee
-
     dispatchInputEvent(window, mir_keyboard_event_input_event(event));
 }
 
 void WindowManagementPolicy::deliver_touch_event(const MirTouchEvent *event,
                                                  const miral::Window &window)
 {
-<<<<<<< HEAD
-    m_tools.invoke_under_lock([&window, this]() {
-        m_tools.select_active_window(window);
-    });
-=======
     ensureWindowIsActive(window);
-
-    auto e = reinterpret_cast<MirEvent const*>(event); // naughty
->>>>>>> d15496ee
 
     dispatchInputEvent(window, mir_touch_event_input_event(event));
 }

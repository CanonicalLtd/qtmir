/*
 * Copyright (C) 2013-2015 Canonical, Ltd.
 *
 * This program is free software: you can redistribute it and/or modify it under
 * the terms of the GNU Lesser General Public License version 3, as published by
 * the Free Software Foundation.
 *
 * This program is distributed in the hope that it will be useful, but WITHOUT
 * ANY WARRANTY; without even the implied warranties of MERCHANTABILITY,
 * SATISFACTORY QUALITY, or FITNESS FOR A PARTICULAR PURPOSE.  See the GNU
 * Lesser General Public License for more details.
 *
 * You should have received a copy of the GNU Lesser General Public License
 * along with this program.  If not, see <http://www.gnu.org/licenses/>.
 */

// local
#include "screen.h"
#include "logging.h"

// Mir
#include "mir/geometry/size.h"
#include "mir/graphics/buffer.h"
#include "mir/graphics/display_buffer.h"
#include "mir/graphics/display.h"

// Qt
#include <QCoreApplication>
#include <qpa/qwindowsysteminterface.h>
#include <QThread>

// Qt sensors
#include <QtSensors/QOrientationReading>
#include <QtSensors/QOrientationSensor>

namespace mg = mir::geometry;

Q_LOGGING_CATEGORY(QTMIR_SENSOR_MESSAGES, "qtmir.sensor")

namespace {
bool isLittleEndian() {
    unsigned int i = 1;
    char *c = (char*)&i;
    return *c == 1;
}

enum QImage::Format qImageFormatFromMirPixelFormat(MirPixelFormat mirPixelFormat) {
    switch (mirPixelFormat) {
    case mir_pixel_format_abgr_8888:
        if (isLittleEndian()) {
            // 0xRR,0xGG,0xBB,0xAA
            return QImage::Format_RGBA8888;
        } else {
            // 0xAA,0xBB,0xGG,0xRR
            qFatal("[mirserver QPA] "
                   "Qt doesn't support mir_pixel_format_abgr_8888 in a big endian architecture");
        }
        break;
    case mir_pixel_format_xbgr_8888:
        if (isLittleEndian()) {
            // 0xRR,0xGG,0xBB,0xXX
            return QImage::Format_RGBX8888;
        } else {
            // 0xXX,0xBB,0xGG,0xRR
            qFatal("[mirserver QPA] "
                   "Qt doesn't support mir_pixel_format_xbgr_8888 in a big endian architecture");
        }
        break;
        break;
    case mir_pixel_format_argb_8888:
        // 0xAARRGGBB
        return QImage::Format_ARGB32;
        break;
    case mir_pixel_format_xrgb_8888:
        // 0xffRRGGBB
        return QImage::Format_RGB32;
        break;
    case mir_pixel_format_bgr_888:
        qFatal("[mirserver QPA] Qt doesn't support mir_pixel_format_bgr_888");
        break;
    default:
        qFatal("[mirserver QPA] Unknown mir pixel format");
        break;
    }
}

} // namespace {


class OrientationReadingEvent : public QEvent {
public:
    OrientationReadingEvent(QEvent::Type type, QOrientationReading::Orientation orientation)
        : QEvent(type)
        , m_orientation(orientation) {
    }

    static const QEvent::Type m_type;
    QOrientationReading::Orientation m_orientation;
};

const QEvent::Type OrientationReadingEvent::m_type =
        static_cast<QEvent::Type>(QEvent::registerEventType());

bool Screen::skipDBusRegistration = false;

Screen::Screen(const mir::graphics::DisplayConfigurationOutput &screen)
    : QObject(nullptr)
    , m_displayBuffer(nullptr)
    , m_displayGroup(nullptr)
    , m_orientationSensor(new QOrientationSensor(this))
    , m_screenWindow(nullptr)
    , m_unityScreen(nullptr)
{
    setMirDisplayConfiguration(screen);

    // Set the default orientation based on the initial screen dimmensions.
    m_nativeOrientation = (m_geometry.width() >= m_geometry.height())
        ? Qt::LandscapeOrientation : Qt::PortraitOrientation;
    qCDebug(QTMIR_SENSOR_MESSAGES) << "Screen - nativeOrientation is:" << m_nativeOrientation;

    // If it's a landscape device (i.e. some tablets), start in landscape, otherwise portrait
    m_currentOrientation = (m_nativeOrientation == Qt::LandscapeOrientation)
            ? Qt::LandscapeOrientation : Qt::PortraitOrientation;
    qCDebug(QTMIR_SENSOR_MESSAGES) << "Screen - initial currentOrientation is:" << m_currentOrientation;

    QObject::connect(m_orientationSensor, &QOrientationSensor::readingChanged,
                     this, &Screen::onOrientationReadingChanged);
    m_orientationSensor->start();

    if (!skipDBusRegistration) {
        // FIXME This is a unity8 specific dbus call and shouldn't be in qtmir
        m_unityScreen = new QDBusInterface("com.canonical.Unity.Screen",
                                         "/com/canonical/Unity/Screen",
                                         "com.canonical.Unity.Screen",
                                         QDBusConnection::systemBus(), this);

        m_unityScreen->connection().connect("com.canonical.Unity.Screen",
                                          "/com/canonical/Unity/Screen",
                                          "com.canonical.Unity.Screen",
                                          "DisplayPowerStateChange",
                                          this,
                                          SLOT(onDisplayPowerStateChanged(int, int)));
    }
}

Screen::~Screen()
{
    //if a ScreenWindow associated with this screen, kill it
    if (m_screenWindow) {
        m_screenWindow->window()->destroy(); // ends up destroying m_ScreenWindow
    }
}

bool Screen::orientationSensorEnabled()
{
    return m_orientationSensor->isActive();
}

void Screen::onDisplayPowerStateChanged(int status, int reason)
{
    Q_UNUSED(reason);
    toggleSensors(status);
}

void Screen::setMirDisplayConfiguration(const mir::graphics::DisplayConfigurationOutput &screen)
{
    // Note: DisplayConfigurationOutput will be destroyed after this function returns

    // Output data - each output has a unique id and corresponding type. Can be multiple cards.
    m_outputId = screen.id;
    m_cardId = screen.card_id;
    m_type = screen.type;

    // Physical screen size
    m_physicalSize.setWidth(screen.physical_size_mm.width.as_float());
    m_physicalSize.setHeight(screen.physical_size_mm.height.as_float());

    // Pixel Format
    m_format = qImageFormatFromMirPixelFormat(screen.current_format);

    // Pixel depth
    m_depth = 8 * MIR_BYTES_PER_PIXEL(screen.current_format);

    // Power mode
    m_powerMode = screen.power_mode;

    QRect oldGeometry = m_geometry;
    // Position of screen in virtual desktop coordinate space
    m_geometry.setTop(screen.top_left.y.as_int());
    m_geometry.setLeft(screen.top_left.x.as_int());

    // Mode = current resolution & refresh rate
    mir::graphics::DisplayConfigurationMode mode = screen.modes.at(screen.current_mode_index);
    m_geometry.setWidth(mode.size.width.as_int());
    m_geometry.setHeight(mode.size.height.as_int());

    // DPI - unnecessary to calculate, default implementation in QPlatformScreen is sufficient

    // Check for Screen geometry change
    if (m_geometry != oldGeometry) {
        QWindowSystemInterface::handleScreenGeometryChange(this->screen(), m_geometry, m_geometry);
        if (m_screenWindow) { // resize corresponding window immediately
            m_screenWindow->setGeometry(m_geometry);
        }
    }

    // Refresh rate
    if (m_refreshRate != mode.vrefresh_hz) {
        m_refreshRate = mode.vrefresh_hz;
        QWindowSystemInterface::handleScreenRefreshRateChange(this->screen(), mode.vrefresh_hz);
    }
}

void Screen::toggleSensors(const bool enable) const
{
    qCDebug(QTMIR_SENSOR_MESSAGES) << "Screen::toggleSensors - enable=" << enable;
    if (enable) {
        m_orientationSensor->start();
    } else {
        m_orientationSensor->stop();
    }
}

void Screen::customEvent(QEvent* event)
{
    OrientationReadingEvent* oReadingEvent = static_cast<OrientationReadingEvent*>(event);
    switch (oReadingEvent->m_orientation) {
        case QOrientationReading::LeftUp: {
            m_currentOrientation = (m_nativeOrientation == Qt::LandscapeOrientation) ?
                        Qt::InvertedPortraitOrientation : Qt::LandscapeOrientation;
            break;
        }
        case QOrientationReading::TopUp: {
            m_currentOrientation = (m_nativeOrientation == Qt::LandscapeOrientation) ?
                        Qt::LandscapeOrientation : Qt::PortraitOrientation;
            break;
        }
        case QOrientationReading::RightUp: {
            m_currentOrientation = (m_nativeOrientation == Qt::LandscapeOrientation) ?
                        Qt::PortraitOrientation : Qt::InvertedLandscapeOrientation;
            break;
        }
        case QOrientationReading::TopDown: {
            m_currentOrientation = (m_nativeOrientation == Qt::LandscapeOrientation) ?
                        Qt::InvertedLandscapeOrientation : Qt::InvertedPortraitOrientation;
            break;
        }
        default: {
            qWarning("Unknown orientation.");
            event->accept();
            return;
        }
    }

    // Raise the event signal so that client apps know the orientation changed
    QWindowSystemInterface::handleScreenOrientationChange(screen(), m_currentOrientation);
    event->accept();
    qCDebug(QTMIR_SENSOR_MESSAGES) << "Screen::customEvent - new orientation" << m_currentOrientation << "handled";
}

void Screen::onOrientationReadingChanged()
{
    qCDebug(QTMIR_SENSOR_MESSAGES) << "Screen::onOrientationReadingChanged";

    // Make sure to switch to the main Qt thread context
    QCoreApplication::postEvent(this, new OrientationReadingEvent(
                                              OrientationReadingEvent::m_type,
                                              m_orientationSensor->reading()->orientation()));
}

<<<<<<< HEAD
ScreenWindow* Screen::window() const
{
    return m_screenWindow;
}

void Screen::setWindow(ScreenWindow *window)
{
    if (window && m_screenWindow) {
        qCDebug(QTMIR_SENSOR_MESSAGES) << "Screen::setWindow - overwriting existing ScreenWindow";
    }
    m_screenWindow = window;
}

void Screen::setMirDisplayBuffer(mir::graphics::DisplayBuffer *buffer, mir::graphics::DisplaySyncGroup *group)
{
    qCDebug(QTMIR_SCREENS) << "Screen::setMirDisplayBuffer" << buffer << group;
    // This operation should only be performed while rendering is stopped
    m_displayBuffer = buffer;
    m_displayGroup = group;
}

void Screen::swapBuffers()
{
    m_displayBuffer->gl_swap_buffers();

    /* FIXME this exposes a QtMir architecture problem, as Screen is supposed to wrap a mg::DisplayBuffer.
     * We use Qt's multithreaded renderer, where each Screen is rendered to relatively independently, and
     * post() called also individually.
     *
     * But if this is a native server on Android, in the multimonitor case a DisplaySyncGroup can contain
     * 2+ DisplayBuffers, one post() call will submit all mg::DisplayBuffers in the group for flipping.
     * This will cause just one Screen to be updated, blocking the swap call for the other Screens, which
     * will slow rendering dramatically.
     *
     * Integrating the Qt Scenegraph renderer as a Mir renderer should solve this issue.
     */
    m_displayGroup->post();
}

void Screen::makeCurrent()
{
    m_displayBuffer->make_current();
}

void Screen::doneCurrent()
{
    m_displayBuffer->release_current();
=======
QPlatformCursor *Screen::cursor() const
{
    const QPlatformCursor *platformCursor = &m_cursor;
    return const_cast<QPlatformCursor *>(platformCursor);
>>>>>>> 63b5a865
}<|MERGE_RESOLUTION|>--- conflicted
+++ resolved
@@ -268,8 +268,13 @@
                                               m_orientationSensor->reading()->orientation()));
 }
 
-<<<<<<< HEAD
-ScreenWindow* Screen::window() const
+QPlatformCursor *Screen::cursor() const
+{
+    const QPlatformCursor *platformCursor = &m_cursor;
+    return const_cast<QPlatformCursor *>(platformCursor);
+}
+
+ScreenWindow *Screen::window() const
 {
     return m_screenWindow;
 }
@@ -316,10 +321,4 @@
 void Screen::doneCurrent()
 {
     m_displayBuffer->release_current();
-=======
-QPlatformCursor *Screen::cursor() const
-{
-    const QPlatformCursor *platformCursor = &m_cursor;
-    return const_cast<QPlatformCursor *>(platformCursor);
->>>>>>> 63b5a865
 }
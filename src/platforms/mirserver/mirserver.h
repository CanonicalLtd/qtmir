--- conflicted
+++ resolved
@@ -27,12 +27,8 @@
 class SessionAuthorizer;
 using MirShell = mir::shell::Shell;
 class PromptSessionListener;
-<<<<<<< HEAD
 class ScreensModel;
-=======
-class ScreenController;
 class MirWindowManager;
->>>>>>> 6c418efd
 
 // We use virtual inheritance of mir::Server to facilitate derived classes (e.g. testing)
 // calling initialization functions before MirServer is constructed.
@@ -73,14 +69,10 @@
 
 private:
     std::weak_ptr<MirShell> m_shell;
-<<<<<<< HEAD
     std::shared_ptr<QtEventFeeder> m_qtEventFeeder;
     std::weak_ptr<MirDisplayConfigurationPolicy> m_displayConfigurationPolicy;
+    std::weak_ptr<MirWindowManager> m_windowManager;
     const QSharedPointer<ScreensModel> m_screensModel;
-=======
-    std::weak_ptr<MirWindowManager> m_windowManager;
-    const QSharedPointer<ScreenController> m_screenController;
->>>>>>> 6c418efd
 };
 
 #endif // MIRSERVER_H
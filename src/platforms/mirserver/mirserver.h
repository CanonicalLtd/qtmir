/*
 * Copyright (C) 2013-2015 Canonical, Ltd.
 *
 * This program is free software: you can redistribute it and/or modify it under
 * the terms of the GNU Lesser General Public License version 3, as published by
 * the Free Software Foundation.
 *
 * This program is distributed in the hope that it will be useful, but WITHOUT
 * ANY WARRANTY; without even the implied warranties of MERCHANTABILITY,
 * SATISFACTORY QUALITY, or FITNESS FOR A PARTICULAR PURPOSE.  See the GNU
 * Lesser General Public License for more details.
 *
 * You should have received a copy of the GNU Lesser General Public License
 * along with this program.  If not, see <http://www.gnu.org/licenses/>.
 */

#ifndef MIRSERVER_H
#define MIRSERVER_H

#include <QObject>
#include <QSharedPointer>
#include <mir/server.h>

class QtEventFeeder;
class SessionListener;
class SessionAuthorizer;
using MirShell = mir::shell::Shell;
class PromptSessionListener;
class ScreenController;

// We use virtual inheritance of mir::Server to facilitate derived classes (e.g. testing)
// calling initialization functions before MirServer is constructed.
class MirServer : public QObject, private virtual mir::Server
{
    Q_OBJECT

    Q_PROPERTY(SessionAuthorizer* sessionAuthorizer READ sessionAuthorizer CONSTANT)
    Q_PROPERTY(SessionListener* sessionListener READ sessionListener CONSTANT)
    Q_PROPERTY(MirShell* shell READ shell CONSTANT)
    Q_PROPERTY(PromptSessionListener* promptSessionListener READ promptSessionListener CONSTANT)

public:
<<<<<<< HEAD
    MirServer(int &argc, char **argv, QObject* parent = 0);
=======
    MirServer(int argc, char const* argv[], const QSharedPointer<ScreenController> &, QObject* parent = 0);
>>>>>>> 33e7d224
    ~MirServer() = default;

    /* mir specific */
    using mir::Server::run;
    using mir::Server::the_compositor;
    using mir::Server::the_display;
    using mir::Server::the_gl_config;
    using mir::Server::the_main_loop;
    using mir::Server::the_prompt_session_listener;
    using mir::Server::the_prompt_session_manager;
    using mir::Server::the_session_authorizer;
    using mir::Server::the_session_listener;

    void stop();

    /* qt specific */
    // getters
    SessionAuthorizer *sessionAuthorizer();
    SessionListener *sessionListener();
    PromptSessionListener *promptSessionListener();
    MirShell *shell();

private:
    std::weak_ptr<MirShell> m_shell;
    std::shared_ptr<QtEventFeeder> m_qtEventFeeder;
    const QSharedPointer<ScreenController> m_screenController;
};

#endif // MIRSERVER_H<|MERGE_RESOLUTION|>--- conflicted
+++ resolved
@@ -40,11 +40,7 @@
     Q_PROPERTY(PromptSessionListener* promptSessionListener READ promptSessionListener CONSTANT)
 
 public:
-<<<<<<< HEAD
-    MirServer(int &argc, char **argv, QObject* parent = 0);
-=======
-    MirServer(int argc, char const* argv[], const QSharedPointer<ScreenController> &, QObject* parent = 0);
->>>>>>> 33e7d224
+    MirServer(int &argc, char **argv, const QSharedPointer<ScreenController> &, QObject* parent = 0);
     ~MirServer() = default;
 
     /* mir specific */

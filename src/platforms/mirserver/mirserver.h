--- conflicted
+++ resolved
@@ -42,12 +42,8 @@
     Q_PROPERTY(PromptSessionListener* promptSessionListener READ promptSessionListener CONSTANT)
 
 public:
-<<<<<<< HEAD
-    MirServer(int argc, char const* argv[], const QSharedPointer<ScreensModel> &, QObject* parent = 0);
-=======
-    MirServer(int &argc, char **argv, const QSharedPointer<ScreenController> &, QObject* parent = 0);
->>>>>>> 0e6cef82
-    ~MirServer() = default;
+    MirServer(int &argc, char **argv, const QSharedPointer<ScreensModel> &, QObject* parent = 0);
+    virtual ~MirServer() = default;
 
     /* mir specific */
     using mir::Server::run;
@@ -73,8 +69,6 @@
 
 private:
     std::weak_ptr<MirShell> m_shell;
-    std::shared_ptr<QtEventFeeder> m_qtEventFeeder;
-    std::weak_ptr<MirDisplayConfigurationPolicy> m_displayConfigurationPolicy;
     std::weak_ptr<MirWindowManager> m_windowManager;
     const QSharedPointer<ScreensModel> m_screensModel;
 };

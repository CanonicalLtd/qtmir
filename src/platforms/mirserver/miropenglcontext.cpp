/*
 * Copyright (C) 2013-2016 Canonical, Ltd.
 *
 * This program is free software: you can redistribute it and/or modify it under
 * the terms of the GNU Lesser General Public License version 3, as published by
 * the Free Software Foundation.
 *
 * This program is distributed in the hope that it will be useful, but WITHOUT
 * ANY WARRANTY; without even the implied warranties of MERCHANTABILITY,
 * SATISFACTORY QUALITY, or FITNESS FOR A PARTICULAR PURPOSE.  See the GNU
 * Lesser General Public License for more details.
 *
 * You should have received a copy of the GNU Lesser General Public License
 * along with this program.  If not, see <http://www.gnu.org/licenses/>.
 */

#include "miropenglcontext.h"

#include "offscreensurface.h"
#include "mirglconfig.h"
#include "screenwindow.h"

#include <QDebug>

#include <QOpenGLFramebufferObject>
#include <QSurfaceFormat>
#include <QtPlatformSupport/private/qeglconvenience_p.h>
#include <QtGui/private/qopenglcontext_p.h>

// Mir
#include <mir/graphics/display.h>
<<<<<<< HEAD
#include <mir/version.h>
#if MIR_SERVER_VERSION >= MIR_VERSION_NUMBER(0, 25, 0)
#include <mir/renderer/gl/context_source.h>
#include <mir/renderer/gl/context.h>
#else
#include <mir/graphics/gl_context.h>
#endif

=======
#include <mir/renderer/gl/context.h>
#include <mir/renderer/gl/context_source.h>
>>>>>>> c680f79e

// Qt supports one GL context per screen, but also shared contexts.
// The Mir "Display" generates a shared GL context for all DisplayBuffers
// (i.e. individual display output buffers) to use as a common base context.

MirOpenGLContext::MirOpenGLContext(
    mir::graphics::Display &display,
    mir::graphics::GLConfig &gl_config,
    const QSurfaceFormat &format)
    : m_currentWindow(nullptr)
#ifdef QGL_DEBUG
      , m_logger(new QOpenGLDebugLogger(this))
#endif
{
    // create a temporary GL context to fetch the EGL display and config, so Qt can determine the surface format
<<<<<<< HEAD
#if MIR_SERVER_VERSION < MIR_VERSION_NUMBER(0, 25, 0)
    std::unique_ptr<mir::graphics::GLContext> mirContext = display.create_gl_context();
#else
    auto const mirContext = dynamic_cast<mir::renderer::gl::ContextSource&>(display).create_gl_context();
#endif
=======
    std::unique_ptr<mir::renderer::gl::Context> mirContext = dynamic_cast<mir::renderer::gl::ContextSource*>(
                                                                display.native_display())->create_gl_context();
>>>>>>> c680f79e
    mirContext->make_current();

    EGLDisplay eglDisplay = eglGetCurrentDisplay();
    if (eglDisplay == EGL_NO_DISPLAY) {
        qFatal("Unable to determine current EGL Display");
    }
    EGLContext eglContext = eglGetCurrentContext();
    if (eglContext == EGL_NO_CONTEXT) {
        qFatal("Unable to determine current EGL Context");
    }
    EGLint eglConfigId = -1;
    EGLBoolean result;
    result = eglQueryContext(eglDisplay, eglContext, EGL_CONFIG_ID, &eglConfigId);
    if (result != EGL_TRUE || eglConfigId < 0) {
        qFatal("Unable to determine current EGL Config ID");
    }

    EGLConfig eglConfig;
    EGLint matchingEglConfigCount;
    EGLint const attribList[] = {
        EGL_CONFIG_ID, eglConfigId,
        EGL_NONE
    };
    result = eglChooseConfig(eglDisplay, attribList, &eglConfig, 1, &matchingEglConfigCount);
    if (result != EGL_TRUE || eglConfig == nullptr || matchingEglConfigCount < 1) {
        qFatal("Unable to select EGL Config with the supposed current config ID");
    }

    QSurfaceFormat formatCopy = format;
    formatCopy.setRenderableType(QSurfaceFormat::OpenGLES);

    m_format = q_glFormatFromConfig(eglDisplay, eglConfig, formatCopy);
    mirContext->release_current(); // Need to release as it doesn't happen when GLContext goes out of scope

    // FIXME: the temporary gl context created by Mir does not have the attributes we specified
    // in the GLConfig, so need to set explicitly for now
    m_format.setDepthBufferSize(gl_config.depth_buffer_bits());
    m_format.setStencilBufferSize(gl_config.stencil_buffer_bits());
    m_format.setSamples(-1);

#ifdef QGL_DEBUG
    const char* string = (const char*) glGetString(GL_VENDOR);
    qDebug() << "OpenGL ES vendor: " << qPrintable(string);
    string = (const char*) glGetString(GL_RENDERER);
    qDebug() << "OpenGL ES renderer"  << qPrintable(string);
    string = (const char*) glGetString(GL_VERSION);
    qDebug() << "OpenGL ES version" << qPrintable(string);
    string = (const char*) glGetString(GL_SHADING_LANGUAGE_VERSION);
    qDebug() << "OpenGL ES Shading Language version:" << qPrintable(string);
    string = (const char*) glGetString(GL_EXTENSIONS);
    qDebug() << "OpenGL ES extensions:" << qPrintable(string);
    q_printEglConfig(eglDisplay, eglConfig);

    QObject::connect(m_logger, &QOpenGLDebugLogger::messageLogged,
                     this, &MirOpenGLContext::onGlDebugMessageLogged, Qt::DirectConnection);
#endif // debug
    mirContext->release_current(); // Need to release as it doesn't happen when GLContext goes out of scope
}

QSurfaceFormat MirOpenGLContext::format() const
{
    return m_format;
}

void MirOpenGLContext::swapBuffers(QPlatformSurface *surface)
{
    if (surface->surface()->surfaceClass() == QSurface::Offscreen) {
        // NOOP
    } else {
        // ultimately calls Mir's DisplayBuffer::post_update()
        ScreenWindow *screenWindow = static_cast<ScreenWindow*>(surface);
        screenWindow->swapBuffers(); //blocks for vsync
    }
}

static bool needsFBOReadBackWorkaround()
{
    static bool set = false;
    static bool needsWorkaround = false;

    if (Q_UNLIKELY(!set)) {
        const char *rendererString = reinterpret_cast<const char *>(glGetString(GL_RENDERER));
        // Keep in sync with qtubuntu
        needsWorkaround = qstrncmp(rendererString, "Mali-400", 8) == 0
                          || qstrncmp(rendererString, "Mali-T7", 7) == 0
                          || qstrncmp(rendererString, "PowerVR Rogue G6200", 19) == 0;
        set = true;
    }

    return needsWorkaround;
}

bool MirOpenGLContext::makeCurrent(QPlatformSurface *surface)
{
    if (surface->surface()->surfaceClass() == QSurface::Offscreen) {
        auto offscreen = static_cast<OffscreenSurface *>(surface);
        if (!offscreen->buffer()) {
            auto buffer = new QOpenGLFramebufferObject(surface->surface()->size());
            offscreen->setBuffer(buffer);
        }
        return offscreen->buffer()->bind();
    }

    // ultimately calls Mir's DisplayBuffer::make_current()
    ScreenWindow *screenWindow = static_cast<ScreenWindow*>(surface);
    if (Q_LIKELY(screenWindow)) {
        m_currentWindow = screenWindow;
        screenWindow->makeCurrent();

#ifdef QGL_DEBUG
        if (!m_logger->isLogging() && m_logger->initialize()) {
            m_logger->startLogging(QOpenGLDebugLogger::SynchronousLogging);
            m_logger->enableMessages();
        }
#endif

        QOpenGLContextPrivate *ctx_d = QOpenGLContextPrivate::get(context());
        if (!ctx_d->workaround_brokenFBOReadBack && needsFBOReadBackWorkaround())
            ctx_d->workaround_brokenFBOReadBack = true;

        return true;
    }

    return false;
}

void MirOpenGLContext::doneCurrent()
{
    if (m_currentWindow) {
        m_currentWindow->doneCurrent();
        m_currentWindow = nullptr;
    }
}

#if QT_VERSION < QT_VERSION_CHECK(5, 7, 0)
QFunctionPointer MirOpenGLContext::getProcAddress(const QByteArray &procName)
{
    return eglGetProcAddress(procName.constData());
}
#else
QFunctionPointer MirOpenGLContext::getProcAddress(const char *procName)
{
    return eglGetProcAddress(procName);
}
#endif<|MERGE_RESOLUTION|>--- conflicted
+++ resolved
@@ -29,19 +29,8 @@
 
 // Mir
 #include <mir/graphics/display.h>
-<<<<<<< HEAD
-#include <mir/version.h>
-#if MIR_SERVER_VERSION >= MIR_VERSION_NUMBER(0, 25, 0)
-#include <mir/renderer/gl/context_source.h>
-#include <mir/renderer/gl/context.h>
-#else
-#include <mir/graphics/gl_context.h>
-#endif
-
-=======
 #include <mir/renderer/gl/context.h>
 #include <mir/renderer/gl/context_source.h>
->>>>>>> c680f79e
 
 // Qt supports one GL context per screen, but also shared contexts.
 // The Mir "Display" generates a shared GL context for all DisplayBuffers
@@ -57,16 +46,8 @@
 #endif
 {
     // create a temporary GL context to fetch the EGL display and config, so Qt can determine the surface format
-<<<<<<< HEAD
-#if MIR_SERVER_VERSION < MIR_VERSION_NUMBER(0, 25, 0)
-    std::unique_ptr<mir::graphics::GLContext> mirContext = display.create_gl_context();
-#else
-    auto const mirContext = dynamic_cast<mir::renderer::gl::ContextSource&>(display).create_gl_context();
-#endif
-=======
     std::unique_ptr<mir::renderer::gl::Context> mirContext = dynamic_cast<mir::renderer::gl::ContextSource*>(
                                                                 display.native_display())->create_gl_context();
->>>>>>> c680f79e
     mirContext->make_current();
 
     EGLDisplay eglDisplay = eglGetCurrentDisplay();

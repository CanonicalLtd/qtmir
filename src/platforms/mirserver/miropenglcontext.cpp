/*
 * Copyright (C) 2013-2015 Canonical, Ltd.
 *
 * This program is free software: you can redistribute it and/or modify it under
 * the terms of the GNU Lesser General Public License version 3, as published by
 * the Free Software Foundation.
 *
 * This program is distributed in the hope that it will be useful, but WITHOUT
 * ANY WARRANTY; without even the implied warranties of MERCHANTABILITY,
 * SATISFACTORY QUALITY, or FITNESS FOR A PARTICULAR PURPOSE.  See the GNU
 * Lesser General Public License for more details.
 *
 * You should have received a copy of the GNU Lesser General Public License
 * along with this program.  If not, see <http://www.gnu.org/licenses/>.
 */

#include "miropenglcontext.h"

#include "offscreensurface.h"
#include "mirglconfig.h"
#include "mirserver.h"
#include "screenwindow.h"

#include <QDebug>

#include <QOpenGLFramebufferObject>
#include <QSurfaceFormat>
#include <QtPlatformSupport/private/qeglconvenience_p.h>

// Mir
#include <mir/graphics/display.h>
#include <mir/graphics/gl_context.h>

// Qt supports one GL context per screen, but also shared contexts.
// The Mir "Display" generates a shared GL context for all DisplayBuffers
// (i.e. individual display output buffers) to use as a common base context.

MirOpenGLContext::MirOpenGLContext(const QSharedPointer<MirServer> &server, const QSurfaceFormat &format)
    : m_currentWindow(nullptr)
#ifndef QT_NO_DEBUG
      , m_logger(new QOpenGLDebugLogger(this))
#endif
{
    auto display = server->the_display();

    // create a temporary GL context to fetch the EGL display and config, so Qt can determine the surface format
    std::unique_ptr<mir::graphics::GLContext> mirContext = display->create_gl_context();
    mirContext->make_current();

    EGLDisplay eglDisplay = eglGetCurrentDisplay();
    if (eglDisplay == EGL_NO_DISPLAY) {
        qFatal("Unable to determine current EGL Display");
    }
    EGLContext eglContext = eglGetCurrentContext();
    if (eglContext == EGL_NO_CONTEXT) {
        qFatal("Unable to determine current EGL Context");
    }
    EGLint eglConfigId = -1;
    EGLBoolean result;
    result = eglQueryContext(eglDisplay, eglContext, EGL_CONFIG_ID, &eglConfigId);
    if (result != EGL_TRUE || eglConfigId < 0) {
        qFatal("Unable to determine current EGL Config ID");
    }

    EGLConfig eglConfig;
    EGLint matchingEglConfigCount;
    EGLint const attribList[] = {
        EGL_CONFIG_ID, eglConfigId,
        EGL_NONE
    };
    result = eglChooseConfig(eglDisplay, attribList, &eglConfig, 1, &matchingEglConfigCount);
    if (result != EGL_TRUE || eglConfig == nullptr || matchingEglConfigCount < 1) {
        qFatal("Unable to select EGL Config with the supposed current config ID");
    }

    QSurfaceFormat formatCopy = format;
    formatCopy.setRenderableType(QSurfaceFormat::OpenGLES);

    m_format = q_glFormatFromConfig(eglDisplay, eglConfig, formatCopy);

    // FIXME: the temporary gl context created by Mir does not have the attributes we specified
    // in the GLConfig, so need to set explicitly for now
    m_format.setDepthBufferSize(server->the_gl_config()->depth_buffer_bits());
    m_format.setStencilBufferSize(server->the_gl_config()->stencil_buffer_bits());
    m_format.setSamples(-1);

#ifndef QT_NO_DEBUG
    const char* string = (const char*) glGetString(GL_VENDOR);
    qDebug() << "OpenGL ES vendor: " << qPrintable(string);
    string = (const char*) glGetString(GL_RENDERER);
    qDebug() << "OpenGL ES renderer"  << qPrintable(string);
    string = (const char*) glGetString(GL_VERSION);
    qDebug() << "OpenGL ES version" << qPrintable(string);
    string = (const char*) glGetString(GL_SHADING_LANGUAGE_VERSION);
    qDebug() << "OpenGL ES Shading Language version:" << qPrintable(string);
    string = (const char*) glGetString(GL_EXTENSIONS);
    qDebug() << "OpenGL ES extensions:" << qPrintable(string);
    q_printEglConfig(eglDisplay, eglConfig);

    QObject::connect(m_logger, &QOpenGLDebugLogger::messageLogged,
                     this, &MirOpenGLContext::onGlDebugMessageLogged, Qt::DirectConnection);
#endif // debug
}

QSurfaceFormat MirOpenGLContext::format() const
{
    return m_format;
}

void MirOpenGLContext::swapBuffers(QPlatformSurface *surface)
{
    if (surface->surface()->surfaceClass() == QSurface::Offscreen) {
        // NOOP
    } else {
        // ultimately calls Mir's DisplayBuffer::post_update()
        ScreenWindow *screenWindow = static_cast<ScreenWindow*>(surface);
        screenWindow->swapBuffers(); //blocks for vsync
    }
}

bool MirOpenGLContext::makeCurrent(QPlatformSurface *surface)
{
    if (surface->surface()->surfaceClass() == QSurface::Offscreen) {
        auto offscreen = static_cast<OffscreenSurface *>(surface);
        if (!offscreen->buffer()) {
            auto buffer = new QOpenGLFramebufferObject(surface->surface()->size());
            offscreen->setBuffer(buffer);
        }
        return offscreen->buffer()->bind();
    }

    // ultimately calls Mir's DisplayBuffer::make_current()
    ScreenWindow *screenWindow = static_cast<ScreenWindow*>(surface);
    if (screenWindow) {
        m_currentWindow = screenWindow;
        screenWindow->makeCurrent();

#ifndef QT_NO_DEBUG
        if (!m_logger->isLogging() && m_logger->initialize()) {
            m_logger->startLogging(QOpenGLDebugLogger::SynchronousLogging);
            m_logger->enableMessages();
        }
#endif

        return true;
    }

    return false;
}

void MirOpenGLContext::doneCurrent()
{
<<<<<<< HEAD
    // FIXME: pity to have to resort to raw egl calls, but I see no easy way using Mir.
    EGLDisplay eglDisplay = eglGetCurrentDisplay();
    if (eglDisplay == EGL_NO_DISPLAY) {
        qFatal("Unable to determine current EGL Display in order to release the current context");
    } else {
        eglMakeCurrent(eglDisplay, EGL_NO_SURFACE, EGL_NO_SURFACE, EGL_NO_CONTEXT);
=======
    if (m_currentWindow) {
        m_currentWindow->doneCurrent();
        m_currentWindow = nullptr;
>>>>>>> 0e6cef82
    }
}

QFunctionPointer MirOpenGLContext::getProcAddress(const QByteArray &procName)
{
    return eglGetProcAddress(procName.constData());
}<|MERGE_RESOLUTION|>--- conflicted
+++ resolved
@@ -150,18 +150,9 @@
 
 void MirOpenGLContext::doneCurrent()
 {
-<<<<<<< HEAD
-    // FIXME: pity to have to resort to raw egl calls, but I see no easy way using Mir.
-    EGLDisplay eglDisplay = eglGetCurrentDisplay();
-    if (eglDisplay == EGL_NO_DISPLAY) {
-        qFatal("Unable to determine current EGL Display in order to release the current context");
-    } else {
-        eglMakeCurrent(eglDisplay, EGL_NO_SURFACE, EGL_NO_SURFACE, EGL_NO_CONTEXT);
-=======
     if (m_currentWindow) {
         m_currentWindow->doneCurrent();
         m_currentWindow = nullptr;
->>>>>>> 0e6cef82
     }
 }
 

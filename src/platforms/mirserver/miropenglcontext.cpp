--- conflicted
+++ resolved
@@ -35,13 +35,8 @@
 // The Mir "Display" generates a shared GL context for all DisplayBuffers
 // (i.e. individual display output buffers) to use as a common base context.
 
-<<<<<<< HEAD
-MirOpenGLContext::MirOpenGLContext(const QSharedPointer<mir::Server> &config, const QSurfaceFormat &format)
-    : m_mirConfig(config)
-=======
 MirOpenGLContext::MirOpenGLContext(const QSharedPointer<MirServer> &server, const QSurfaceFormat &format)
     : m_mirServer(server)
->>>>>>> c525415d
 #if GL_DEBUG
     , m_logger(new QOpenGLDebugLogger(this))
 #endif

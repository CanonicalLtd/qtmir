--- conflicted
+++ resolved
@@ -71,11 +71,7 @@
     services.cpp
     ubuntutheme.cpp
     clipboard.cpp
-<<<<<<< HEAD
-=======
     sizehints.cpp
-    tileddisplayconfigurationpolicy.cpp
->>>>>>> 6c418efd
     tracepoints.c
 # We need to run moc on these headers
     ${APPLICATION_API_INCLUDEDIR}/unity/shell/application/Mir.h

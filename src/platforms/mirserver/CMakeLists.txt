# Qt5PlatformSupport is not available as a cmake module.
# And also not anymore as pkgconfig module since Qt 5.6.
#pkg_check_modules(QT5PLATFORM_SUPPORT Qt5PlatformSupport REQUIRED)

# Hacks for the QPA privates monster.
pkg_check_modules(FONTCONFIG fontconfig REQUIRED)
add_definitions(-DQ_FONTCONFIGDATABASE)

if (QGL_DEBUG)
    message(STATUS "Qt's OpenGL debug logging enabled.")
    add_definitions(-DQGL_DEBUG)
endif()

#set(CMAKE_C_FLAGS "${CMAKE_C_FLAGS} -std=c11 -fPIC")

# Dirty hack: The private QtPlatformSupport include dirs are not made available via
# a cmake module or the pkgconfig file (which only exposes the necessary linker flags)
# So we generate the paths ourselves from the Qt5Gui private dirs!
set(QT5_PLATFORMSUPPORT_INCLUDE_DIRS)
foreach(item ${Qt5Gui_PRIVATE_INCLUDE_DIRS})
  set(newitem "")
   string(REGEX REPLACE "QtGui" "QtPlatformSupport" newitem ${item})
   list(APPEND QT5_PLATFORMSUPPORT_INCLUDE_DIRS ${newitem})
endforeach(item ${Qt5Gui_PRIVATE_INCLUDE_DIRS})

include_directories(
    ${CMAKE_SOURCE_DIR}/src/common
)

include_directories(
    SYSTEM
    ${MIRAL_INCLUDE_DIRS}
    ${MIRCOMMON_INCLUDE_DIRS}
    ${MIRSERVER_INCLUDE_DIRS}
    ${MIRRENDERERGLDEV_INCLUDE_DIRS}

    ${URL_DISPATCHER_INCLUDE_DIRS}
    ${EGL_INCLUDE_DIRS}
    ${LTTNG_INCLUDE_DIRS}

    ${QT5PLATFORM_SUPPORT_INCLUDE_DIRS}
    ${Qt5Gui_PRIVATE_INCLUDE_DIRS}
    ${QT5_PLATFORMSUPPORT_INCLUDE_DIRS}
    ${Qt5Quick_PRIVATE_INCLUDE_DIRS}

    ${APPLICATION_API_INCLUDE_DIRS}

    ${CONTENT_HUB_INCLUDE_DIRS}
)

# We have to remove -pedantic for tracepoints.c
string (REPLACE " -pedantic " " " CMAKE_C_FLAGS ${CMAKE_C_FLAGS})
# Needed to compile tracepoints in C99 mode.
add_definitions(-DBYTE_ORDER=__BYTE_ORDER)

# These files will compile without mirserver-dev
add_library(qpa-mirserver-nomirserver OBJECT
    ${CMAKE_SOURCE_DIR}/src/common/timestamp.cpp
    logging.cpp
    plugin.cpp
    shelluuid.cpp
    ubuntutheme.cpp
    clipboard.cpp
    openglcontextfactory.cpp openglcontextfactory.h
    mircursorimages.cpp
    mirdisplayconfigurationpolicy.cpp
    mirsingleton.cpp
    sessionauthorizer.cpp
    promptsessionlistener.cpp
    mirserverstatuslistener.cpp
    screenscontroller.cpp
    nativeinterface.cpp
    qtcompositor.cpp
    services.cpp
    windowcontroller.cpp
    windowmanagementpolicy.cpp
    mirserverhooks.cpp mirserverhooks.h
    setqtcompositor.cpp setqtcompositor.h
    tracepoints.c
# We need to run moc on these headers
    ${APPLICATION_API_INCLUDEDIR}/unity/shell/application/Mir.h
    ${CMAKE_SOURCE_DIR}/src/common/appnotifier.h
    ${CMAKE_SOURCE_DIR}/src/common/windowcontrollerinterface.h
    ${CMAKE_SOURCE_DIR}/src/common/windowmodelnotifier.h
)
set_source_files_properties(tracepoints.c PROPERTIES COMPILE_FLAGS "${CMAKE_CFLAGS} -fPIC")

include_directories(SYSTEM ${MIRSERVER_INCLUDE_DIRS})

set(MIRSERVER_QPA_PLUGIN_SRC
    ${CMAKE_SOURCE_DIR}/src/common/debughelpers.cpp
    cursor.cpp
    eventbuilder.cpp
    qteventfeeder.cpp
    qmirserver.cpp
    qmirserver_p.cpp
    surfaceobserver.cpp
    screen.cpp
    screenwindow.cpp
    screensmodel.cpp
    mirserverintegration.cpp
    miropenglcontext.cpp
    offscreensurface.cpp
<<<<<<< HEAD
    qtcompositor.cpp
    services.cpp
    ubuntutheme.cpp
    clipboard.cpp
    creationhints.cpp
    inputdeviceobserver.cpp
    tracepoints.c
=======
    promptsessionmanager.cpp promptsessionmanager.h promptsession.h
>>>>>>> f9e2ef59
# We need to run moc on these headers
    ${APPLICATION_API_INCLUDEDIR}/unity/shell/application/MirMousePointerInterface.h
)

add_library(qpa-mirserver SHARED
    ${MIRSERVER_QPA_PLUGIN_SRC}
    $<TARGET_OBJECTS:qpa-mirserver-nomirserver>
)

target_link_libraries(
    qpa-mirserver
    Qt5PlatformSupport

    ${MIRAL_LDFLAGS}
    ${MIRSERVER_LDFLAGS}
    ${URL_DISPATCHER_LDFLAGS}
    ${EGL_LDFLAGS}
    ${GL_LIBRARIES}
    ${LTTNG_LIBRARIES}

    ${QT5PLATFORM_SUPPORT_LDFLAGS}
    # TODO Qt5Platform support LDFLAGS dont provide actual required ldflags...
    # I found these were needed...perhaps there is some way to query qmake/qconfig?
    -lfreetype
    ${GIO_LDFLAGS}
    ${FONTCONFIG_LDFLAGS}
    ${XKBCOMMON_LIBRARIES}

    ${CONTENT_HUB_LIBRARIES}

    Qt5::Core
    Qt5::DBus
    Qt5::Quick
    Qt5::Sensors
)

include(UseLttngGenTp)
add_lttng_gen_tp(NAME tracepoints)

install(TARGETS qpa-mirserver LIBRARY DESTINATION "${CMAKE_INSTALL_LIBDIR}/qt5/plugins/platforms")<|MERGE_RESOLUTION|>--- conflicted
+++ resolved
@@ -101,17 +101,8 @@
     mirserverintegration.cpp
     miropenglcontext.cpp
     offscreensurface.cpp
-<<<<<<< HEAD
-    qtcompositor.cpp
-    services.cpp
-    ubuntutheme.cpp
-    clipboard.cpp
-    creationhints.cpp
     inputdeviceobserver.cpp
-    tracepoints.c
-=======
     promptsessionmanager.cpp promptsessionmanager.h promptsession.h
->>>>>>> f9e2ef59
 # We need to run moc on these headers
     ${APPLICATION_API_INCLUDEDIR}/unity/shell/application/MirMousePointerInterface.h
 )

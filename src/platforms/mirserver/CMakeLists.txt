# Qt5PlatformSupport is not available as a cmake module.
# And also not anymore as pkgconfig module since Qt 5.6.
#pkg_check_modules(QT5PLATFORM_SUPPORT Qt5PlatformSupport REQUIRED)

# Hacks for the QPA privates monster.
pkg_check_modules(FONTCONFIG fontconfig REQUIRED)
add_definitions(-DQ_FONTCONFIGDATABASE)

if (QGL_DEBUG)
    message(STATUS "Qt's OpenGL debug logging enabled.")
    add_definitions(-DQGL_DEBUG)
endif()

#set(CMAKE_C_FLAGS "${CMAKE_C_FLAGS} -std=c11 -fPIC")

# Dirty hack: The private QtPlatformSupport include dirs are not made available via
# a cmake module or the pkgconfig file (which only exposes the necessary linker flags)
# So we generate the paths ourselves from the Qt5Gui private dirs!
set(QT5_PLATFORMSUPPORT_INCLUDE_DIRS)
foreach(item ${Qt5Gui_PRIVATE_INCLUDE_DIRS})
  set(newitem "")
   string(REGEX REPLACE "QtGui" "QtPlatformSupport" newitem ${item})
   list(APPEND QT5_PLATFORMSUPPORT_INCLUDE_DIRS ${newitem})
endforeach(item ${Qt5Gui_PRIVATE_INCLUDE_DIRS})

include_directories(
    ${CMAKE_SOURCE_DIR}/src/common
)

include_directories(
    SYSTEM
    ${MIRAL_INCLUDE_DIRS}
    ${MIRRENDERERGLDEV_INCLUDE_DIRS}

    ${URL_DISPATCHER_INCLUDE_DIRS}
    ${EGL_INCLUDE_DIRS}
    ${LTTNG_INCLUDE_DIRS}

    ${QT5PLATFORM_SUPPORT_INCLUDE_DIRS}
    ${Qt5Gui_PRIVATE_INCLUDE_DIRS}
    ${QT5_PLATFORMSUPPORT_INCLUDE_DIRS}
    ${Qt5Quick_PRIVATE_INCLUDE_DIRS}

    ${APPLICATION_API_INCLUDE_DIRS}

    ${CONTENT_HUB_INCLUDE_DIRS}
)

# We have to remove -pedantic for tracepoints.c
string (REPLACE " -pedantic " " " CMAKE_C_FLAGS ${CMAKE_C_FLAGS})
# Needed to compile tracepoints in C99 mode.
add_definitions(-DBYTE_ORDER=__BYTE_ORDER)

# These files will compile without mirserver-dev
add_library(qpa-mirserver-nomirserver OBJECT
    ${CMAKE_SOURCE_DIR}/src/common/timestamp.cpp
    logging.cpp
    plugin.cpp
    shelluuid.cpp
    ubuntutheme.cpp
    clipboard.cpp
<<<<<<< HEAD
=======
    openglcontextfactory.cpp openglcontextfactory.h
    initialsurfacesizes.cpp initialsurfacesizes.h
    mircursorimages.cpp
    mirdisplayconfigurationpolicy.cpp
>>>>>>> d15496ee
    mirsingleton.cpp
    sessionauthorizer.cpp
    promptsessionlistener.cpp
    nativeinterface.cpp
    services.cpp
    windowcontroller.cpp
    tracepoints.c
    surfaceobserver.cpp
)

set_source_files_properties(tracepoints.c PROPERTIES COMPILE_FLAGS "${CMAKE_CFLAGS} -fPIC")

include_directories(SYSTEM ${MIRSERVER_INCLUDE_DIRS})

# These files will only compile with mirserver-dev
add_library(qpa-mirserver-mirserver OBJECT
    openglcontextfactory.cpp openglcontextfactory.h
    mircursorimages.cpp
    mirdisplayconfigurationpolicy.cpp
    screenscontroller.cpp
    qtcompositor.cpp
    windowmanagementpolicy.cpp
    mirserverhooks.cpp mirserverhooks.h
    setqtcompositor.cpp setqtcompositor.h
    eventdispatch.cpp eventdispatch.h
    promptsessionmanager.cpp promptsessionmanager.h promptsession.h
)

# These files get entangled by automoc so they need to go together. And some depend on mirserver-dev
set(MIRSERVER_QPA_PLUGIN_SRC
    ${CMAKE_SOURCE_DIR}/src/common/debughelpers.cpp
    cursor.cpp
    eventbuilder.cpp
    qteventfeeder.cpp
    qmirserver.cpp
    qmirserver_p.cpp
    screen.cpp
    screenwindow.cpp
    screensmodel.cpp
    mirserverintegration.cpp
    miropenglcontext.cpp
    offscreensurface.cpp
<<<<<<< HEAD
    # We need to run moc on these headers
    ${APPLICATION_API_INCLUDEDIR}/unity/shell/application/Mir.h
    ${CMAKE_SOURCE_DIR}/src/common/appnotifier.h
    ${CMAKE_SOURCE_DIR}/src/common/windowcontrollerinterface.h
    ${CMAKE_SOURCE_DIR}/src/common/windowmodelnotifier.h
    # We need to run moc on these headers
=======
    inputdeviceobserver.cpp
    promptsessionmanager.cpp promptsessionmanager.h promptsession.h
# We need to run moc on these headers
>>>>>>> d15496ee
    ${APPLICATION_API_INCLUDEDIR}/unity/shell/application/MirMousePointerInterface.h
)

add_library(qpa-mirserver SHARED
    ${MIRSERVER_QPA_PLUGIN_SRC}
    $<TARGET_OBJECTS:qpa-mirserver-nomirserver>
    $<TARGET_OBJECTS:qpa-mirserver-mirserver>
)

target_link_libraries(
    qpa-mirserver
    Qt5PlatformSupport

    ${MIRAL_LDFLAGS}
    ${MIRSERVER_LDFLAGS}
    ${URL_DISPATCHER_LDFLAGS}
    ${EGL_LDFLAGS}
    ${GL_LIBRARIES}
    ${LTTNG_LIBRARIES}

    ${QT5PLATFORM_SUPPORT_LDFLAGS}
    # TODO Qt5Platform support LDFLAGS dont provide actual required ldflags...
    # I found these were needed...perhaps there is some way to query qmake/qconfig?
    -lfreetype
    ${GIO_LDFLAGS}
    ${FONTCONFIG_LDFLAGS}
    ${XKBCOMMON_LIBRARIES}

    ${CONTENT_HUB_LIBRARIES}

    Qt5::Core
    Qt5::DBus
    Qt5::Quick
    Qt5::Sensors
)

include(UseLttngGenTp)
add_lttng_gen_tp(NAME tracepoints)

install(TARGETS qpa-mirserver LIBRARY DESTINATION "${CMAKE_INSTALL_LIBDIR}/qt5/plugins/platforms")<|MERGE_RESOLUTION|>--- conflicted
+++ resolved
@@ -59,13 +59,6 @@
     shelluuid.cpp
     ubuntutheme.cpp
     clipboard.cpp
-<<<<<<< HEAD
-=======
-    openglcontextfactory.cpp openglcontextfactory.h
-    initialsurfacesizes.cpp initialsurfacesizes.h
-    mircursorimages.cpp
-    mirdisplayconfigurationpolicy.cpp
->>>>>>> d15496ee
     mirsingleton.cpp
     sessionauthorizer.cpp
     promptsessionlistener.cpp
@@ -74,6 +67,7 @@
     windowcontroller.cpp
     tracepoints.c
     surfaceobserver.cpp
+    initialsurfacesizes.cpp
 )
 
 set_source_files_properties(tracepoints.c PROPERTIES COMPILE_FLAGS "${CMAKE_CFLAGS} -fPIC")
@@ -108,18 +102,12 @@
     mirserverintegration.cpp
     miropenglcontext.cpp
     offscreensurface.cpp
-<<<<<<< HEAD
     # We need to run moc on these headers
     ${APPLICATION_API_INCLUDEDIR}/unity/shell/application/Mir.h
     ${CMAKE_SOURCE_DIR}/src/common/appnotifier.h
     ${CMAKE_SOURCE_DIR}/src/common/windowcontrollerinterface.h
     ${CMAKE_SOURCE_DIR}/src/common/windowmodelnotifier.h
-    # We need to run moc on these headers
-=======
     inputdeviceobserver.cpp
-    promptsessionmanager.cpp promptsessionmanager.h promptsession.h
-# We need to run moc on these headers
->>>>>>> d15496ee
     ${APPLICATION_API_INCLUDEDIR}/unity/shell/application/MirMousePointerInterface.h
 )
 

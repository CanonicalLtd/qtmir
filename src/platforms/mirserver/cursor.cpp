/*
 * Copyright (C) 2015 Canonical, Ltd.
 *
 * This program is free software: you can redistribute it and/or modify it under
 * the terms of the GNU Lesser General Public License version 3, as published by
 * the Free Software Foundation.
 *
 * This program is distributed in the hope that it will be useful, but WITHOUT
 * ANY WARRANTY; without even the implied warranties of MERCHANTABILITY,
 * SATISFACTORY QUALITY, or FITNESS FOR A PARTICULAR PURPOSE.  See the GNU
 * Lesser General Public License for more details.
 *
 * You should have received a copy of the GNU Lesser General Public License
 * along with this program.  If not, see <http://www.gnu.org/licenses/>.
 *
 */

#include "cursor.h"
#include "logging.h"

#include "mirsingleton.h"

// Unity API
#include <unity/shell/application/MirMousePointerInterface.h>

using namespace qtmir;

Cursor::Cursor()
{
    m_shapeToCursorName[Qt::ArrowCursor] = QStringLiteral("left_ptr");
    m_shapeToCursorName[Qt::UpArrowCursor] = QStringLiteral("up_arrow");
    m_shapeToCursorName[Qt::CrossCursor] = QStringLiteral("cross");
    m_shapeToCursorName[Qt::WaitCursor] = QStringLiteral("watch");
    m_shapeToCursorName[Qt::IBeamCursor] = QStringLiteral("xterm");
    m_shapeToCursorName[Qt::SizeVerCursor] = QStringLiteral("size_ver");
    m_shapeToCursorName[Qt::SizeHorCursor] = QStringLiteral("size_hor");
    m_shapeToCursorName[Qt::SizeBDiagCursor] = QStringLiteral("size_bdiag");
    m_shapeToCursorName[Qt::SizeFDiagCursor] = QStringLiteral("size_fdiag");
    m_shapeToCursorName[Qt::SizeAllCursor] = QStringLiteral("size_all");
    m_shapeToCursorName[Qt::BlankCursor] = QStringLiteral("blank");
    m_shapeToCursorName[Qt::SplitVCursor] = QStringLiteral("split_v");
    m_shapeToCursorName[Qt::SplitHCursor] = QStringLiteral("split_h");
    m_shapeToCursorName[Qt::PointingHandCursor] = QStringLiteral("hand");
    m_shapeToCursorName[Qt::ForbiddenCursor] = QStringLiteral("forbidden");
    m_shapeToCursorName[Qt::WhatsThisCursor] = QStringLiteral("whats_this");
    m_shapeToCursorName[Qt::BusyCursor] = QStringLiteral("left_ptr_watch");
    m_shapeToCursorName[Qt::OpenHandCursor] = QStringLiteral("openhand");
    m_shapeToCursorName[Qt::ClosedHandCursor] = QStringLiteral("closedhand");
    m_shapeToCursorName[Qt::DragCopyCursor] = QStringLiteral("dnd-copy");
    m_shapeToCursorName[Qt::DragMoveCursor] = QStringLiteral("dnd-move");
    m_shapeToCursorName[Qt::DragLinkCursor] = QStringLiteral("dnd-link");

    connect(Mir::instance(), &Mir::cursorNameChanged, this, &Cursor::setMirCursorName);
}

void Cursor::changeCursor(QCursor *windowCursor, QWindow * /*window*/)
{
    if (m_mousePointer.isNull()) {
        return;
    }

    if (windowCursor) {
        if (windowCursor->pixmap().isNull()) {
            m_qtCursorName = m_shapeToCursorName.value(windowCursor->shape(), QStringLiteral("left_ptr"));
            m_mousePointer->setCustomCursor(QCursor());
        } else {
<<<<<<< HEAD
            m_qtCursorName = QStringLiteral("custom");
=======
            // Ensure we get different names for consecutive custom cursors.
            // The name doesn't have to be unique (ie, different from all custom cursor names generated so far),
            // just different from the previous custom cursor name, which is enough to trigger a change in the cursor
            // source image URL in the QML side which on is turn makes QML request the new cursor image.
            static quint8 serialNumber = 1;
            m_qtCursorName = QString("custom%1").arg(serialNumber++);
>>>>>>> 54e48847
            m_mousePointer->setCustomCursor(*windowCursor);
        }
    } else {
        m_qtCursorName.clear();
        m_mousePointer->setCustomCursor(QCursor());
    }

    updateMousePointerCursorName();
}

void Cursor::setMirCursorName(const QString &mirCursorName)
{
    m_mirCursorName = mirCursorName;
    updateMousePointerCursorName();
}

void Cursor::setMousePointer(MirMousePointerInterface *mousePointer)
{
    QMutexLocker locker(&m_mutex);

    if (mousePointer && !m_mousePointer.isNull()) {
        qFatal("QPA mirserver: Only one MousePointer per screen is allowed!");
    }

    m_mousePointer = mousePointer;
    updateMousePointerCursorName();
}

bool Cursor::handleMouseEvent(ulong timestamp, QPointF movement, Qt::MouseButtons buttons,
        Qt::KeyboardModifiers modifiers)
{
    QMutexLocker locker(&m_mutex);

    if (!m_mousePointer || !m_mousePointer->isVisible()) {
        return false;
    }

    // Must not be called directly as we're most likely not in Qt's GUI (main) thread.
    bool ok = QMetaObject::invokeMethod(m_mousePointer, "handleMouseEvent", Qt::AutoConnection,
        Q_ARG(ulong, timestamp),
        Q_ARG(QPointF, movement),
        Q_ARG(Qt::MouseButtons, buttons),
        Q_ARG(Qt::KeyboardModifiers, modifiers));

    if (!ok) {
        qCWarning(QTMIR_MIR_INPUT) << "Failed to invoke MousePointer::handleMouseEvent";
    }

    return ok;
}

bool Cursor::handleWheelEvent(ulong timestamp, QPoint angleDelta, Qt::KeyboardModifiers modifiers)
{
    QMutexLocker locker(&m_mutex);

    if (!m_mousePointer || !m_mousePointer->isVisible()) {
        return false;
    }

    // Must not be called directly as we're most likely not in Qt's GUI (main) thread.
    bool ok = QMetaObject::invokeMethod(m_mousePointer, "handleWheelEvent", Qt::AutoConnection,
        Q_ARG(ulong, timestamp),
        Q_ARG(QPoint, angleDelta),
        Q_ARG(Qt::KeyboardModifiers, modifiers));

    if (!ok) {
        qCWarning(QTMIR_MIR_INPUT) << "Failed to invoke MousePointer::handleMouseEvent";
    }

    return ok;
}

void Cursor::setPos(const QPoint &pos)
{
    if (!m_mousePointer) {
        QPlatformCursor::setPos(pos);
        return;
    }

    QPointF movement;
    QPointF mouseScenePos = m_mousePointer->mapToItem(nullptr, QPointF(0, 0));

    movement.setX(pos.x() - mouseScenePos.x());
    movement.setY(pos.y() - mouseScenePos.y());

    m_mousePointer->handleMouseEvent(0 /*timestamp*/, movement, Qt::NoButton, Qt::NoModifier);
}

QPoint Cursor::pos() const
{
    if (m_mousePointer) {
        return m_mousePointer->mapToItem(nullptr, QPointF(0, 0)).toPoint();
    } else {
        return QPlatformCursor::pos();
    }
}

void Cursor::updateMousePointerCursorName()
{
    if (!m_mousePointer) {
        return;
    }

    if (m_mirCursorName.isEmpty()) {
        if (m_qtCursorName.isEmpty()) {
            m_mousePointer->setCursorName(QStringLiteral("left_ptr"));
        } else {
            m_mousePointer->setCursorName(m_qtCursorName);
        }
    } else {
        m_mousePointer->setCursorName(m_mirCursorName);
    }
}<|MERGE_RESOLUTION|>--- conflicted
+++ resolved
@@ -64,16 +64,12 @@
             m_qtCursorName = m_shapeToCursorName.value(windowCursor->shape(), QStringLiteral("left_ptr"));
             m_mousePointer->setCustomCursor(QCursor());
         } else {
-<<<<<<< HEAD
-            m_qtCursorName = QStringLiteral("custom");
-=======
             // Ensure we get different names for consecutive custom cursors.
             // The name doesn't have to be unique (ie, different from all custom cursor names generated so far),
             // just different from the previous custom cursor name, which is enough to trigger a change in the cursor
             // source image URL in the QML side which on is turn makes QML request the new cursor image.
             static quint8 serialNumber = 1;
-            m_qtCursorName = QString("custom%1").arg(serialNumber++);
->>>>>>> 54e48847
+            m_qtCursorName = QStringLiteral("custom%1").arg(serialNumber++);
             m_mousePointer->setCustomCursor(*windowCursor);
         }
     } else {

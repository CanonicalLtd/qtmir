/*
 * Copyright (C) 2013-2014 Canonical, Ltd.
 *
 * This program is free software: you can redistribute it and/or modify it under
 * the terms of the GNU Lesser General Public License version 3, as published by
 * the Free Software Foundation.
 *
 * This program is distributed in the hope that it will be useful, but WITHOUT
 * ANY WARRANTY; without even the implied warranties of MERCHANTABILITY,
 * SATISFACTORY QUALITY, or FITNESS FOR A PARTICULAR PURPOSE.  See the GNU
 * Lesser General Public License for more details.
 *
 * You should have received a copy of the GNU Lesser General Public License
 * along with this program.  If not, see <http://www.gnu.org/licenses/>.
 *
 * Authors: Gerry Boland <gerry.boland@canonical.com>
 *          Daniel d'Andrada <daniel.dandrada@canonical.com>
 */

#include "mirserverintegration.h"

#include <QtPlatformSupport/private/qgenericunixfontdatabase_p.h>
#include <QtPlatformSupport/private/qgenericunixeventdispatcher_p.h>
#include <QtPlatformSupport/private/qgenericunixservices_p.h>

#include <qpa/qplatformwindow.h>
#include <qpa/qplatformaccessibility.h>
#include <qpa/qplatforminputcontext.h>
#include <qpa/qplatforminputcontextfactory_p.h>
#include <qpa/qwindowsysteminterface.h>

#include <QCoreApplication>
#include <QStringList>
#include <QOpenGLContext>

#if QT_VERSION < QT_VERSION_CHECK(5, 2, 0)
#include <private/qguiapplication_p.h>
#endif

#include <QDebug>

// Mir
#include <mir/graphics/display.h>
#include <mir/graphics/display_buffer.h>

// std
#include <csignal>

// local
#include "clipboard.h"
#include "display.h"
#include "displaywindow.h"
#include "miropenglcontext.h"
#include "nativeinterface.h"
#include "qmirserver.h"
#include "services.h"
#include "ubuntutheme.h"

namespace mg = mir::graphics;
using qtmir::Clipboard;

MirServerIntegration::MirServerIntegration()
    : m_accessibility(new QPlatformAccessibility())
    , m_fontDb(new QGenericUnixFontDatabase())
    , m_services(new Services)
#if QT_VERSION < QT_VERSION_CHECK(5, 2, 0)
    , m_eventDispatcher(createUnixEventDispatcher())
#endif
    , m_display(nullptr)
    , m_qmirServer(nullptr)
    , m_nativeInterface(nullptr)
    , m_clipboard(new Clipboard)
{
    // Start Mir server only once Qt has initialized its event dispatcher, see initialize()

    QStringList args = QCoreApplication::arguments();
    // convert arguments back into argc-argv form that Mir wants
    char **argv;
    argv = new char*[args.size() + 1];
    for (int i = 0; i < args.size(); i++) {
        argv[i] = new char[strlen(args.at(i).toStdString().c_str())+1];
        memcpy(argv[i], args.at(i).toStdString().c_str(), strlen(args.at(i).toStdString().c_str())+1);
    }
    argv[args.size()] = '\0';

    // For access to sensors, qtmir uses qtubuntu-sensors. qtubuntu-sensors reads the
    // UBUNTU_PLATFORM_API_BACKEND variable to decide if to load a valid sensor backend or not.
    // For it to function we need to ensure a valid backend has been specified
    if (qEnvironmentVariableIsEmpty("UBUNTU_PLATFORM_API_BACKEND")) {
        if (qgetenv("DESKTOP_SESSION").contains("mir")) {
            qputenv("UBUNTU_PLATFORM_API_BACKEND", "desktop_mirclient");
        } else {
            qputenv("UBUNTU_PLATFORM_API_BACKEND", "touch_mirclient");
        }
    }

    m_mirServer = QSharedPointer<MirServer>(
                      new MirServer(args.length(), const_cast<const char**>(argv)));

#if QT_VERSION < QT_VERSION_CHECK(5, 2, 0)
    QGuiApplicationPrivate::instance()->setEventDispatcher(eventDispatcher_);
    initialize();
#endif

    m_inputContext = QPlatformInputContextFactory::create();
}

MirServerIntegration::~MirServerIntegration()
{
    delete m_nativeInterface;
    delete m_display;
    delete m_qmirServer;
}

bool MirServerIntegration::hasCapability(QPlatformIntegration::Capability cap) const
{
    switch (cap) {
    case ThreadedPixmaps: return true;
    case OpenGL: return true;
    case ThreadedOpenGL: return true;
    case SharedGraphicsCache: return true;
    case BufferQueueingOpenGL: return true;
    case MultipleWindows: return false; // multi-monitor support
#if QT_VERSION >= QT_VERSION_CHECK(5, 2, 0)
    case WindowManagement: return false; // platform has no WM, as this implements the WM!
    case NonFullScreenWindows: return false;
#endif
    default: return QPlatformIntegration::hasCapability(cap);
    }
}

QPlatformWindow *MirServerIntegration::createPlatformWindow(QWindow *window) const
{
    QWindowSystemInterface::flushWindowSystemEvents();

    DisplayWindow* displayWindow = nullptr;

<<<<<<< HEAD
    m_mirServer->the_display()->for_each_display_sync_group(
                [&](mg::DisplaySyncGroup& group) {
        group.for_each_display_buffer(
                [&](mg::DisplayBuffer& buffer) {
            // FIXME(gerry) this will go very bad for >1 display buffer
            displayWindow = new DisplayWindow(window, &buffer);
=======
    mg::DisplayBuffer* first_buffer{nullptr};
    mg::DisplayGroup* first_group{nullptr};
    m_mirServer->the_display()->for_each_display_group([&](mg::DisplayGroup& group) {
        if (!first_group) first_group = &group;
        group.for_each_display_buffer([&](mg::DisplayBuffer& buffer) {
            if (!first_buffer) first_buffer = &buffer;
>>>>>>> 80c3c0d3
        });
    });

    // FIXME(gerry) this will go very bad for >1 display buffer
    if (first_group && first_buffer)
        displayWindow = new DisplayWindow(window, first_group, first_buffer);

    if (!displayWindow)
        return nullptr;

    //displayWindow->requestActivateWindow();
    return displayWindow;
}

QPlatformBackingStore *MirServerIntegration::createPlatformBackingStore(QWindow *window) const
{
    qDebug() << "createPlatformBackingStore" << window;
    return nullptr;
}

QPlatformOpenGLContext *MirServerIntegration::createPlatformOpenGLContext(QOpenGLContext *context) const
{
    qDebug() << "createPlatformOpenGLContext" << context;
    return new MirOpenGLContext(m_mirServer, context->format());
}

#if QT_VERSION >= QT_VERSION_CHECK(5, 2, 0)
QAbstractEventDispatcher *MirServerIntegration::createEventDispatcher() const
{
    return createUnixEventDispatcher();
}
#endif

void MirServerIntegration::initialize()
{
    // Creates instance of and start the Mir server in a separate thread
    m_qmirServer = new QMirServer(m_mirServer);

    m_display = new Display(m_mirServer);
    m_nativeInterface = new NativeInterface(m_mirServer);

    for (QPlatformScreen *screen : m_display->screens())
        screenAdded(screen);

    m_clipboard->setupDBusService();
}

QPlatformAccessibility *MirServerIntegration::accessibility() const
{
    return m_accessibility.data();
}

QPlatformFontDatabase *MirServerIntegration::fontDatabase() const
{
    return m_fontDb.data();
}

QStringList MirServerIntegration::themeNames() const
{
    return QStringList(UbuntuTheme::name);
}

QPlatformTheme *MirServerIntegration::createPlatformTheme(const QString& name) const
{
    Q_UNUSED(name);
    return new UbuntuTheme;
}

QPlatformServices *MirServerIntegration::services() const
{
    return m_services.data();
}

QPlatformNativeInterface *MirServerIntegration::nativeInterface() const
{
    return m_nativeInterface;
}

QPlatformClipboard *MirServerIntegration::clipboard() const
{
    return m_clipboard.data();
}<|MERGE_RESOLUTION|>--- conflicted
+++ resolved
@@ -135,21 +135,12 @@
 
     DisplayWindow* displayWindow = nullptr;
 
-<<<<<<< HEAD
-    m_mirServer->the_display()->for_each_display_sync_group(
-                [&](mg::DisplaySyncGroup& group) {
-        group.for_each_display_buffer(
-                [&](mg::DisplayBuffer& buffer) {
-            // FIXME(gerry) this will go very bad for >1 display buffer
-            displayWindow = new DisplayWindow(window, &buffer);
-=======
     mg::DisplayBuffer* first_buffer{nullptr};
-    mg::DisplayGroup* first_group{nullptr};
-    m_mirServer->the_display()->for_each_display_group([&](mg::DisplayGroup& group) {
+    mg::DisplaySyncGroup* first_group{nullptr};
+    m_mirServer->the_display()->for_each_display_sync_group([&](mg::DisplaySyncGroup& group) {
         if (!first_group) first_group = &group;
         group.for_each_display_buffer([&](mg::DisplayBuffer& buffer) {
             if (!first_buffer) first_buffer = &buffer;
->>>>>>> 80c3c0d3
         });
     });
 

--- conflicted
+++ resolved
@@ -55,12 +55,7 @@
     : m_accessibility(new QPlatformAccessibility())
     , m_fontDb(new QGenericUnixFontDatabase())
     , m_services(new Services)
-<<<<<<< HEAD
     , m_mirServer(new QMirServer(argc, argv))
-    , m_display(nullptr)
-=======
-    , m_mirServer(new QMirServer(QCoreApplication::arguments()))
->>>>>>> 33e7d224
     , m_nativeInterface(nullptr)
     , m_clipboard(new Clipboard)
 {

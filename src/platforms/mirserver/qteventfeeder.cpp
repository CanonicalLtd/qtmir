--- conflicted
+++ resolved
@@ -573,19 +573,11 @@
 
         if (hDelta != 0 || vDelta != 0) {
             const QPoint angleDelta = QPoint(hDelta * 15, vDelta * 15);
-<<<<<<< HEAD
-            mQtWindowSystem->handleWheelEvent(timestamp, local_point, QCursor::pos(),
+            mQtWindowSystem->handleWheelEvent(timestamp.count(), local_point, QCursor::pos(),
                                               QPoint(), angleDelta, modifiers, Qt::ScrollUpdate);
-=======
-            mQtWindowSystem->handleWheelEvent(timestamp.count(), local_point, local_point,
-                                              QPoint(), angleDelta, modifiers, Qt::ScrollUpdate);
-        } else {
-            auto buttons = getQtMouseButtonsfromMirPointerEvent(pev);
-            mQtWindowSystem->handleMouseEvent(timestamp.count(), movement, buttons, modifiers);
->>>>>>> 6a8afc62
         }
         auto buttons = getQtMouseButtonsfromMirPointerEvent(pev);
-        mQtWindowSystem->handleMouseEvent(timestamp, movement, buttons, modifiers);
+        mQtWindowSystem->handleMouseEvent(timestamp.count(), movement, buttons, modifiers);
         break;
     }
     case mir_pointer_action_enter:

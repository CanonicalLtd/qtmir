--- conflicted
+++ resolved
@@ -17,11 +17,8 @@
 #include "qteventfeeder.h"
 #include "cursor.h"
 #include "logging.h"
-<<<<<<< HEAD
+#include "screen.h" // NEEDED?
 #include "screencontroller.h"
-=======
-#include "screen.h"
->>>>>>> 63b5a865
 
 #include <qpa/qplatforminputcontext.h>
 #include <qpa/qplatformintegration.h>
@@ -371,21 +368,19 @@
 
 namespace {
 
-<<<<<<< HEAD
 class QtWindowSystem : public QtEventFeeder::QtWindowSystemInterface
 {
-    void setScreenController(const QSharedPointer<ScreenController> &sc) override
-    {
-        m_screenController = sc;
-=======
-class QtWindowSystem : public QtEventFeeder::QtWindowSystemInterface {
 public:
     QtWindowSystem()
     {
         // because we're using QMetaObject::invoke with arguments of those types
         qRegisterMetaType<Qt::KeyboardModifiers>("Qt::KeyboardModifiers");
         qRegisterMetaType<Qt::MouseButton>("Qt::MouseButton");
->>>>>>> 63b5a865
+    }
+
+    void setScreenController(const QSharedPointer<ScreenController> &sc) override
+    {
+        m_screenController = sc;
     }
 
     virtual QWindow* focusedWindow() override
@@ -419,19 +414,23 @@
         QWindowSystemInterface::handleTouchEvent(window, timestamp, device, points, mods);
     }    
 
-<<<<<<< HEAD
-    void handleMouseEvent(QWindow *window, ulong timestamp, QPointF point, Qt::MouseButton buttons,
+    void handleMouseEvent(ulong timestamp, QPointF movement, Qt::MouseButton buttons,
                           Qt::KeyboardModifiers modifiers) override
     {
-        QWindowSystemInterface::handleMouseEvent(window, timestamp, point, point, // local and global point are the same
-            buttons, modifiers);
-=======
-    void handleMouseEvent(ulong timestamp, QPointF movement, Qt::MouseButton buttons, Qt::KeyboardModifiers modifiers) override
-    {
-        Q_ASSERT(!mTopLevelWindow.isNull());
-        auto platformCursor = static_cast<qtmir::Cursor*>(mTopLevelWindow->screen()->handle()->cursor());
-        platformCursor->handleMouseEvent(timestamp, movement, buttons, modifiers);
->>>>>>> 63b5a865
+        // Send to the first screen that handles the mouse event
+        // TODO: Have a mechanism to tell which screen currently has the logical mouse pointer
+        //       (because they all might have their own separate graphical mouse pointer item)
+        //       This will probably come once we implement the feature of having the mouse pointer
+        //       crossing adjacent screens.
+
+        QList<Screen*> screens = m_screenController->screens();
+        bool eventHandled = false;
+        int i = 0;
+        while (i < screens.count() && !eventHandled) {
+            auto platformCursor = static_cast<qtmir::Cursor*>(screens[i]->cursor());
+            eventHandled = platformCursor->handleMouseEvent(timestamp, movement, buttons, modifiers);
+            ++i;
+        }
     }
 
 private:
@@ -539,26 +538,11 @@
 
     auto modifiers = getQtModifiersFromMir(mir_pointer_event_modifiers(pev));
     auto buttons = getQtMouseButtonsfromMirPointerEvent(pev);
+
     auto movement = QPointF(mir_pointer_event_axis_value(pev, mir_pointer_axis_relative_x),
                             mir_pointer_event_axis_value(pev, mir_pointer_axis_relative_y));
 
-<<<<<<< HEAD
-    auto localPoint = QPointF(mir_pointer_event_axis_value(pev, mir_pointer_axis_x),
-                               mir_pointer_event_axis_value(pev, mir_pointer_axis_y));
-
-    auto window = mQtWindowSystem->getWindowForTouchPoint(localPoint.toPoint());
-    if (!window) {
-        qCDebug(QTMIR_MIR_INPUT) << "REJECTING INPUT EVENT, no matching window";
-        return;
-    }
-
-    localPoint -= window->geometry().topLeft(); // make position relative to window
-
-    mQtWindowSystem->handleMouseEvent(window, timestamp, localPoint,
-                                      buttons, modifiers);
-=======
     mQtWindowSystem->handleMouseEvent(timestamp, movement, buttons, modifiers);
->>>>>>> 63b5a865
 }
 
 void QtEventFeeder::dispatchKey(MirInputEvent const* event)

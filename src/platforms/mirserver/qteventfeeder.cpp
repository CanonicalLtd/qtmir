/*
 * Copyright (C) 2013-2015 Canonical, Ltd.
 *
 * This program is free software: you can redistribute it and/or modify it under
 * the terms of the GNU Lesser General Public License version 3, as published by
 * the Free Software Foundation.
 *
 * This program is distributed in the hope that it will be useful, but WITHOUT
 * ANY WARRANTY; without even the implied warranties of MERCHANTABILITY,
 * SATISFACTORY QUALITY, or FITNESS FOR A PARTICULAR PURPOSE.  See the GNU
 * Lesser General Public License for more details.
 *
 * You should have received a copy of the GNU Lesser General Public License
 * along with this program.  If not, see <http://www.gnu.org/licenses/>.
 */

#include "qteventfeeder.h"
#include "cursor.h"
#include "logging.h"
<<<<<<< HEAD
#include "timestamp.h"
#include "tracepoints.h" // generated from tracepoints.tp
=======
#include "screen.h" // NEEDED?
#include "screencontroller.h"
>>>>>>> 8b01721d

#include <qpa/qplatforminputcontext.h>
#include <qpa/qplatformintegration.h>
#include <QGuiApplication>
#include <private/qguiapplication_p.h>

#include <xkbcommon/xkbcommon.h>
#include <xkbcommon/xkbcommon-keysyms.h>

#include <QDebug>

// common dir
#include <debughelpers.h>

Q_LOGGING_CATEGORY(QTMIR_MIR_INPUT, "qtmir.mir.input", QtWarningMsg)

// XKB Keysyms which do not map directly to Qt types (i.e. Unicode points)
static const uint32_t KeyTable[] = {
    // misc keys
    XKB_KEY_Escape,             Qt::Key_Escape,
    XKB_KEY_Tab,                Qt::Key_Tab,
    XKB_KEY_ISO_Left_Tab,       Qt::Key_Backtab,
    XKB_KEY_BackSpace,          Qt::Key_Backspace,
    XKB_KEY_Return,             Qt::Key_Return,
    XKB_KEY_Insert,             Qt::Key_Insert,
    XKB_KEY_Delete,             Qt::Key_Delete,
    XKB_KEY_Clear,              Qt::Key_Delete,
    XKB_KEY_Pause,              Qt::Key_Pause,
    XKB_KEY_Print,              Qt::Key_Print,
    0x1005FF60,                 Qt::Key_SysReq,         // hardcoded Sun SysReq
    0x1007ff00,                 Qt::Key_SysReq,         // hardcoded X386 SysReq

    // cursor movement

    XKB_KEY_Home,               Qt::Key_Home,
    XKB_KEY_End,                Qt::Key_End,
    XKB_KEY_Left,               Qt::Key_Left,
    XKB_KEY_Up,                 Qt::Key_Up,
    XKB_KEY_Right,              Qt::Key_Right,
    XKB_KEY_Down,               Qt::Key_Down,
    XKB_KEY_Prior,              Qt::Key_PageUp,
    XKB_KEY_Next,               Qt::Key_PageDown,

    // modifiers

    XKB_KEY_Shift_L,            Qt::Key_Shift,
    XKB_KEY_Shift_R,            Qt::Key_Shift,
    XKB_KEY_Shift_Lock,         Qt::Key_Shift,
    XKB_KEY_Control_L,          Qt::Key_Control,
    XKB_KEY_Control_R,          Qt::Key_Control,
    XKB_KEY_Meta_L,             Qt::Key_Meta,
    XKB_KEY_Meta_R,             Qt::Key_Meta,
    XKB_KEY_Alt_L,              Qt::Key_Alt,
    XKB_KEY_Alt_R,              Qt::Key_Alt,
    XKB_KEY_Caps_Lock,          Qt::Key_CapsLock,
    XKB_KEY_Num_Lock,           Qt::Key_NumLock,
    XKB_KEY_Scroll_Lock,        Qt::Key_ScrollLock,
    XKB_KEY_Super_L,            Qt::Key_Super_L,
    XKB_KEY_Super_R,            Qt::Key_Super_R,
    XKB_KEY_Menu,               Qt::Key_Menu,
    XKB_KEY_Hyper_L,            Qt::Key_Hyper_L,
    XKB_KEY_Hyper_R,            Qt::Key_Hyper_R,
    XKB_KEY_Help,               Qt::Key_Help,
    0x1000FF74,                 Qt::Key_Backtab,        // hardcoded HP backtab
    0x1005FF10,                 Qt::Key_F11,            // hardcoded Sun F36 (labeled F11)
    0x1005FF11,                 Qt::Key_F12,            // hardcoded Sun F37 (labeled F12)

    // numeric and function keypad keys

    XKB_KEY_KP_Space,           Qt::Key_Space,
    XKB_KEY_KP_Tab,             Qt::Key_Tab,
    XKB_KEY_KP_Enter,           Qt::Key_Enter,
    //XKB_KEY_KP_F1,            Qt::Key_F1,
    //XKB_KEY_KP_F2,            Qt::Key_F2,
    //XKB_KEY_KP_F3,            Qt::Key_F3,
    //XKB_KEY_KP_F4,            Qt::Key_F4,
    XKB_KEY_KP_Home,            Qt::Key_Home,
    XKB_KEY_KP_Left,            Qt::Key_Left,
    XKB_KEY_KP_Up,              Qt::Key_Up,
    XKB_KEY_KP_Right,           Qt::Key_Right,
    XKB_KEY_KP_Down,            Qt::Key_Down,
    XKB_KEY_KP_Prior,           Qt::Key_PageUp,
    XKB_KEY_KP_Next,            Qt::Key_PageDown,
    XKB_KEY_KP_End,             Qt::Key_End,
    XKB_KEY_KP_Begin,           Qt::Key_Clear,
    XKB_KEY_KP_Insert,          Qt::Key_Insert,
    XKB_KEY_KP_Delete,          Qt::Key_Delete,
    XKB_KEY_KP_Equal,           Qt::Key_Equal,
    XKB_KEY_KP_Multiply,        Qt::Key_Asterisk,
    XKB_KEY_KP_Add,             Qt::Key_Plus,
    XKB_KEY_KP_Separator,       Qt::Key_Comma,
    XKB_KEY_KP_Subtract,        Qt::Key_Minus,
    XKB_KEY_KP_Decimal,         Qt::Key_Period,
    XKB_KEY_KP_Divide,          Qt::Key_Slash,

    // International input method support keys

    // International & multi-key character composition
    XKB_KEY_ISO_Level3_Shift,   Qt::Key_AltGr,
    XKB_KEY_Multi_key,          Qt::Key_Multi_key,
    XKB_KEY_Codeinput,          Qt::Key_Codeinput,
    XKB_KEY_SingleCandidate,    Qt::Key_SingleCandidate,
    XKB_KEY_MultipleCandidate,  Qt::Key_MultipleCandidate,
    XKB_KEY_PreviousCandidate,  Qt::Key_PreviousCandidate,

    // Misc Functions
    XKB_KEY_Mode_switch,        Qt::Key_Mode_switch,
    XKB_KEY_script_switch,      Qt::Key_Mode_switch,

    // Japanese keyboard support
    XKB_KEY_Kanji,              Qt::Key_Kanji,
    XKB_KEY_Muhenkan,           Qt::Key_Muhenkan,
    //XKB_KEY_Henkan_Mode,      Qt::Key_Henkan_Mode,
    XKB_KEY_Henkan_Mode,        Qt::Key_Henkan,
    XKB_KEY_Henkan,             Qt::Key_Henkan,
    XKB_KEY_Romaji,             Qt::Key_Romaji,
    XKB_KEY_Hiragana,           Qt::Key_Hiragana,
    XKB_KEY_Katakana,           Qt::Key_Katakana,
    XKB_KEY_Hiragana_Katakana,  Qt::Key_Hiragana_Katakana,
    XKB_KEY_Zenkaku,            Qt::Key_Zenkaku,
    XKB_KEY_Hankaku,            Qt::Key_Hankaku,
    XKB_KEY_Zenkaku_Hankaku,    Qt::Key_Zenkaku_Hankaku,
    XKB_KEY_Touroku,            Qt::Key_Touroku,
    XKB_KEY_Massyo,             Qt::Key_Massyo,
    XKB_KEY_Kana_Lock,          Qt::Key_Kana_Lock,
    XKB_KEY_Kana_Shift,         Qt::Key_Kana_Shift,
    XKB_KEY_Eisu_Shift,         Qt::Key_Eisu_Shift,
    XKB_KEY_Eisu_toggle,        Qt::Key_Eisu_toggle,
    //XKB_KEY_Kanji_Bangou,     Qt::Key_Kanji_Bangou,
    //XKB_KEY_Zen_Koho,         Qt::Key_Zen_Koho,
    //XKB_KEY_Mae_Koho,         Qt::Key_Mae_Koho,
    XKB_KEY_Kanji_Bangou,       Qt::Key_Codeinput,
    XKB_KEY_Zen_Koho,           Qt::Key_MultipleCandidate,
    XKB_KEY_Mae_Koho,           Qt::Key_PreviousCandidate,

#ifdef XKB_KEY_KOREAN
    // Korean keyboard support
    XKB_KEY_Hangul,                  Qt::Key_Hangul,
    XKB_KEY_Hangul_Start,            Qt::Key_Hangul_Start,
    XKB_KEY_Hangul_End,              Qt::Key_Hangul_End,
    XKB_KEY_Hangul_Hanja,            Qt::Key_Hangul_Hanja,
    XKB_KEY_Hangul_Jamo,             Qt::Key_Hangul_Jamo,
    XKB_KEY_Hangul_Romaja,           Qt::Key_Hangul_Romaja,
    //XKB_KEY_Hangul_Codeinput,      Qt::Key_Hangul_Codeinput,
    XKB_KEY_Hangul_Codeinput,        Qt::Key_Codeinput,
    XKB_KEY_Hangul_Jeonja,           Qt::Key_Hangul_Jeonja,
    XKB_KEY_Hangul_Banja,            Qt::Key_Hangul_Banja,
    XKB_KEY_Hangul_PreHanja,         Qt::Key_Hangul_PreHanja,
    XKB_KEY_Hangul_PostHanja,        Qt::Key_Hangul_PostHanja,
    //XKB_KEY_Hangul_SingleCandidate,Qt::Key_Hangul_SingleCandidate,
    //XKB_KEY_Hangul_MultipleCandidate,Qt::Key_Hangul_MultipleCandidate,
    //XKB_KEY_Hangul_PreviousCandidate,Qt::Key_Hangul_PreviousCandidate,
    XKB_KEY_Hangul_SingleCandidate,  Qt::Key_SingleCandidate,
    XKB_KEY_Hangul_MultipleCandidate,Qt::Key_MultipleCandidate,
    XKB_KEY_Hangul_PreviousCandidate,Qt::Key_PreviousCandidate,
    XKB_KEY_Hangul_Special,          Qt::Key_Hangul_Special,
    //XKB_KEY_Hangul_switch,         Qt::Key_Hangul_switch,
    XKB_KEY_Hangul_switch,           Qt::Key_Mode_switch,
#endif  // XKB_KEY_KOREAN

    // dead keys
    XKB_KEY_dead_grave,              Qt::Key_Dead_Grave,
    XKB_KEY_dead_acute,              Qt::Key_Dead_Acute,
    XKB_KEY_dead_circumflex,         Qt::Key_Dead_Circumflex,
    XKB_KEY_dead_tilde,              Qt::Key_Dead_Tilde,
    XKB_KEY_dead_macron,             Qt::Key_Dead_Macron,
    XKB_KEY_dead_breve,              Qt::Key_Dead_Breve,
    XKB_KEY_dead_abovedot,           Qt::Key_Dead_Abovedot,
    XKB_KEY_dead_diaeresis,          Qt::Key_Dead_Diaeresis,
    XKB_KEY_dead_abovering,          Qt::Key_Dead_Abovering,
    XKB_KEY_dead_doubleacute,        Qt::Key_Dead_Doubleacute,
    XKB_KEY_dead_caron,              Qt::Key_Dead_Caron,
    XKB_KEY_dead_cedilla,            Qt::Key_Dead_Cedilla,
    XKB_KEY_dead_ogonek,             Qt::Key_Dead_Ogonek,
    XKB_KEY_dead_iota,               Qt::Key_Dead_Iota,
    XKB_KEY_dead_voiced_sound,       Qt::Key_Dead_Voiced_Sound,
    XKB_KEY_dead_semivoiced_sound,   Qt::Key_Dead_Semivoiced_Sound,
    XKB_KEY_dead_belowdot,           Qt::Key_Dead_Belowdot,
    XKB_KEY_dead_hook,               Qt::Key_Dead_Hook,
    XKB_KEY_dead_horn,               Qt::Key_Dead_Horn,

    // Special keys from X.org - This include multimedia keys,
    // wireless/bluetooth/uwb keys, special launcher keys, etc.
    XKB_KEY_XF86Back,                Qt::Key_Back,
    XKB_KEY_XF86Forward,             Qt::Key_Forward,
    XKB_KEY_XF86Stop,                Qt::Key_Stop,
    XKB_KEY_XF86Refresh,             Qt::Key_Refresh,
    XKB_KEY_XF86Favorites,           Qt::Key_Favorites,
    XKB_KEY_XF86AudioMedia,          Qt::Key_LaunchMedia,
    XKB_KEY_XF86OpenURL,             Qt::Key_OpenUrl,
    XKB_KEY_XF86HomePage,            Qt::Key_HomePage,
    XKB_KEY_XF86Search,              Qt::Key_Search,
    XKB_KEY_XF86AudioLowerVolume,    Qt::Key_VolumeDown,
    XKB_KEY_XF86AudioMute,           Qt::Key_VolumeMute,
    XKB_KEY_XF86AudioRaiseVolume,    Qt::Key_VolumeUp,
    XKB_KEY_XF86AudioPlay,           Qt::Key_MediaPlay,
    XKB_KEY_XF86AudioStop,           Qt::Key_MediaStop,
    XKB_KEY_XF86AudioPrev,           Qt::Key_MediaPrevious,
    XKB_KEY_XF86AudioNext,           Qt::Key_MediaNext,
    XKB_KEY_XF86AudioRecord,         Qt::Key_MediaRecord,
    XKB_KEY_XF86AudioPause,          Qt::Key_MediaPause,
    XKB_KEY_XF86Mail,                Qt::Key_LaunchMail,
    XKB_KEY_XF86MyComputer,          Qt::Key_Launch0,  // ### Qt 6: remap properly
    XKB_KEY_XF86Calculator,          Qt::Key_Launch1,
    XKB_KEY_XF86Memo,                Qt::Key_Memo,
    XKB_KEY_XF86ToDoList,            Qt::Key_ToDoList,
    XKB_KEY_XF86Calendar,            Qt::Key_Calendar,
    XKB_KEY_XF86PowerDown,           Qt::Key_PowerDown,
    XKB_KEY_XF86ContrastAdjust,      Qt::Key_ContrastAdjust,
    XKB_KEY_XF86Standby,             Qt::Key_Standby,
    XKB_KEY_XF86MonBrightnessUp,     Qt::Key_MonBrightnessUp,
    XKB_KEY_XF86MonBrightnessDown,   Qt::Key_MonBrightnessDown,
    XKB_KEY_XF86KbdLightOnOff,       Qt::Key_KeyboardLightOnOff,
    XKB_KEY_XF86KbdBrightnessUp,     Qt::Key_KeyboardBrightnessUp,
    XKB_KEY_XF86KbdBrightnessDown,   Qt::Key_KeyboardBrightnessDown,
    XKB_KEY_XF86PowerOff,            Qt::Key_PowerOff,
    XKB_KEY_XF86WakeUp,              Qt::Key_WakeUp,
    XKB_KEY_XF86Eject,               Qt::Key_Eject,
    XKB_KEY_XF86ScreenSaver,         Qt::Key_ScreenSaver,
    XKB_KEY_XF86WWW,                 Qt::Key_WWW,
    XKB_KEY_XF86Sleep,               Qt::Key_Sleep,
    XKB_KEY_XF86LightBulb,           Qt::Key_LightBulb,
    XKB_KEY_XF86Shop,                Qt::Key_Shop,
    XKB_KEY_XF86History,             Qt::Key_History,
    XKB_KEY_XF86AddFavorite,         Qt::Key_AddFavorite,
    XKB_KEY_XF86HotLinks,            Qt::Key_HotLinks,
    XKB_KEY_XF86BrightnessAdjust,    Qt::Key_BrightnessAdjust,
    XKB_KEY_XF86Finance,             Qt::Key_Finance,
    XKB_KEY_XF86Community,           Qt::Key_Community,
    XKB_KEY_XF86AudioRewind,         Qt::Key_AudioRewind,
    XKB_KEY_XF86BackForward,         Qt::Key_BackForward,
    XKB_KEY_XF86ApplicationLeft,     Qt::Key_ApplicationLeft,
    XKB_KEY_XF86ApplicationRight,    Qt::Key_ApplicationRight,
    XKB_KEY_XF86Book,                Qt::Key_Book,
    XKB_KEY_XF86CD,                  Qt::Key_CD,
    XKB_KEY_XF86Calculater,          Qt::Key_Calculator,
    XKB_KEY_XF86Clear,               Qt::Key_Clear,
    XKB_KEY_XF86ClearGrab,           Qt::Key_ClearGrab,
    XKB_KEY_XF86Close,               Qt::Key_Close,
    XKB_KEY_XF86Copy,                Qt::Key_Copy,
    XKB_KEY_XF86Cut,                 Qt::Key_Cut,
    XKB_KEY_XF86Display,             Qt::Key_Display,
    XKB_KEY_XF86DOS,                 Qt::Key_DOS,
    XKB_KEY_XF86Documents,           Qt::Key_Documents,
    XKB_KEY_XF86Excel,               Qt::Key_Excel,
    XKB_KEY_XF86Explorer,            Qt::Key_Explorer,
    XKB_KEY_XF86Game,                Qt::Key_Game,
    XKB_KEY_XF86Go,                  Qt::Key_Go,
    XKB_KEY_XF86iTouch,              Qt::Key_iTouch,
    XKB_KEY_XF86LogOff,              Qt::Key_LogOff,
    XKB_KEY_XF86Market,              Qt::Key_Market,
    XKB_KEY_XF86Meeting,             Qt::Key_Meeting,
    XKB_KEY_XF86MenuKB,              Qt::Key_MenuKB,
    XKB_KEY_XF86MenuPB,              Qt::Key_MenuPB,
    XKB_KEY_XF86MySites,             Qt::Key_MySites,
    XKB_KEY_XF86New,                 Qt::Key_New,
    XKB_KEY_XF86News,                Qt::Key_News,
    XKB_KEY_XF86OfficeHome,          Qt::Key_OfficeHome,
    XKB_KEY_XF86Open,                Qt::Key_Open,
    XKB_KEY_XF86Option,              Qt::Key_Option,
    XKB_KEY_XF86Paste,               Qt::Key_Paste,
    XKB_KEY_XF86Phone,               Qt::Key_Phone,
    XKB_KEY_XF86Reply,               Qt::Key_Reply,
    XKB_KEY_XF86Reload,              Qt::Key_Reload,
    XKB_KEY_XF86RotateWindows,       Qt::Key_RotateWindows,
    XKB_KEY_XF86RotationPB,          Qt::Key_RotationPB,
    XKB_KEY_XF86RotationKB,          Qt::Key_RotationKB,
    XKB_KEY_XF86Save,                Qt::Key_Save,
    XKB_KEY_XF86Send,                Qt::Key_Send,
    XKB_KEY_XF86Spell,               Qt::Key_Spell,
    XKB_KEY_XF86SplitScreen,         Qt::Key_SplitScreen,
    XKB_KEY_XF86Support,             Qt::Key_Support,
    XKB_KEY_XF86TaskPane,            Qt::Key_TaskPane,
    XKB_KEY_XF86Terminal,            Qt::Key_Terminal,
    XKB_KEY_XF86Tools,               Qt::Key_Tools,
    XKB_KEY_XF86Travel,              Qt::Key_Travel,
    XKB_KEY_XF86Video,               Qt::Key_Video,
    XKB_KEY_XF86Word,                Qt::Key_Word,
    XKB_KEY_XF86Xfer,                Qt::Key_Xfer,
    XKB_KEY_XF86ZoomIn,              Qt::Key_ZoomIn,
    XKB_KEY_XF86ZoomOut,             Qt::Key_ZoomOut,
    XKB_KEY_XF86Away,                Qt::Key_Away,
    XKB_KEY_XF86Messenger,           Qt::Key_Messenger,
    XKB_KEY_XF86WebCam,              Qt::Key_WebCam,
    XKB_KEY_XF86MailForward,         Qt::Key_MailForward,
    XKB_KEY_XF86Pictures,            Qt::Key_Pictures,
    XKB_KEY_XF86Music,               Qt::Key_Music,
    XKB_KEY_XF86Battery,             Qt::Key_Battery,
    XKB_KEY_XF86Bluetooth,           Qt::Key_Bluetooth,
    XKB_KEY_XF86WLAN,                Qt::Key_WLAN,
    XKB_KEY_XF86UWB,                 Qt::Key_UWB,
    XKB_KEY_XF86AudioForward,        Qt::Key_AudioForward,
    XKB_KEY_XF86AudioRepeat,         Qt::Key_AudioRepeat,
    XKB_KEY_XF86AudioRandomPlay,     Qt::Key_AudioRandomPlay,
    XKB_KEY_XF86Subtitle,            Qt::Key_Subtitle,
    XKB_KEY_XF86AudioCycleTrack,     Qt::Key_AudioCycleTrack,
    XKB_KEY_XF86Time,                Qt::Key_Time,
    XKB_KEY_XF86Select,              Qt::Key_Select,
    XKB_KEY_XF86View,                Qt::Key_View,
    XKB_KEY_XF86TopMenu,             Qt::Key_TopMenu,
    XKB_KEY_XF86Red,                 Qt::Key_Red,
    XKB_KEY_XF86Green,               Qt::Key_Green,
    XKB_KEY_XF86Yellow,              Qt::Key_Yellow,
    XKB_KEY_XF86Blue,                Qt::Key_Blue,
    XKB_KEY_XF86Bluetooth,           Qt::Key_Bluetooth,
    XKB_KEY_XF86Suspend,             Qt::Key_Suspend,
    XKB_KEY_XF86Hibernate,           Qt::Key_Hibernate,
    XKB_KEY_XF86TouchpadToggle,      Qt::Key_TouchpadToggle,
    XKB_KEY_XF86TouchpadOn,          Qt::Key_TouchpadOn,
    XKB_KEY_XF86TouchpadOff,         Qt::Key_TouchpadOff,
    XKB_KEY_XF86AudioMicMute,        Qt::Key_MicMute,
    XKB_KEY_XF86Launch0,             Qt::Key_Launch2, // ### Qt 6: remap properly
    XKB_KEY_XF86Launch1,             Qt::Key_Launch3,
    XKB_KEY_XF86Launch2,             Qt::Key_Launch4,
    XKB_KEY_XF86Launch3,             Qt::Key_Launch5,
    XKB_KEY_XF86Launch4,             Qt::Key_Launch6,
    XKB_KEY_XF86Launch5,             Qt::Key_Launch7,
    XKB_KEY_XF86Launch6,             Qt::Key_Launch8,
    XKB_KEY_XF86Launch7,             Qt::Key_Launch9,
    XKB_KEY_XF86Launch8,             Qt::Key_LaunchA,
    XKB_KEY_XF86Launch9,             Qt::Key_LaunchB,
    XKB_KEY_XF86LaunchA,             Qt::Key_LaunchC,
    XKB_KEY_XF86LaunchB,             Qt::Key_LaunchD,
    XKB_KEY_XF86LaunchC,             Qt::Key_LaunchE,
    XKB_KEY_XF86LaunchD,             Qt::Key_LaunchF,
    XKB_KEY_XF86LaunchE,             Qt::Key_LaunchG,
    XKB_KEY_XF86LaunchF,             Qt::Key_LaunchH,

    0,                          0
};

static uint32_t translateKeysym(uint32_t sym, char *string, size_t size) {
    Q_UNUSED(size);
    string[0] = '\0';

    if (sym >= XKB_KEY_F1 && sym <= XKB_KEY_F35)
        return Qt::Key_F1 + (int(sym) - XKB_KEY_F1);

    for (int i = 0; KeyTable[i]; i += 2)
        if (sym == KeyTable[i])
            return KeyTable[i + 1];

    string[0] = sym;
    string[1] = '\0';
    return toupper(sym);
}

namespace {

class QtWindowSystem : public QtEventFeeder::QtWindowSystemInterface
{
public:
    QtWindowSystem()
    {
        // because we're using QMetaObject::invoke with arguments of those types
        qRegisterMetaType<Qt::KeyboardModifiers>("Qt::KeyboardModifiers");
        qRegisterMetaType<Qt::MouseButton>("Qt::MouseButton");
    }

    void setScreenController(const QSharedPointer<ScreenController> &sc) override
    {
        m_screenController = sc;
    }

    virtual QWindow* focusedWindow() override
    {
        return QGuiApplication::focusWindow();
    }

    QWindow* getWindowForTouchPoint(const QPoint &point) override //FIXME: not efficient, not updating focused window
    {
        return m_screenController->getWindowForPoint(point);
    }

    void registerTouchDevice(QTouchDevice *device) override
    {
        QWindowSystemInterface::registerTouchDevice(device);
    }

    void handleExtendedKeyEvent(QWindow *window, ulong timestamp, QEvent::Type type, int key,
                Qt::KeyboardModifiers modifiers,
                quint32 nativeScanCode, quint32 nativeVirtualKey,
                quint32 nativeModifiers,
                const QString& text, bool autorep, ushort count) override
    {
        QWindowSystemInterface::handleExtendedKeyEvent(window, timestamp, type, key, modifiers,
                nativeScanCode, nativeVirtualKey, nativeModifiers, text, autorep, count);
    }

    void handleTouchEvent(QWindow *window, ulong timestamp, QTouchDevice *device,
            const QList<struct QWindowSystemInterface::TouchPoint> &points, Qt::KeyboardModifiers mods) override
    {
        QWindowSystemInterface::handleTouchEvent(window, timestamp, device, points, mods);
    }

    void handleMouseEvent(ulong timestamp, QPointF movement, Qt::MouseButton buttons,
                          Qt::KeyboardModifiers modifiers) override
    {
        // Send to the first screen that handles the mouse event
        // TODO: Have a mechanism to tell which screen currently has the logical mouse pointer
        //       (because they all might have their own separate graphical mouse pointer item)
        //       This will probably come once we implement the feature of having the mouse pointer
        //       crossing adjacent screens.

        QList<Screen*> screens = m_screenController->screens();
        bool eventHandled = false;
        int i = 0;
        while (i < screens.count() && !eventHandled) {
            auto platformCursor = static_cast<qtmir::Cursor*>(screens[i]->cursor());
            eventHandled = platformCursor->handleMouseEvent(timestamp, movement, buttons, modifiers);
            ++i;
        }
    }

private:
    QSharedPointer<ScreenController> m_screenController;
};

} // anonymous namespace

QtEventFeeder::QtEventFeeder(const QSharedPointer<ScreenController> &screenController)
    : QtEventFeeder(screenController, new QtWindowSystem)
{
}

QtEventFeeder::QtEventFeeder(const QSharedPointer<ScreenController> &screenController,
                             QtEventFeeder::QtWindowSystemInterface *windowSystem)
    : mQtWindowSystem(windowSystem)
{
    // Initialize touch device. Hardcoded just like in qtubuntu
    // TODO: Create them from info gathered from Mir and store things like device id and source
    //       in a QTouchDevice-derived class created by us. So that we can properly assemble back
    //       MirEvents our of QTouchEvents to give to mir::scene::Surface::consume.
    mTouchDevice = new QTouchDevice();  // Qt takes ownership of mTouchDevice with registerTouchDevice
    mTouchDevice->setType(QTouchDevice::TouchScreen);
    mTouchDevice->setCapabilities(
            QTouchDevice::Position | QTouchDevice::Area | QTouchDevice::Pressure |
            QTouchDevice::NormalizedPosition);
    mQtWindowSystem->setScreenController(screenController);
    mQtWindowSystem->registerTouchDevice(mTouchDevice);
}

QtEventFeeder::~QtEventFeeder()
{
    delete mQtWindowSystem;
}

bool QtEventFeeder::dispatch(MirEvent const& event)
{
    auto type = mir_event_get_type(&event);
    if (type != mir_event_type_input)
        return false;

    auto iev = mir_event_get_input_event(&event);

    switch (mir_input_event_get_type(iev)) {
    case mir_input_event_type_key:
        dispatchKey(iev);
        break;
    case mir_input_event_type_touch:
        dispatchTouch(iev);
        break;
    case mir_input_event_type_pointer:
        dispatchPointer(iev);
    default:
        break;
    }

    return true;
}

namespace
{

Qt::KeyboardModifiers getQtModifiersFromMir(MirInputEventModifiers modifiers)
{
    int qtModifiers = Qt::NoModifier;
    if (modifiers & mir_input_event_modifier_shift) {
        qtModifiers |= Qt::ShiftModifier;
    }
    if (modifiers & mir_input_event_modifier_ctrl) {
        qtModifiers |= Qt::ControlModifier;
    }
    if (modifiers & mir_input_event_modifier_alt) {
        qtModifiers |= Qt::AltModifier;
    }
    if (modifiers & mir_input_event_modifier_meta) {
        qtModifiers |= Qt::MetaModifier;
    }
    return static_cast<Qt::KeyboardModifiers>(qtModifiers);
}

Qt::MouseButton getQtMouseButtonsfromMirPointerEvent(MirPointerEvent const* pev)
{
    int buttons = Qt::NoButton;
    if (mir_pointer_event_button_state(pev, mir_pointer_button_primary))
        buttons |= Qt::LeftButton;
    if (mir_pointer_event_button_state(pev, mir_pointer_button_secondary))
        buttons |= Qt::RightButton;
    if (mir_pointer_event_button_state(pev, mir_pointer_button_tertiary))
        buttons |= Qt::MiddleButton;
    if (mir_pointer_event_button_state(pev, mir_pointer_button_back))
        buttons |= Qt::BackButton;
    if (mir_pointer_event_button_state(pev, mir_pointer_button_forward))
        buttons |= Qt::ForwardButton;

    return static_cast<Qt::MouseButton>(buttons);
}
}

void QtEventFeeder::dispatchPointer(MirInputEvent const* ev)
{
<<<<<<< HEAD
    if (!mQtWindowSystem->hasTargetWindow())
        return;

    auto timestamp = qtmir::compressTimestamp<ulong>(std::chrono::nanoseconds(mir_input_event_get_event_time(ev)));
=======
    auto timestamp = mir_input_event_get_event_time(ev) / 1000000;
>>>>>>> 8b01721d

    auto pev = mir_input_event_get_pointer_event(ev);
    qCDebug(QTMIR_MIR_INPUT) << "Received" << qPrintable(mirPointerEventToString(pev));

    auto modifiers = getQtModifiersFromMir(mir_pointer_event_modifiers(pev));
    auto buttons = getQtMouseButtonsfromMirPointerEvent(pev);

    auto movement = QPointF(mir_pointer_event_axis_value(pev, mir_pointer_axis_relative_x),
                            mir_pointer_event_axis_value(pev, mir_pointer_axis_relative_y));

    mQtWindowSystem->handleMouseEvent(timestamp, movement, buttons, modifiers);
}

void QtEventFeeder::dispatchKey(MirInputEvent const* event)
{
<<<<<<< HEAD
    if (!mQtWindowSystem->hasTargetWindow())
        return;

    auto timestamp = qtmir::compressTimestamp<ulong>(std::chrono::nanoseconds(mir_input_event_get_event_time(event)));
=======
    ulong timestamp = mir_input_event_get_event_time(event) / 1000000;
>>>>>>> 8b01721d

    auto kev = mir_input_event_get_keyboard_event(event);
    xkb_keysym_t xk_sym = mir_keyboard_event_key_code(kev);

    // Key modifier and unicode index mapping.
    auto modifiers = getQtModifiersFromMir(mir_keyboard_event_modifiers(kev));

    // Key action
    QEvent::Type keyType = QEvent::KeyRelease;
    bool is_auto_rep = false;

    switch (mir_keyboard_event_action(kev))
    {
    case mir_keyboard_action_repeat:
        is_auto_rep = true; // fall-through
    case mir_keyboard_action_down:
        keyType = QEvent::KeyPress;
        break;
    case mir_keyboard_action_up:
        keyType = QEvent::KeyRelease;
        break;
    default:
        break;
    }

    // Key event propagation.
    char s[2];
    int keyCode = translateKeysym(xk_sym, s, sizeof(s));
    QString text = QString::fromLatin1(s);

    QPlatformInputContext* context = QGuiApplicationPrivate::platformIntegration()->inputContext();
    if (context) {
        // TODO: consider event.repeat_count
        QKeyEvent qKeyEvent(keyType, keyCode, modifiers,
                            mir_keyboard_event_scan_code(kev),
                            mir_keyboard_event_key_code(kev),
                            mir_keyboard_event_modifiers(kev),
                            text, is_auto_rep);
        qKeyEvent.setTimestamp(timestamp);
        if (context->filterEvent(&qKeyEvent)) {
            qCDebug(QTMIR_MIR_INPUT) << "Received" << qPrintable(mirKeyboardEventToString(kev))
                << "but not dispatching as it was filtered out by input context";
            return;
        }
    }

    qCDebug(QTMIR_MIR_INPUT).nospace() << "Received" << qPrintable(mirKeyboardEventToString(kev))
        << ". Dispatching to " << mQtWindowSystem->focusedWindow();

    mQtWindowSystem->handleExtendedKeyEvent(mQtWindowSystem->focusedWindow(),
        timestamp, keyType, keyCode, modifiers,
        mir_keyboard_event_scan_code(kev),
        mir_keyboard_event_key_code(kev),
        mir_keyboard_event_modifiers(kev), text, is_auto_rep);
}

void QtEventFeeder::dispatchTouch(MirInputEvent const* event)
{
<<<<<<< HEAD
    if (!mQtWindowSystem->hasTargetWindow())
        return;

    auto timestamp = std::chrono::nanoseconds(mir_input_event_get_event_time(event));

    tracepoint(qtmirserver, touchEventDispatch_start, timestamp.count());

=======
>>>>>>> 8b01721d
    auto tev = mir_input_event_get_touch_event(event);
    qCDebug(QTMIR_MIR_INPUT) << "Received" << qPrintable(mirTouchEventToString(tev));

    // FIXME(loicm) Max pressure is device specific. That one is for the Samsung Galaxy Nexus. That
    //     needs to be fixed as soon as the compat input lib adds query support.
    const float kMaxPressure = 1.28;
    const int kPointerCount = mir_touch_event_point_count(tev);
    QList<QWindowSystemInterface::TouchPoint> touchPoints;
    QWindow *window = nullptr;

    if (kPointerCount > 0) {
        window = mQtWindowSystem->getWindowForTouchPoint(
                    QPoint(mir_touch_event_axis_value(tev, 0, mir_touch_axis_x),
                           mir_touch_event_axis_value(tev, 0, mir_touch_axis_y)));

        if (!window) {
            qCDebug(QTMIR_MIR_INPUT) << "REJECTING INPUT EVENT, no matching window";
            return;
        }

        const QRect kWindowGeometry = window->geometry();

        // TODO: Is it worth setting the Qt::TouchPointStationary ones? Currently they are left
        //       as Qt::TouchPointMoved
        for (int i = 0; i < kPointerCount; ++i) {
            QWindowSystemInterface::TouchPoint touchPoint;

            const float kX = mir_touch_event_axis_value(tev, i, mir_touch_axis_x);
            const float kY = mir_touch_event_axis_value(tev, i, mir_touch_axis_y);
            const float kW = mir_touch_event_axis_value(tev, i, mir_touch_axis_touch_major);
            const float kH = mir_touch_event_axis_value(tev, i, mir_touch_axis_touch_minor);
            const float kP = mir_touch_event_axis_value(tev, i, mir_touch_axis_pressure);
            touchPoint.id = mir_touch_event_id(tev, i);

            touchPoint.normalPosition = QPointF(kX / kWindowGeometry.width(), kY / kWindowGeometry.height());
            touchPoint.area = QRectF(kX - (kW / 2.0), kY - (kH / 2.0), kW, kH);
            touchPoint.pressure = kP / kMaxPressure;
            switch (mir_touch_event_action(tev, i))
            {
            case mir_touch_action_up:
                touchPoint.state = Qt::TouchPointReleased;
                break;
            case mir_touch_action_down:
                touchPoint.state = Qt::TouchPointPressed;
                break;
            case mir_touch_action_change:
                touchPoint.state = Qt::TouchPointMoved;
                break;
            default:
                break;
            }

            touchPoints.append(touchPoint);
        }
    }

    auto compressedTimestamp = qtmir::compressTimestamp<ulong>(timestamp);

    // Qt needs a happy, sane stream of touch events. So let's make sure we're not forwarding
    // any insanity.
<<<<<<< HEAD
    validateTouches(compressedTimestamp, touchPoints);
=======
    validateTouches(window, mir_input_event_get_event_time(event) / 1000000, touchPoints);
>>>>>>> 8b01721d

    // Touch event propagation.
    qCDebug(QTMIR_MIR_INPUT) << "Sending to Qt" << qPrintable(touchesToString(touchPoints));
    mQtWindowSystem->handleTouchEvent(window,
        //scales down the nsec_t (int64) to fit a ulong, precision lost but time difference suitable
        compressedTimestamp,
        mTouchDevice,
        touchPoints);

    tracepoint(qtmirserver, touchEventDispatch_end, timestamp.count());
}

void QtEventFeeder::start()
{
    // not used
}

void QtEventFeeder::stop()
{
    // not used
}

void QtEventFeeder::validateTouches(QWindow *window, ulong timestamp,
        QList<QWindowSystemInterface::TouchPoint> &touchPoints)
{
    QSet<int> updatedTouches;

    {
        int i = 0;
        while (i < touchPoints.count()) {
            bool mustDiscardTouch = !validateTouch(touchPoints[i]);
            if (mustDiscardTouch) {
                touchPoints.removeAt(i);
            } else {
                updatedTouches.insert(touchPoints.at(i).id);
                ++i;
            }
        }
    }

    // Release all unmentioned touches, one by one.
    QHash<int, QWindowSystemInterface::TouchPoint>::iterator it = mActiveTouches.begin();
    while (it != mActiveTouches.end()) {
        if (!updatedTouches.contains(it.key())) {
            qCWarning(QTMIR_MIR_INPUT)
                << "There's a touch (id =" << it.key() << ") missing. Releasing it.";
            sendActiveTouchRelease(window, timestamp, it.key());
            it = mActiveTouches.erase(it);
        } else {
            ++it;
        }
    }

    // update mActiveTouches
    for (int i = 0; i < touchPoints.count(); ++i) {
        auto &touchPoint = touchPoints.at(i);
        if (touchPoint.state == Qt::TouchPointReleased) {
            mActiveTouches.remove(touchPoint.id);
        } else {
            mActiveTouches[touchPoint.id] = touchPoint;
        }
    }
}

void QtEventFeeder::sendActiveTouchRelease(QWindow *window, ulong timestamp, int id)
{
    QList<QWindowSystemInterface::TouchPoint> touchPoints = mActiveTouches.values();

    for (int i = 0; i < touchPoints.count(); ++i) {
        QWindowSystemInterface::TouchPoint &touchPoint = touchPoints[i];
        if (touchPoint.id == id) {
            touchPoint.state = Qt::TouchPointReleased;
        } else {
            touchPoint.state = Qt::TouchPointStationary;
        }
    }

    qCDebug(QTMIR_MIR_INPUT) << "Sending to Qt" << qPrintable(touchesToString(touchPoints));
    mQtWindowSystem->handleTouchEvent(window, timestamp, mTouchDevice, touchPoints);
}

bool QtEventFeeder::validateTouch(QWindowSystemInterface::TouchPoint &touchPoint)
{
    bool ok = true;

    switch (touchPoint.state) {
    case Qt::TouchPointPressed:
        if (mActiveTouches.contains(touchPoint.id)) {
            qCWarning(QTMIR_MIR_INPUT)
                << "Would press an already existing touch (id =" << touchPoint.id
                << "). Making it move instead.";
            touchPoint.state = Qt::TouchPointMoved;
        }
        break;
    case Qt::TouchPointMoved:
        if (!mActiveTouches.contains(touchPoint.id)) {
            qCWarning(QTMIR_MIR_INPUT)
                << "Would move a touch that wasn't pressed before (id =" << touchPoint.id
                << "). Making it press instead.";
            touchPoint.state = Qt::TouchPointPressed;
        }
        break;
    case Qt::TouchPointStationary:
        if (!mActiveTouches.contains(touchPoint.id)) {
            qCWarning(QTMIR_MIR_INPUT)
                << "There's an stationary touch that wasn't pressed before (id =" << touchPoint.id
                << "). Making it press instead.";
            touchPoint.state = Qt::TouchPointPressed;
        }
        break;
    case Qt::TouchPointReleased:
        if (!mActiveTouches.contains(touchPoint.id)) {
            qCWarning(QTMIR_MIR_INPUT)
                << "Would release a touch that wasn't pressed before (id =" << touchPoint.id
                << "). Ignoring it.";
            ok = false;
        }
        break;
    default:
        qFatal("QtEventFeeder: invalid touch state");
    }

    return ok;
}

QString QtEventFeeder::touchesToString(const QList<struct QWindowSystemInterface::TouchPoint> &points)
{
    QString result;
    for (int i = 0; i < points.count(); ++i) {
        if (i > 0) {
            result.append(",");
        }
        const struct QWindowSystemInterface::TouchPoint &point = points.at(i);
        result.append(QString("(id=%1,state=%2,normalPosition=(%3,%4))")
            .arg(point.id)
            .arg(touchPointStateToString(point.state))
            .arg(point.normalPosition.x())
            .arg(point.normalPosition.y())
            );
    }
    return result;
}<|MERGE_RESOLUTION|>--- conflicted
+++ resolved
@@ -17,13 +17,10 @@
 #include "qteventfeeder.h"
 #include "cursor.h"
 #include "logging.h"
-<<<<<<< HEAD
 #include "timestamp.h"
 #include "tracepoints.h" // generated from tracepoints.tp
-=======
 #include "screen.h" // NEEDED?
 #include "screencontroller.h"
->>>>>>> 8b01721d
 
 #include <qpa/qplatforminputcontext.h>
 #include <qpa/qplatformintegration.h>
@@ -536,14 +533,7 @@
 
 void QtEventFeeder::dispatchPointer(MirInputEvent const* ev)
 {
-<<<<<<< HEAD
-    if (!mQtWindowSystem->hasTargetWindow())
-        return;
-
     auto timestamp = qtmir::compressTimestamp<ulong>(std::chrono::nanoseconds(mir_input_event_get_event_time(ev)));
-=======
-    auto timestamp = mir_input_event_get_event_time(ev) / 1000000;
->>>>>>> 8b01721d
 
     auto pev = mir_input_event_get_pointer_event(ev);
     qCDebug(QTMIR_MIR_INPUT) << "Received" << qPrintable(mirPointerEventToString(pev));
@@ -559,14 +549,7 @@
 
 void QtEventFeeder::dispatchKey(MirInputEvent const* event)
 {
-<<<<<<< HEAD
-    if (!mQtWindowSystem->hasTargetWindow())
-        return;
-
     auto timestamp = qtmir::compressTimestamp<ulong>(std::chrono::nanoseconds(mir_input_event_get_event_time(event)));
-=======
-    ulong timestamp = mir_input_event_get_event_time(event) / 1000000;
->>>>>>> 8b01721d
 
     auto kev = mir_input_event_get_keyboard_event(event);
     xkb_keysym_t xk_sym = mir_keyboard_event_key_code(kev);
@@ -625,16 +608,10 @@
 
 void QtEventFeeder::dispatchTouch(MirInputEvent const* event)
 {
-<<<<<<< HEAD
-    if (!mQtWindowSystem->hasTargetWindow())
-        return;
-
     auto timestamp = std::chrono::nanoseconds(mir_input_event_get_event_time(event));
 
     tracepoint(qtmirserver, touchEventDispatch_start, timestamp.count());
 
-=======
->>>>>>> 8b01721d
     auto tev = mir_input_event_get_touch_event(event);
     qCDebug(QTMIR_MIR_INPUT) << "Received" << qPrintable(mirTouchEventToString(tev));
 
@@ -695,11 +672,7 @@
 
     // Qt needs a happy, sane stream of touch events. So let's make sure we're not forwarding
     // any insanity.
-<<<<<<< HEAD
-    validateTouches(compressedTimestamp, touchPoints);
-=======
-    validateTouches(window, mir_input_event_get_event_time(event) / 1000000, touchPoints);
->>>>>>> 8b01721d
+    validateTouches(window, compressedTimestamp, touchPoints);
 
     // Touch event propagation.
     qCDebug(QTMIR_MIR_INPUT) << "Sending to Qt" << qPrintable(touchesToString(touchPoints));

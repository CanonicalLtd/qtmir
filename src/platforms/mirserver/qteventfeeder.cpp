/*
 * Copyright (C) 2013-2015 Canonical, Ltd.
 *
 * This program is free software: you can redistribute it and/or modify it under
 * the terms of the GNU Lesser General Public License version 3, as published by
 * the Free Software Foundation.
 *
 * This program is distributed in the hope that it will be useful, but WITHOUT
 * ANY WARRANTY; without even the implied warranties of MERCHANTABILITY,
 * SATISFACTORY QUALITY, or FITNESS FOR A PARTICULAR PURPOSE.  See the GNU
 * Lesser General Public License for more details.
 *
 * You should have received a copy of the GNU Lesser General Public License
 * along with this program.  If not, see <http://www.gnu.org/licenses/>.
 */

#include "qteventfeeder.h"
#include "cursor.h"
#include "logging.h"
#include "screen.h" // NEEDED?
#include "screencontroller.h"

#include <qpa/qplatforminputcontext.h>
#include <qpa/qplatformintegration.h>
#include <QGuiApplication>
#include <private/qguiapplication_p.h>

#include <xkbcommon/xkbcommon.h>
#include <xkbcommon/xkbcommon-keysyms.h>

#include <QDebug>

// common dir
#include <debughelpers.h>

Q_LOGGING_CATEGORY(QTMIR_MIR_INPUT, "qtmir.mir.input", QtWarningMsg)

// XKB Keysyms which do not map directly to Qt types (i.e. Unicode points)
static const uint32_t KeyTable[] = {
    // misc keys
    XKB_KEY_Escape,             Qt::Key_Escape,
    XKB_KEY_Tab,                Qt::Key_Tab,
    XKB_KEY_ISO_Left_Tab,       Qt::Key_Backtab,
    XKB_KEY_BackSpace,          Qt::Key_Backspace,
    XKB_KEY_Return,             Qt::Key_Return,
    XKB_KEY_Insert,             Qt::Key_Insert,
    XKB_KEY_Delete,             Qt::Key_Delete,
    XKB_KEY_Clear,              Qt::Key_Delete,
    XKB_KEY_Pause,              Qt::Key_Pause,
    XKB_KEY_Print,              Qt::Key_Print,
    0x1005FF60,                 Qt::Key_SysReq,         // hardcoded Sun SysReq
    0x1007ff00,                 Qt::Key_SysReq,         // hardcoded X386 SysReq

    // cursor movement

    XKB_KEY_Home,               Qt::Key_Home,
    XKB_KEY_End,                Qt::Key_End,
    XKB_KEY_Left,               Qt::Key_Left,
    XKB_KEY_Up,                 Qt::Key_Up,
    XKB_KEY_Right,              Qt::Key_Right,
    XKB_KEY_Down,               Qt::Key_Down,
    XKB_KEY_Prior,              Qt::Key_PageUp,
    XKB_KEY_Next,               Qt::Key_PageDown,

    // modifiers

    XKB_KEY_Shift_L,            Qt::Key_Shift,
    XKB_KEY_Shift_R,            Qt::Key_Shift,
    XKB_KEY_Shift_Lock,         Qt::Key_Shift,
    XKB_KEY_Control_L,          Qt::Key_Control,
    XKB_KEY_Control_R,          Qt::Key_Control,
    XKB_KEY_Meta_L,             Qt::Key_Meta,
    XKB_KEY_Meta_R,             Qt::Key_Meta,
    XKB_KEY_Alt_L,              Qt::Key_Alt,
    XKB_KEY_Alt_R,              Qt::Key_Alt,
    XKB_KEY_Caps_Lock,          Qt::Key_CapsLock,
    XKB_KEY_Num_Lock,           Qt::Key_NumLock,
    XKB_KEY_Scroll_Lock,        Qt::Key_ScrollLock,
    XKB_KEY_Super_L,            Qt::Key_Super_L,
    XKB_KEY_Super_R,            Qt::Key_Super_R,
    XKB_KEY_Menu,               Qt::Key_Menu,
    XKB_KEY_Hyper_L,            Qt::Key_Hyper_L,
    XKB_KEY_Hyper_R,            Qt::Key_Hyper_R,
    XKB_KEY_Help,               Qt::Key_Help,
    0x1000FF74,                 Qt::Key_Backtab,        // hardcoded HP backtab
    0x1005FF10,                 Qt::Key_F11,            // hardcoded Sun F36 (labeled F11)
    0x1005FF11,                 Qt::Key_F12,            // hardcoded Sun F37 (labeled F12)

    // numeric and function keypad keys

    XKB_KEY_KP_Space,           Qt::Key_Space,
    XKB_KEY_KP_Tab,             Qt::Key_Tab,
    XKB_KEY_KP_Enter,           Qt::Key_Enter,
    //XKB_KEY_KP_F1,            Qt::Key_F1,
    //XKB_KEY_KP_F2,            Qt::Key_F2,
    //XKB_KEY_KP_F3,            Qt::Key_F3,
    //XKB_KEY_KP_F4,            Qt::Key_F4,
    XKB_KEY_KP_Home,            Qt::Key_Home,
    XKB_KEY_KP_Left,            Qt::Key_Left,
    XKB_KEY_KP_Up,              Qt::Key_Up,
    XKB_KEY_KP_Right,           Qt::Key_Right,
    XKB_KEY_KP_Down,            Qt::Key_Down,
    XKB_KEY_KP_Prior,           Qt::Key_PageUp,
    XKB_KEY_KP_Next,            Qt::Key_PageDown,
    XKB_KEY_KP_End,             Qt::Key_End,
    XKB_KEY_KP_Begin,           Qt::Key_Clear,
    XKB_KEY_KP_Insert,          Qt::Key_Insert,
    XKB_KEY_KP_Delete,          Qt::Key_Delete,
    XKB_KEY_KP_Equal,           Qt::Key_Equal,
    XKB_KEY_KP_Multiply,        Qt::Key_Asterisk,
    XKB_KEY_KP_Add,             Qt::Key_Plus,
    XKB_KEY_KP_Separator,       Qt::Key_Comma,
    XKB_KEY_KP_Subtract,        Qt::Key_Minus,
    XKB_KEY_KP_Decimal,         Qt::Key_Period,
    XKB_KEY_KP_Divide,          Qt::Key_Slash,

    // International input method support keys

    // International & multi-key character composition
    XKB_KEY_ISO_Level3_Shift,   Qt::Key_AltGr,
    XKB_KEY_Multi_key,          Qt::Key_Multi_key,
    XKB_KEY_Codeinput,          Qt::Key_Codeinput,
    XKB_KEY_SingleCandidate,    Qt::Key_SingleCandidate,
    XKB_KEY_MultipleCandidate,  Qt::Key_MultipleCandidate,
    XKB_KEY_PreviousCandidate,  Qt::Key_PreviousCandidate,

    // Misc Functions
    XKB_KEY_Mode_switch,        Qt::Key_Mode_switch,
    XKB_KEY_script_switch,      Qt::Key_Mode_switch,

    // Japanese keyboard support
    XKB_KEY_Kanji,              Qt::Key_Kanji,
    XKB_KEY_Muhenkan,           Qt::Key_Muhenkan,
    //XKB_KEY_Henkan_Mode,      Qt::Key_Henkan_Mode,
    XKB_KEY_Henkan_Mode,        Qt::Key_Henkan,
    XKB_KEY_Henkan,             Qt::Key_Henkan,
    XKB_KEY_Romaji,             Qt::Key_Romaji,
    XKB_KEY_Hiragana,           Qt::Key_Hiragana,
    XKB_KEY_Katakana,           Qt::Key_Katakana,
    XKB_KEY_Hiragana_Katakana,  Qt::Key_Hiragana_Katakana,
    XKB_KEY_Zenkaku,            Qt::Key_Zenkaku,
    XKB_KEY_Hankaku,            Qt::Key_Hankaku,
    XKB_KEY_Zenkaku_Hankaku,    Qt::Key_Zenkaku_Hankaku,
    XKB_KEY_Touroku,            Qt::Key_Touroku,
    XKB_KEY_Massyo,             Qt::Key_Massyo,
    XKB_KEY_Kana_Lock,          Qt::Key_Kana_Lock,
    XKB_KEY_Kana_Shift,         Qt::Key_Kana_Shift,
    XKB_KEY_Eisu_Shift,         Qt::Key_Eisu_Shift,
    XKB_KEY_Eisu_toggle,        Qt::Key_Eisu_toggle,
    //XKB_KEY_Kanji_Bangou,     Qt::Key_Kanji_Bangou,
    //XKB_KEY_Zen_Koho,         Qt::Key_Zen_Koho,
    //XKB_KEY_Mae_Koho,         Qt::Key_Mae_Koho,
    XKB_KEY_Kanji_Bangou,       Qt::Key_Codeinput,
    XKB_KEY_Zen_Koho,           Qt::Key_MultipleCandidate,
    XKB_KEY_Mae_Koho,           Qt::Key_PreviousCandidate,

#ifdef XKB_KEY_KOREAN
    // Korean keyboard support
    XKB_KEY_Hangul,                  Qt::Key_Hangul,
    XKB_KEY_Hangul_Start,            Qt::Key_Hangul_Start,
    XKB_KEY_Hangul_End,              Qt::Key_Hangul_End,
    XKB_KEY_Hangul_Hanja,            Qt::Key_Hangul_Hanja,
    XKB_KEY_Hangul_Jamo,             Qt::Key_Hangul_Jamo,
    XKB_KEY_Hangul_Romaja,           Qt::Key_Hangul_Romaja,
    //XKB_KEY_Hangul_Codeinput,      Qt::Key_Hangul_Codeinput,
    XKB_KEY_Hangul_Codeinput,        Qt::Key_Codeinput,
    XKB_KEY_Hangul_Jeonja,           Qt::Key_Hangul_Jeonja,
    XKB_KEY_Hangul_Banja,            Qt::Key_Hangul_Banja,
    XKB_KEY_Hangul_PreHanja,         Qt::Key_Hangul_PreHanja,
    XKB_KEY_Hangul_PostHanja,        Qt::Key_Hangul_PostHanja,
    //XKB_KEY_Hangul_SingleCandidate,Qt::Key_Hangul_SingleCandidate,
    //XKB_KEY_Hangul_MultipleCandidate,Qt::Key_Hangul_MultipleCandidate,
    //XKB_KEY_Hangul_PreviousCandidate,Qt::Key_Hangul_PreviousCandidate,
    XKB_KEY_Hangul_SingleCandidate,  Qt::Key_SingleCandidate,
    XKB_KEY_Hangul_MultipleCandidate,Qt::Key_MultipleCandidate,
    XKB_KEY_Hangul_PreviousCandidate,Qt::Key_PreviousCandidate,
    XKB_KEY_Hangul_Special,          Qt::Key_Hangul_Special,
    //XKB_KEY_Hangul_switch,         Qt::Key_Hangul_switch,
    XKB_KEY_Hangul_switch,           Qt::Key_Mode_switch,
#endif  // XKB_KEY_KOREAN

    // dead keys
    XKB_KEY_dead_grave,              Qt::Key_Dead_Grave,
    XKB_KEY_dead_acute,              Qt::Key_Dead_Acute,
    XKB_KEY_dead_circumflex,         Qt::Key_Dead_Circumflex,
    XKB_KEY_dead_tilde,              Qt::Key_Dead_Tilde,
    XKB_KEY_dead_macron,             Qt::Key_Dead_Macron,
    XKB_KEY_dead_breve,              Qt::Key_Dead_Breve,
    XKB_KEY_dead_abovedot,           Qt::Key_Dead_Abovedot,
    XKB_KEY_dead_diaeresis,          Qt::Key_Dead_Diaeresis,
    XKB_KEY_dead_abovering,          Qt::Key_Dead_Abovering,
    XKB_KEY_dead_doubleacute,        Qt::Key_Dead_Doubleacute,
    XKB_KEY_dead_caron,              Qt::Key_Dead_Caron,
    XKB_KEY_dead_cedilla,            Qt::Key_Dead_Cedilla,
    XKB_KEY_dead_ogonek,             Qt::Key_Dead_Ogonek,
    XKB_KEY_dead_iota,               Qt::Key_Dead_Iota,
    XKB_KEY_dead_voiced_sound,       Qt::Key_Dead_Voiced_Sound,
    XKB_KEY_dead_semivoiced_sound,   Qt::Key_Dead_Semivoiced_Sound,
    XKB_KEY_dead_belowdot,           Qt::Key_Dead_Belowdot,
    XKB_KEY_dead_hook,               Qt::Key_Dead_Hook,
    XKB_KEY_dead_horn,               Qt::Key_Dead_Horn,

    // Special keys from X.org - This include multimedia keys,
    // wireless/bluetooth/uwb keys, special launcher keys, etc.
    XKB_KEY_XF86Back,                Qt::Key_Back,
    XKB_KEY_XF86Forward,             Qt::Key_Forward,
    XKB_KEY_XF86Stop,                Qt::Key_Stop,
    XKB_KEY_XF86Refresh,             Qt::Key_Refresh,
    XKB_KEY_XF86Favorites,           Qt::Key_Favorites,
    XKB_KEY_XF86AudioMedia,          Qt::Key_LaunchMedia,
    XKB_KEY_XF86OpenURL,             Qt::Key_OpenUrl,
    XKB_KEY_XF86HomePage,            Qt::Key_HomePage,
    XKB_KEY_XF86Search,              Qt::Key_Search,
    XKB_KEY_XF86AudioLowerVolume,    Qt::Key_VolumeDown,
    XKB_KEY_XF86AudioMute,           Qt::Key_VolumeMute,
    XKB_KEY_XF86AudioRaiseVolume,    Qt::Key_VolumeUp,
    XKB_KEY_XF86AudioPlay,           Qt::Key_MediaPlay,
    XKB_KEY_XF86AudioStop,           Qt::Key_MediaStop,
    XKB_KEY_XF86AudioPrev,           Qt::Key_MediaPrevious,
    XKB_KEY_XF86AudioNext,           Qt::Key_MediaNext,
    XKB_KEY_XF86AudioRecord,         Qt::Key_MediaRecord,
    XKB_KEY_XF86AudioPause,          Qt::Key_MediaPause,
    XKB_KEY_XF86Mail,                Qt::Key_LaunchMail,
    XKB_KEY_XF86MyComputer,          Qt::Key_Launch0,  // ### Qt 6: remap properly
    XKB_KEY_XF86Calculator,          Qt::Key_Launch1,
    XKB_KEY_XF86Memo,                Qt::Key_Memo,
    XKB_KEY_XF86ToDoList,            Qt::Key_ToDoList,
    XKB_KEY_XF86Calendar,            Qt::Key_Calendar,
    XKB_KEY_XF86PowerDown,           Qt::Key_PowerDown,
    XKB_KEY_XF86ContrastAdjust,      Qt::Key_ContrastAdjust,
    XKB_KEY_XF86Standby,             Qt::Key_Standby,
    XKB_KEY_XF86MonBrightnessUp,     Qt::Key_MonBrightnessUp,
    XKB_KEY_XF86MonBrightnessDown,   Qt::Key_MonBrightnessDown,
    XKB_KEY_XF86KbdLightOnOff,       Qt::Key_KeyboardLightOnOff,
    XKB_KEY_XF86KbdBrightnessUp,     Qt::Key_KeyboardBrightnessUp,
    XKB_KEY_XF86KbdBrightnessDown,   Qt::Key_KeyboardBrightnessDown,
    XKB_KEY_XF86PowerOff,            Qt::Key_PowerOff,
    XKB_KEY_XF86WakeUp,              Qt::Key_WakeUp,
    XKB_KEY_XF86Eject,               Qt::Key_Eject,
    XKB_KEY_XF86ScreenSaver,         Qt::Key_ScreenSaver,
    XKB_KEY_XF86WWW,                 Qt::Key_WWW,
    XKB_KEY_XF86Sleep,               Qt::Key_Sleep,
    XKB_KEY_XF86LightBulb,           Qt::Key_LightBulb,
    XKB_KEY_XF86Shop,                Qt::Key_Shop,
    XKB_KEY_XF86History,             Qt::Key_History,
    XKB_KEY_XF86AddFavorite,         Qt::Key_AddFavorite,
    XKB_KEY_XF86HotLinks,            Qt::Key_HotLinks,
    XKB_KEY_XF86BrightnessAdjust,    Qt::Key_BrightnessAdjust,
    XKB_KEY_XF86Finance,             Qt::Key_Finance,
    XKB_KEY_XF86Community,           Qt::Key_Community,
    XKB_KEY_XF86AudioRewind,         Qt::Key_AudioRewind,
    XKB_KEY_XF86BackForward,         Qt::Key_BackForward,
    XKB_KEY_XF86ApplicationLeft,     Qt::Key_ApplicationLeft,
    XKB_KEY_XF86ApplicationRight,    Qt::Key_ApplicationRight,
    XKB_KEY_XF86Book,                Qt::Key_Book,
    XKB_KEY_XF86CD,                  Qt::Key_CD,
    XKB_KEY_XF86Calculater,          Qt::Key_Calculator,
    XKB_KEY_XF86Clear,               Qt::Key_Clear,
    XKB_KEY_XF86ClearGrab,           Qt::Key_ClearGrab,
    XKB_KEY_XF86Close,               Qt::Key_Close,
    XKB_KEY_XF86Copy,                Qt::Key_Copy,
    XKB_KEY_XF86Cut,                 Qt::Key_Cut,
    XKB_KEY_XF86Display,             Qt::Key_Display,
    XKB_KEY_XF86DOS,                 Qt::Key_DOS,
    XKB_KEY_XF86Documents,           Qt::Key_Documents,
    XKB_KEY_XF86Excel,               Qt::Key_Excel,
    XKB_KEY_XF86Explorer,            Qt::Key_Explorer,
    XKB_KEY_XF86Game,                Qt::Key_Game,
    XKB_KEY_XF86Go,                  Qt::Key_Go,
    XKB_KEY_XF86iTouch,              Qt::Key_iTouch,
    XKB_KEY_XF86LogOff,              Qt::Key_LogOff,
    XKB_KEY_XF86Market,              Qt::Key_Market,
    XKB_KEY_XF86Meeting,             Qt::Key_Meeting,
    XKB_KEY_XF86MenuKB,              Qt::Key_MenuKB,
    XKB_KEY_XF86MenuPB,              Qt::Key_MenuPB,
    XKB_KEY_XF86MySites,             Qt::Key_MySites,
    XKB_KEY_XF86New,                 Qt::Key_New,
    XKB_KEY_XF86News,                Qt::Key_News,
    XKB_KEY_XF86OfficeHome,          Qt::Key_OfficeHome,
    XKB_KEY_XF86Open,                Qt::Key_Open,
    XKB_KEY_XF86Option,              Qt::Key_Option,
    XKB_KEY_XF86Paste,               Qt::Key_Paste,
    XKB_KEY_XF86Phone,               Qt::Key_Phone,
    XKB_KEY_XF86Reply,               Qt::Key_Reply,
    XKB_KEY_XF86Reload,              Qt::Key_Reload,
    XKB_KEY_XF86RotateWindows,       Qt::Key_RotateWindows,
    XKB_KEY_XF86RotationPB,          Qt::Key_RotationPB,
    XKB_KEY_XF86RotationKB,          Qt::Key_RotationKB,
    XKB_KEY_XF86Save,                Qt::Key_Save,
    XKB_KEY_XF86Send,                Qt::Key_Send,
    XKB_KEY_XF86Spell,               Qt::Key_Spell,
    XKB_KEY_XF86SplitScreen,         Qt::Key_SplitScreen,
    XKB_KEY_XF86Support,             Qt::Key_Support,
    XKB_KEY_XF86TaskPane,            Qt::Key_TaskPane,
    XKB_KEY_XF86Terminal,            Qt::Key_Terminal,
    XKB_KEY_XF86Tools,               Qt::Key_Tools,
    XKB_KEY_XF86Travel,              Qt::Key_Travel,
    XKB_KEY_XF86Video,               Qt::Key_Video,
    XKB_KEY_XF86Word,                Qt::Key_Word,
    XKB_KEY_XF86Xfer,                Qt::Key_Xfer,
    XKB_KEY_XF86ZoomIn,              Qt::Key_ZoomIn,
    XKB_KEY_XF86ZoomOut,             Qt::Key_ZoomOut,
    XKB_KEY_XF86Away,                Qt::Key_Away,
    XKB_KEY_XF86Messenger,           Qt::Key_Messenger,
    XKB_KEY_XF86WebCam,              Qt::Key_WebCam,
    XKB_KEY_XF86MailForward,         Qt::Key_MailForward,
    XKB_KEY_XF86Pictures,            Qt::Key_Pictures,
    XKB_KEY_XF86Music,               Qt::Key_Music,
    XKB_KEY_XF86Battery,             Qt::Key_Battery,
    XKB_KEY_XF86Bluetooth,           Qt::Key_Bluetooth,
    XKB_KEY_XF86WLAN,                Qt::Key_WLAN,
    XKB_KEY_XF86UWB,                 Qt::Key_UWB,
    XKB_KEY_XF86AudioForward,        Qt::Key_AudioForward,
    XKB_KEY_XF86AudioRepeat,         Qt::Key_AudioRepeat,
    XKB_KEY_XF86AudioRandomPlay,     Qt::Key_AudioRandomPlay,
    XKB_KEY_XF86Subtitle,            Qt::Key_Subtitle,
    XKB_KEY_XF86AudioCycleTrack,     Qt::Key_AudioCycleTrack,
    XKB_KEY_XF86Time,                Qt::Key_Time,
    XKB_KEY_XF86Select,              Qt::Key_Select,
    XKB_KEY_XF86View,                Qt::Key_View,
    XKB_KEY_XF86TopMenu,             Qt::Key_TopMenu,
    XKB_KEY_XF86Red,                 Qt::Key_Red,
    XKB_KEY_XF86Green,               Qt::Key_Green,
    XKB_KEY_XF86Yellow,              Qt::Key_Yellow,
    XKB_KEY_XF86Blue,                Qt::Key_Blue,
    XKB_KEY_XF86Bluetooth,           Qt::Key_Bluetooth,
    XKB_KEY_XF86Suspend,             Qt::Key_Suspend,
    XKB_KEY_XF86Hibernate,           Qt::Key_Hibernate,
    XKB_KEY_XF86TouchpadToggle,      Qt::Key_TouchpadToggle,
    XKB_KEY_XF86TouchpadOn,          Qt::Key_TouchpadOn,
    XKB_KEY_XF86TouchpadOff,         Qt::Key_TouchpadOff,
    XKB_KEY_XF86AudioMicMute,        Qt::Key_MicMute,
    XKB_KEY_XF86Launch0,             Qt::Key_Launch2, // ### Qt 6: remap properly
    XKB_KEY_XF86Launch1,             Qt::Key_Launch3,
    XKB_KEY_XF86Launch2,             Qt::Key_Launch4,
    XKB_KEY_XF86Launch3,             Qt::Key_Launch5,
    XKB_KEY_XF86Launch4,             Qt::Key_Launch6,
    XKB_KEY_XF86Launch5,             Qt::Key_Launch7,
    XKB_KEY_XF86Launch6,             Qt::Key_Launch8,
    XKB_KEY_XF86Launch7,             Qt::Key_Launch9,
    XKB_KEY_XF86Launch8,             Qt::Key_LaunchA,
    XKB_KEY_XF86Launch9,             Qt::Key_LaunchB,
    XKB_KEY_XF86LaunchA,             Qt::Key_LaunchC,
    XKB_KEY_XF86LaunchB,             Qt::Key_LaunchD,
    XKB_KEY_XF86LaunchC,             Qt::Key_LaunchE,
    XKB_KEY_XF86LaunchD,             Qt::Key_LaunchF,
    XKB_KEY_XF86LaunchE,             Qt::Key_LaunchG,
    XKB_KEY_XF86LaunchF,             Qt::Key_LaunchH,

    0,                          0
};

static uint32_t translateKeysym(uint32_t sym, char *string, size_t size) {
    Q_UNUSED(size);
    string[0] = '\0';

    if (sym >= XKB_KEY_F1 && sym <= XKB_KEY_F35)
        return Qt::Key_F1 + (int(sym) - XKB_KEY_F1);

    for (int i = 0; KeyTable[i]; i += 2)
        if (sym == KeyTable[i])
            return KeyTable[i + 1];

    string[0] = sym;
    string[1] = '\0';
    return toupper(sym);
}

namespace {

class QtWindowSystem : public QtEventFeeder::QtWindowSystemInterface
{
public:
    QtWindowSystem()
    {
        // because we're using QMetaObject::invoke with arguments of those types
        qRegisterMetaType<Qt::KeyboardModifiers>("Qt::KeyboardModifiers");
        qRegisterMetaType<Qt::MouseButtons>("Qt::MouseButtons");
    }

    void setScreenController(const QSharedPointer<ScreenController> &sc) override
    {
        m_screenController = sc;
    }

    virtual QWindow* focusedWindow() override
    {
        return QGuiApplication::focusWindow();
    }

    QWindow* getWindowForTouchPoint(const QPoint &point) override //FIXME: not efficient, not updating focused window
    {
        return m_screenController->getWindowForPoint(point);
    }

    void registerTouchDevice(QTouchDevice *device) override
    {
        QWindowSystemInterface::registerTouchDevice(device);
    }

    void handleExtendedKeyEvent(QWindow *window, ulong timestamp, QEvent::Type type, int key,
                Qt::KeyboardModifiers modifiers,
                quint32 nativeScanCode, quint32 nativeVirtualKey,
                quint32 nativeModifiers,
                const QString& text, bool autorep, ushort count) override
    {
        QWindowSystemInterface::handleExtendedKeyEvent(window, timestamp, type, key, modifiers,
                nativeScanCode, nativeVirtualKey, nativeModifiers, text, autorep, count);
    }

    void handleTouchEvent(QWindow *window, ulong timestamp, QTouchDevice *device,
            const QList<struct QWindowSystemInterface::TouchPoint> &points, Qt::KeyboardModifiers mods) override
    {
        QWindowSystemInterface::handleTouchEvent(window, timestamp, device, points, mods);
    }    

<<<<<<< HEAD
    void handleMouseEvent(ulong timestamp, QPointF movement, Qt::MouseButton buttons,
                          Qt::KeyboardModifiers modifiers) override
=======
    void handleMouseEvent(ulong timestamp, QPointF movement, Qt::MouseButtons buttons, Qt::KeyboardModifiers modifiers) override
>>>>>>> a4fe8fe0
    {
        // Send to the first screen that handles the mouse event
        // TODO: Have a mechanism to tell which screen currently has the logical mouse pointer
        //       (because they all might have their own separate graphical mouse pointer item)
        //       This will probably come once we implement the feature of having the mouse pointer
        //       crossing adjacent screens.

        QList<Screen*> screens = m_screenController->screens();
        bool eventHandled = false;
        int i = 0;
        while (i < screens.count() && !eventHandled) {
            auto platformCursor = static_cast<qtmir::Cursor*>(screens[i]->cursor());
            eventHandled = platformCursor->handleMouseEvent(timestamp, movement, buttons, modifiers);
            ++i;
        }
    }

private:
    QSharedPointer<ScreenController> m_screenController;
};

} // anonymous namespace

QtEventFeeder::QtEventFeeder(const QSharedPointer<ScreenController> &screenController)
    : QtEventFeeder(screenController, new QtWindowSystem)
{
}

QtEventFeeder::QtEventFeeder(const QSharedPointer<ScreenController> &screenController,
                             QtEventFeeder::QtWindowSystemInterface *windowSystem)
    : mQtWindowSystem(windowSystem)
{
    // Initialize touch device. Hardcoded just like in qtubuntu
    // TODO: Create them from info gathered from Mir and store things like device id and source
    //       in a QTouchDevice-derived class created by us. So that we can properly assemble back
    //       MirEvents our of QTouchEvents to give to mir::scene::Surface::consume.
    mTouchDevice = new QTouchDevice();  // Qt takes ownership of mTouchDevice with registerTouchDevice
    mTouchDevice->setType(QTouchDevice::TouchScreen);
    mTouchDevice->setCapabilities(
            QTouchDevice::Position | QTouchDevice::Area | QTouchDevice::Pressure |
            QTouchDevice::NormalizedPosition);
    mQtWindowSystem->setScreenController(screenController);
    mQtWindowSystem->registerTouchDevice(mTouchDevice);
}

QtEventFeeder::~QtEventFeeder()
{
    delete mQtWindowSystem;
}

bool QtEventFeeder::dispatch(MirEvent const& event)
{
    auto type = mir_event_get_type(&event);
    if (type != mir_event_type_input)
        return false;

    auto iev = mir_event_get_input_event(&event);

    switch (mir_input_event_get_type(iev)) {
    case mir_input_event_type_key:
        dispatchKey(iev);
        break;
    case mir_input_event_type_touch:
        dispatchTouch(iev);
        break;
    case mir_input_event_type_pointer:
        dispatchPointer(iev);
    default:
        break;
    }

    return true;
}

namespace
{

Qt::KeyboardModifiers getQtModifiersFromMir(MirInputEventModifiers modifiers)
{
    int qtModifiers = Qt::NoModifier;
    if (modifiers & mir_input_event_modifier_shift) {
        qtModifiers |= Qt::ShiftModifier;
    }
    if (modifiers & mir_input_event_modifier_ctrl) {
        qtModifiers |= Qt::ControlModifier;
    }
    if (modifiers & mir_input_event_modifier_alt) {
        qtModifiers |= Qt::AltModifier;
    }
    if (modifiers & mir_input_event_modifier_meta) {
        qtModifiers |= Qt::MetaModifier;
    }
    return static_cast<Qt::KeyboardModifiers>(qtModifiers);
}

Qt::MouseButtons getQtMouseButtonsfromMirPointerEvent(MirPointerEvent const* pev)
{
    Qt::MouseButtons buttons = Qt::NoButton;
    if (mir_pointer_event_button_state(pev, mir_pointer_button_primary))
        buttons |= Qt::LeftButton;
    if (mir_pointer_event_button_state(pev, mir_pointer_button_secondary))
        buttons |= Qt::RightButton;
    if (mir_pointer_event_button_state(pev, mir_pointer_button_tertiary))
        buttons |= Qt::MiddleButton;
    if (mir_pointer_event_button_state(pev, mir_pointer_button_back))
        buttons |= Qt::BackButton;
    if (mir_pointer_event_button_state(pev, mir_pointer_button_forward))
        buttons |= Qt::ForwardButton;

    return buttons;
}
}

void QtEventFeeder::dispatchPointer(MirInputEvent const* ev)
{
    auto timestamp = mir_input_event_get_event_time(ev) / 1000000;

    auto pev = mir_input_event_get_pointer_event(ev);
    qCDebug(QTMIR_MIR_INPUT) << "Received" << qPrintable(mirPointerEventToString(pev));

    auto modifiers = getQtModifiersFromMir(mir_pointer_event_modifiers(pev));
    auto buttons = getQtMouseButtonsfromMirPointerEvent(pev);

    auto movement = QPointF(mir_pointer_event_axis_value(pev, mir_pointer_axis_relative_x),
                            mir_pointer_event_axis_value(pev, mir_pointer_axis_relative_y));

    mQtWindowSystem->handleMouseEvent(timestamp, movement, buttons, modifiers);
}

void QtEventFeeder::dispatchKey(MirInputEvent const* event)
{
    ulong timestamp = mir_input_event_get_event_time(event) / 1000000;

    auto kev = mir_input_event_get_keyboard_event(event);
    xkb_keysym_t xk_sym = mir_keyboard_event_key_code(kev);

    // Key modifier and unicode index mapping.
    auto modifiers = getQtModifiersFromMir(mir_keyboard_event_modifiers(kev));

    // Key action
    QEvent::Type keyType = QEvent::KeyRelease;
    bool is_auto_rep = false;

    switch (mir_keyboard_event_action(kev))
    {
    case mir_keyboard_action_repeat:
        is_auto_rep = true; // fall-through
    case mir_keyboard_action_down:
        keyType = QEvent::KeyPress;
        break;
    case mir_keyboard_action_up:
        keyType = QEvent::KeyRelease;
        break;
    default:
        break;
    }

    // Key event propagation.
    char s[2];
    int keyCode = translateKeysym(xk_sym, s, sizeof(s));
    QString text = QString::fromLatin1(s);

    QPlatformInputContext* context = QGuiApplicationPrivate::platformIntegration()->inputContext();
    if (context) {
        // TODO: consider event.repeat_count
        QKeyEvent qKeyEvent(keyType, keyCode, modifiers,
                            mir_keyboard_event_scan_code(kev),
                            mir_keyboard_event_key_code(kev),
                            mir_keyboard_event_modifiers(kev),
                            text, is_auto_rep);
        qKeyEvent.setTimestamp(timestamp);
        if (context->filterEvent(&qKeyEvent)) {
            // key event filtered out by input context
            return;
        }
    }

    mQtWindowSystem->handleExtendedKeyEvent(mQtWindowSystem->focusedWindow(),
        timestamp, keyType, keyCode, modifiers,
        mir_keyboard_event_scan_code(kev),
        mir_keyboard_event_key_code(kev),
        mir_keyboard_event_modifiers(kev), text, is_auto_rep);
}

void QtEventFeeder::dispatchTouch(MirInputEvent const* event)
{
    auto tev = mir_input_event_get_touch_event(event);
    qCDebug(QTMIR_MIR_INPUT) << "Received" << qPrintable(mirTouchEventToString(tev));

    // FIXME(loicm) Max pressure is device specific. That one is for the Samsung Galaxy Nexus. That
    //     needs to be fixed as soon as the compat input lib adds query support.
    const float kMaxPressure = 1.28;
    const int kPointerCount = mir_touch_event_point_count(tev);
    QList<QWindowSystemInterface::TouchPoint> touchPoints;
    QWindow *window = nullptr;

    if (kPointerCount > 0) {
        window = mQtWindowSystem->getWindowForTouchPoint(
                    QPoint(mir_touch_event_axis_value(tev, 0, mir_touch_axis_x),
                           mir_touch_event_axis_value(tev, 0, mir_touch_axis_y)));

        if (!window) {
            qCDebug(QTMIR_MIR_INPUT) << "REJECTING INPUT EVENT, no matching window";
            return;
        }

        const QRect kWindowGeometry = window->geometry();

        // TODO: Is it worth setting the Qt::TouchPointStationary ones? Currently they are left
        //       as Qt::TouchPointMoved
        for (int i = 0; i < kPointerCount; ++i) {
            QWindowSystemInterface::TouchPoint touchPoint;

            const float kX = mir_touch_event_axis_value(tev, i, mir_touch_axis_x);
            const float kY = mir_touch_event_axis_value(tev, i, mir_touch_axis_y);
            const float kW = mir_touch_event_axis_value(tev, i, mir_touch_axis_touch_major);
            const float kH = mir_touch_event_axis_value(tev, i, mir_touch_axis_touch_minor);
            const float kP = mir_touch_event_axis_value(tev, i, mir_touch_axis_pressure);
            touchPoint.id = mir_touch_event_id(tev, i);

            touchPoint.normalPosition = QPointF(kX / kWindowGeometry.width(), kY / kWindowGeometry.height());
            touchPoint.area = QRectF(kX - (kW / 2.0), kY - (kH / 2.0), kW, kH);
            touchPoint.pressure = kP / kMaxPressure;
            switch (mir_touch_event_action(tev, i))
            {
            case mir_touch_action_up:
                touchPoint.state = Qt::TouchPointReleased;
                break;
            case mir_touch_action_down:
                touchPoint.state = Qt::TouchPointPressed;
                break;
            case mir_touch_action_change:
                touchPoint.state = Qt::TouchPointMoved;
                break;
            default:
                break;
            }

            touchPoints.append(touchPoint);
        }
    }

    // Qt needs a happy, sane stream of touch events. So let's make sure we're not forwarding
    // any insanity.
    validateTouches(window, mir_input_event_get_event_time(event) / 1000000, touchPoints);

    // Touch event propagation.
    qCDebug(QTMIR_MIR_INPUT) << "Sending to Qt" << qPrintable(touchesToString(touchPoints));
    mQtWindowSystem->handleTouchEvent(window,
        //scales down the nsec_t (int64) to fit a ulong, precision lost but time difference suitable
        mir_input_event_get_event_time(event) / 1000000,
        mTouchDevice,
        touchPoints);
}

void QtEventFeeder::start()
{
    // not used
}

void QtEventFeeder::stop()
{
    // not used
}

void QtEventFeeder::validateTouches(QWindow *window, ulong timestamp,
        QList<QWindowSystemInterface::TouchPoint> &touchPoints)
{
    QSet<int> updatedTouches;

    {
        int i = 0;
        while (i < touchPoints.count()) {
            bool mustDiscardTouch = !validateTouch(touchPoints[i]);
            if (mustDiscardTouch) {
                touchPoints.removeAt(i);
            } else {
                updatedTouches.insert(touchPoints.at(i).id);
                ++i;
            }
        }
    }

    // Release all unmentioned touches, one by one.
    QHash<int, QWindowSystemInterface::TouchPoint>::iterator it = mActiveTouches.begin();
    while (it != mActiveTouches.end()) {
        if (!updatedTouches.contains(it.key())) {
            qCWarning(QTMIR_MIR_INPUT)
                << "There's a touch (id =" << it.key() << ") missing. Releasing it.";
            sendActiveTouchRelease(window, timestamp, it.key());
            it = mActiveTouches.erase(it);
        } else {
            ++it;
        }
    }

    // update mActiveTouches
    for (int i = 0; i < touchPoints.count(); ++i) {
        auto &touchPoint = touchPoints.at(i);
        if (touchPoint.state == Qt::TouchPointReleased) {
            mActiveTouches.remove(touchPoint.id);
        } else {
            mActiveTouches[touchPoint.id] = touchPoint;
        }
    }
}

void QtEventFeeder::sendActiveTouchRelease(QWindow *window, ulong timestamp, int id)
{
    QList<QWindowSystemInterface::TouchPoint> touchPoints = mActiveTouches.values();

    for (int i = 0; i < touchPoints.count(); ++i) {
        QWindowSystemInterface::TouchPoint &touchPoint = touchPoints[i];
        if (touchPoint.id == id) {
            touchPoint.state = Qt::TouchPointReleased;
        } else {
            touchPoint.state = Qt::TouchPointStationary;
        }
    }

    qCDebug(QTMIR_MIR_INPUT) << "Sending to Qt" << qPrintable(touchesToString(touchPoints));
    mQtWindowSystem->handleTouchEvent(window, timestamp, mTouchDevice, touchPoints);
}

bool QtEventFeeder::validateTouch(QWindowSystemInterface::TouchPoint &touchPoint)
{
    bool ok = true;

    switch (touchPoint.state) {
    case Qt::TouchPointPressed:
        if (mActiveTouches.contains(touchPoint.id)) {
            qCWarning(QTMIR_MIR_INPUT)
                << "Would press an already existing touch (id =" << touchPoint.id
                << "). Making it move instead.";
            touchPoint.state = Qt::TouchPointMoved;
        }
        break;
    case Qt::TouchPointMoved:
        if (!mActiveTouches.contains(touchPoint.id)) {
            qCWarning(QTMIR_MIR_INPUT)
                << "Would move a touch that wasn't pressed before (id =" << touchPoint.id
                << "). Making it press instead.";
            touchPoint.state = Qt::TouchPointPressed;
        }
        break;
    case Qt::TouchPointStationary:
        if (!mActiveTouches.contains(touchPoint.id)) {
            qCWarning(QTMIR_MIR_INPUT)
                << "There's an stationary touch that wasn't pressed before (id =" << touchPoint.id
                << "). Making it press instead.";
            touchPoint.state = Qt::TouchPointPressed;
        }
        break;
    case Qt::TouchPointReleased:
        if (!mActiveTouches.contains(touchPoint.id)) {
            qCWarning(QTMIR_MIR_INPUT)
                << "Would release a touch that wasn't pressed before (id =" << touchPoint.id
                << "). Ignoring it.";
            ok = false;
        }
        break;
    default:
        qFatal("QtEventFeeder: invalid touch state");
    }

    return ok;
}

QString QtEventFeeder::touchesToString(const QList<struct QWindowSystemInterface::TouchPoint> &points)
{
    QString result;
    for (int i = 0; i < points.count(); ++i) {
        if (i > 0) {
            result.append(",");
        }
        const struct QWindowSystemInterface::TouchPoint &point = points.at(i);
        result.append(QString("(id=%1,state=%2,normalPosition=(%3,%4))")
            .arg(point.id)
            .arg(touchPointStateToString(point.state))
            .arg(point.normalPosition.x())
            .arg(point.normalPosition.y())
            );
    }
    return result;
}<|MERGE_RESOLUTION|>--- conflicted
+++ resolved
@@ -414,12 +414,7 @@
         QWindowSystemInterface::handleTouchEvent(window, timestamp, device, points, mods);
     }    
 
-<<<<<<< HEAD
-    void handleMouseEvent(ulong timestamp, QPointF movement, Qt::MouseButton buttons,
-                          Qt::KeyboardModifiers modifiers) override
-=======
     void handleMouseEvent(ulong timestamp, QPointF movement, Qt::MouseButtons buttons, Qt::KeyboardModifiers modifiers) override
->>>>>>> a4fe8fe0
     {
         // Send to the first screen that handles the mouse event
         // TODO: Have a mechanism to tell which screen currently has the logical mouse pointer

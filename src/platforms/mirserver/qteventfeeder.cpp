/*
 * Copyright © 2013-2015 Canonical Ltd.
 *
 * This program is free software: you can redistribute it and/or modify it under
 * the terms of the GNU Lesser General Public License version 3, as published by
 * the Free Software Foundation.
 *
 * This program is distributed in the hope that it will be useful, but WITHOUT
 * ANY WARRANTY; without even the implied warranties of MERCHANTABILITY,
 * SATISFACTORY QUALITY, or FITNESS FOR A PARTICULAR PURPOSE.  See the GNU
 * Lesser General Public License for more details.
 *
 * You should have received a copy of the GNU Lesser General Public License
 * along with this program.  If not, see <http://www.gnu.org/licenses/>.
 *
 * Authored by: Daniel d'Andrada <daniel.dandrada@canonical.com>
 *              Gerry Boland <gerry.boland@canonical.com>
 */

#include "qteventfeeder.h"
#include "logging.h"

#include <qpa/qplatforminputcontext.h>
#include <qpa/qplatformintegration.h>
#include <QGuiApplication>
#include <private/qguiapplication_p.h>

#include <xkbcommon/xkbcommon.h>
#include <xkbcommon/xkbcommon-keysyms.h>

#include <QDebug>

// common dir
#include <debughelpers.h>

Q_LOGGING_CATEGORY(QTMIR_MIR_INPUT, "qtmir.mir.input", QtWarningMsg)

// XKB Keysyms which do not map directly to Qt types (i.e. Unicode points)
static const uint32_t KeyTable[] = {
    XKB_KEY_Escape,                  Qt::Key_Escape,
    XKB_KEY_Tab,                     Qt::Key_Tab,
    XKB_KEY_ISO_Left_Tab,            Qt::Key_Backtab,
    XKB_KEY_BackSpace,               Qt::Key_Backspace,
    XKB_KEY_Return,                  Qt::Key_Return,
    XKB_KEY_Insert,                  Qt::Key_Insert,
    XKB_KEY_Delete,                  Qt::Key_Delete,
    XKB_KEY_Clear,                   Qt::Key_Delete,
    XKB_KEY_Pause,                   Qt::Key_Pause,
    XKB_KEY_Print,                   Qt::Key_Print,

    XKB_KEY_Home,                    Qt::Key_Home,
    XKB_KEY_End,                     Qt::Key_End,
    XKB_KEY_Left,                    Qt::Key_Left,
    XKB_KEY_Up,                      Qt::Key_Up,
    XKB_KEY_Right,                   Qt::Key_Right,
    XKB_KEY_Down,                    Qt::Key_Down,
    XKB_KEY_Prior,                   Qt::Key_PageUp,
    XKB_KEY_Next,                    Qt::Key_PageDown,

    XKB_KEY_Shift_L,                 Qt::Key_Shift,
    XKB_KEY_Shift_R,                 Qt::Key_Shift,
    XKB_KEY_Shift_Lock,              Qt::Key_Shift,
    XKB_KEY_Control_L,               Qt::Key_Control,
    XKB_KEY_Control_R,               Qt::Key_Control,
    XKB_KEY_Meta_L,                  Qt::Key_Meta,
    XKB_KEY_Meta_R,                  Qt::Key_Meta,
    XKB_KEY_Alt_L,                   Qt::Key_Alt,
    XKB_KEY_Alt_R,                   Qt::Key_Alt,
    XKB_KEY_Caps_Lock,               Qt::Key_CapsLock,
    XKB_KEY_Num_Lock,                Qt::Key_NumLock,
    XKB_KEY_Scroll_Lock,             Qt::Key_ScrollLock,
    XKB_KEY_Super_L,                 Qt::Key_Super_L,
    XKB_KEY_Super_R,                 Qt::Key_Super_R,
    XKB_KEY_Menu,                    Qt::Key_Menu,
    XKB_KEY_Hyper_L,                 Qt::Key_Hyper_L,
    XKB_KEY_Hyper_R,                 Qt::Key_Hyper_R,
    XKB_KEY_Help,                    Qt::Key_Help,

    XKB_KEY_KP_Space,                Qt::Key_Space,
    XKB_KEY_KP_Tab,                  Qt::Key_Tab,
    XKB_KEY_KP_Enter,                Qt::Key_Enter,
    XKB_KEY_KP_Home,                 Qt::Key_Home,
    XKB_KEY_KP_Left,                 Qt::Key_Left,
    XKB_KEY_KP_Up,                   Qt::Key_Up,
    XKB_KEY_KP_Right,                Qt::Key_Right,
    XKB_KEY_KP_Down,                 Qt::Key_Down,
    XKB_KEY_KP_Prior,                Qt::Key_PageUp,
    XKB_KEY_KP_Next,                 Qt::Key_PageDown,
    XKB_KEY_KP_End,                  Qt::Key_End,
    XKB_KEY_KP_Begin,                Qt::Key_Clear,
    XKB_KEY_KP_Insert,               Qt::Key_Insert,
    XKB_KEY_KP_Delete,               Qt::Key_Delete,
    XKB_KEY_KP_Equal,                Qt::Key_Equal,
    XKB_KEY_KP_Multiply,             Qt::Key_Asterisk,
    XKB_KEY_KP_Add,                  Qt::Key_Plus,
    XKB_KEY_KP_Separator,            Qt::Key_Comma,
    XKB_KEY_KP_Subtract,             Qt::Key_Minus,
    XKB_KEY_KP_Decimal,              Qt::Key_Period,
    XKB_KEY_KP_Divide,               Qt::Key_Slash,

    XKB_KEY_ISO_Level3_Shift,        Qt::Key_AltGr,
    XKB_KEY_Multi_key,               Qt::Key_Multi_key,
    XKB_KEY_Codeinput,               Qt::Key_Codeinput,
    XKB_KEY_SingleCandidate,         Qt::Key_SingleCandidate,
    XKB_KEY_MultipleCandidate,       Qt::Key_MultipleCandidate,
    XKB_KEY_PreviousCandidate,       Qt::Key_PreviousCandidate,

    XKB_KEY_Mode_switch,             Qt::Key_Mode_switch,
    XKB_KEY_script_switch,           Qt::Key_Mode_switch,
    XKB_KEY_XF86AudioRaiseVolume,    Qt::Key_VolumeUp,
    XKB_KEY_XF86AudioLowerVolume,    Qt::Key_VolumeDown,
    XKB_KEY_XF86PowerOff,            Qt::Key_PowerOff,
    XKB_KEY_XF86PowerDown,           Qt::Key_PowerDown,

    /* Bluetooth / Wired headset multimedia keys */
    XKB_KEY_XF86AudioPlay,           Qt::Key_MediaPlay,
    XKB_KEY_XF86AudioPrev,           Qt::Key_MediaPrevious,
    XKB_KEY_XF86AudioNext,           Qt::Key_MediaNext,
    XKB_KEY_XF86AudioPause,          Qt::Key_MediaPause,
    XKB_KEY_XF86AudioMedia,          Qt::Key_MediaTogglePlayPause,

    0,                          0
};

static uint32_t translateKeysym(uint32_t sym, char *string, size_t size) {
    Q_UNUSED(size);
    string[0] = '\0';

    if (sym >= XKB_KEY_F1 && sym <= XKB_KEY_F35)
        return Qt::Key_F1 + (int(sym) - XKB_KEY_F1);

    for (int i = 0; KeyTable[i]; i += 2)
        if (sym == KeyTable[i])
            return KeyTable[i + 1];

    string[0] = sym;
    string[1] = '\0';
    return toupper(sym);
}

namespace {

class QtWindowSystem : public QtEventFeeder::QtWindowSystemInterface {

    bool hasTargetWindow() override
    {
        if (mTopLevelWindow.isNull() && !QGuiApplication::topLevelWindows().isEmpty()) {
            mTopLevelWindow = QGuiApplication::topLevelWindows().first();
        }
        return !mTopLevelWindow.isNull();
    }

    QRect targetWindowGeometry() override
    {
        Q_ASSERT(!mTopLevelWindow.isNull());
        return mTopLevelWindow->geometry();
    }

    void registerTouchDevice(QTouchDevice *device) override
    {
        QWindowSystemInterface::registerTouchDevice(device);
    }

    void handleExtendedKeyEvent(ulong timestamp, QEvent::Type type, int key,
                Qt::KeyboardModifiers modifiers,
                quint32 nativeScanCode, quint32 nativeVirtualKey,
                quint32 nativeModifiers,
                const QString& text, bool autorep, ushort count) override
    {
        Q_ASSERT(!mTopLevelWindow.isNull());
        QWindowSystemInterface::handleExtendedKeyEvent(mTopLevelWindow.data(), timestamp, type, key, modifiers,
                nativeScanCode, nativeVirtualKey, nativeModifiers, text, autorep, count);
    }

    void handleTouchEvent(ulong timestamp, QTouchDevice *device,
            const QList<struct QWindowSystemInterface::TouchPoint> &points, Qt::KeyboardModifiers mods) override
    {
        Q_ASSERT(!mTopLevelWindow.isNull());
        QWindowSystemInterface::handleTouchEvent(mTopLevelWindow.data(), timestamp, device, points, mods);
    }

    void handleMouseEvent(ulong timestamp, QPointF point, Qt::MouseButton buttons, Qt::KeyboardModifiers modifiers) override
    {
        Q_ASSERT(!mTopLevelWindow.isNull());
        QWindowSystemInterface::handleMouseEvent(mTopLevelWindow.data(), timestamp, point, point, // local and global point are the same
            buttons, modifiers);
    }


private:
    QPointer<QWindow> mTopLevelWindow;
};

} // anonymous namespace


QtEventFeeder::QtEventFeeder(QtEventFeeder::QtWindowSystemInterface *windowSystem)
{
    if (windowSystem) {
        mQtWindowSystem = windowSystem;
    } else {
        mQtWindowSystem = new QtWindowSystem;
    }

    // Initialize touch device. Hardcoded just like in qtubuntu
    // TODO: Create them from info gathered from Mir and store things like device id and source
    //       in a QTouchDevice-derived class created by us. So that we can properly assemble back
    //       MirEvents our of QTouchEvents to give to mir::scene::Surface::consume.
    mTouchDevice = new QTouchDevice();  // Qt takes ownership of mTouchDevice with registerTouchDevice
    mTouchDevice->setType(QTouchDevice::TouchScreen);
    mTouchDevice->setCapabilities(
            QTouchDevice::Position | QTouchDevice::Area | QTouchDevice::Pressure |
            QTouchDevice::NormalizedPosition);
    mQtWindowSystem->registerTouchDevice(mTouchDevice);
}

QtEventFeeder::~QtEventFeeder()
{
    delete mQtWindowSystem;
}

void QtEventFeeder::dispatch(MirEvent const& event)
{
    auto type = mir_event_get_type(&event);
    if (type != mir_event_type_input)
        return;
    auto iev = mir_event_get_input_event(&event);

    switch (mir_input_event_get_type(iev)) {
    case mir_input_event_type_key:
        dispatchKey(iev);
        break;
    case mir_input_event_type_touch:
        dispatchTouch(iev);
        break;
    case mir_input_event_type_pointer:
        dispatchPointer(iev);
    default:
        break;
    }
}

namespace
{

Qt::KeyboardModifiers getQtModifiersFromMir(MirInputEventModifiers modifiers)
{
    int qtModifiers = Qt::NoModifier;
    if (modifiers & mir_input_event_modifier_shift) {
        qtModifiers |= Qt::ShiftModifier;
    }
    if (modifiers & mir_input_event_modifier_ctrl) {
        qtModifiers |= Qt::ControlModifier;
    }
    if (modifiers & mir_input_event_modifier_alt) {
        qtModifiers |= Qt::AltModifier;
    }
    if (modifiers & mir_input_event_modifier_meta) {
        qtModifiers |= Qt::MetaModifier;
    }
    return static_cast<Qt::KeyboardModifiers>(qtModifiers);
}

Qt::MouseButton getQtMouseButtonsfromMirPointerEvent(MirPointerEvent const* pev)
{
    int buttons = Qt::NoButton;
    if (mir_pointer_event_button_state(pev, mir_pointer_button_primary))
        buttons |= Qt::LeftButton;
    if (mir_pointer_event_button_state(pev, mir_pointer_button_secondary))
        buttons |= Qt::RightButton;
    if (mir_pointer_event_button_state(pev, mir_pointer_button_tertiary))
        buttons |= Qt::MidButton;

    // TODO: Should mir back and forward buttons exist?
    // should they be Qt::X button 1 and 2?
    return static_cast<Qt::MouseButton>(buttons);
}
}

void QtEventFeeder::dispatchPointer(MirInputEvent const* ev)
{
    if (!mQtWindowSystem->hasTargetWindow())
        return;

    auto timestamp = mir_input_event_get_event_time(ev) / 1000000;

    auto pev = mir_input_event_get_pointer_event(ev);
    auto modifiers = getQtModifiersFromMir(mir_pointer_event_modifiers(pev));
    auto buttons = getQtMouseButtonsfromMirPointerEvent(pev);

    auto local_point = QPointF(mir_pointer_event_axis_value(pev, mir_pointer_axis_x),
                               mir_pointer_event_axis_value(pev, mir_pointer_axis_y));

    mQtWindowSystem->handleMouseEvent(timestamp, local_point,
                                      buttons, modifiers);
}

void QtEventFeeder::dispatchKey(MirInputEvent const* event)
{
    if (!mQtWindowSystem->hasTargetWindow())
        return;

    ulong timestamp = mir_input_event_get_event_time(event) / 1000000;

    auto kev = mir_input_event_get_keyboard_event(event);
    xkb_keysym_t xk_sym = mir_keyboard_event_key_code(kev);

    // Key modifier and unicode index mapping.
    auto modifiers = getQtModifiersFromMir(mir_keyboard_event_modifiers(kev));

    // Key action
    QEvent::Type keyType = QEvent::KeyRelease;
    bool is_auto_rep = false;

    switch (mir_keyboard_event_action(kev))
    {
    case mir_keyboard_action_repeat:
        is_auto_rep = true; // fall-through
    case mir_keyboard_action_down:
        keyType = QEvent::KeyPress;
        break;
    case mir_keyboard_action_up:
        keyType = QEvent::KeyRelease;
        break;
    default:
        break;
    }

    // Key event propagation.
    char s[2];
    int keyCode = translateKeysym(xk_sym, s, sizeof(s));
    QString text = QString::fromLatin1(s);

    QPlatformInputContext* context = QGuiApplicationPrivate::platformIntegration()->inputContext();
    if (context) {
        // TODO: consider event.repeat_count
        QKeyEvent qKeyEvent(keyType, keyCode, modifiers,
                            mir_keyboard_event_scan_code(kev),
                            mir_keyboard_event_key_code(kev),
                            mir_keyboard_event_modifiers(kev),
                            text, is_auto_rep);
        qKeyEvent.setTimestamp(timestamp);
        if (context->filterEvent(&qKeyEvent)) {
            // key event filtered out by input context
            return;
        }
    }

    mQtWindowSystem->handleExtendedKeyEvent(timestamp, keyType, keyCode, modifiers,
        mir_keyboard_event_scan_code(kev),
        mir_keyboard_event_key_code(kev),
        mir_keyboard_event_modifiers(kev), text, is_auto_rep);
}

void QtEventFeeder::dispatchTouch(MirInputEvent const* event)
{
    if (!mQtWindowSystem->hasTargetWindow())
        return;

<<<<<<< HEAD
    auto tev = mir_input_event_get_touch_event(event);
=======
    auto tev = mir_input_event_get_touch_input_event(event);
    qCDebug(QTMIR_MIR_INPUT) << "Received" << qPrintable(mirTouchEventToString(tev));
>>>>>>> 604609b7

    // FIXME(loicm) Max pressure is device specific. That one is for the Samsung Galaxy Nexus. That
    //     needs to be fixed as soon as the compat input lib adds query support.
    const float kMaxPressure = 1.28;
    const QRect kWindowGeometry = mQtWindowSystem->targetWindowGeometry();
    QList<QWindowSystemInterface::TouchPoint> touchPoints;

    // TODO: Is it worth setting the Qt::TouchPointStationary ones? Currently they are left
    //       as Qt::TouchPointMoved
    const int kPointerCount = mir_touch_event_point_count(tev);
    for (int i = 0; i < kPointerCount; ++i) {
        QWindowSystemInterface::TouchPoint touchPoint;

        const float kX = mir_touch_event_axis_value(tev, i, mir_touch_axis_x);
        const float kY = mir_touch_event_axis_value(tev, i, mir_touch_axis_y);
        const float kW = mir_touch_event_axis_value(tev, i, mir_touch_axis_touch_major);
        const float kH = mir_touch_event_axis_value(tev, i, mir_touch_axis_touch_minor);
        const float kP = mir_touch_event_axis_value(tev, i, mir_touch_axis_pressure);
        touchPoint.id = mir_touch_event_id(tev, i);

        touchPoint.normalPosition = QPointF(kX / kWindowGeometry.width(), kY / kWindowGeometry.height());
        touchPoint.area = QRectF(kX - (kW / 2.0), kY - (kH / 2.0), kW, kH);
        touchPoint.pressure = kP / kMaxPressure;
        switch (mir_touch_event_action(tev, i))
        {
        case mir_touch_action_up:
            touchPoint.state = Qt::TouchPointReleased;
            break;
        case mir_touch_action_down:
            touchPoint.state = Qt::TouchPointPressed;
            break;
        case mir_touch_action_change:
            touchPoint.state = Qt::TouchPointMoved;
            break;
        default:
            break;
        }

        touchPoints.append(touchPoint);
    }

    // Qt needs a happy, sane stream of touch events. So let's make sure we're not forwarding
    // any insanity.
    validateTouches(mir_input_event_get_event_time(event) / 1000000, touchPoints);

    // Touch event propagation.
    qCDebug(QTMIR_MIR_INPUT) << "Sending to Qt" << qPrintable(touchesToString(touchPoints));
    mQtWindowSystem->handleTouchEvent(
        //scales down the nsec_t (int64) to fit a ulong, precision lost but time difference suitable
        mir_input_event_get_event_time(event) / 1000000,
        mTouchDevice,
        touchPoints);
}

void QtEventFeeder::start()
{
    // not used
}

void QtEventFeeder::stop()
{
    // not used
}

void QtEventFeeder::configuration_changed(std::chrono::nanoseconds when)
{
    Q_UNUSED(when);
}

void QtEventFeeder::device_reset(int32_t device_id, std::chrono::nanoseconds when)
{
    Q_UNUSED(device_id);
    Q_UNUSED(when);
}

void QtEventFeeder::validateTouches(ulong timestamp,
        QList<QWindowSystemInterface::TouchPoint> &touchPoints)
{
    QSet<int> updatedTouches;

    {
        int i = 0;
        while (i < touchPoints.count()) {
            bool mustDiscardTouch = !validateTouch(touchPoints[i]);
            if (mustDiscardTouch) {
                touchPoints.removeAt(i);
            } else {
                updatedTouches.insert(touchPoints.at(i).id);
                ++i;
            }
        }
    }

    // Release all unmentioned touches, one by one.
    QHash<int, QWindowSystemInterface::TouchPoint>::iterator it = mActiveTouches.begin();
    while (it != mActiveTouches.end()) {
        if (!updatedTouches.contains(it.key())) {
            qCWarning(QTMIR_MIR_INPUT)
                << "There's a touch (id =" << it.key() << ") missing. Releasing it.";
            sendActiveTouchRelease(timestamp, it.key());
            it = mActiveTouches.erase(it);
        } else {
            ++it;
        }
    }

    // update mActiveTouches
    for (int i = 0; i < touchPoints.count(); ++i) {
        auto &touchPoint = touchPoints.at(i);
        if (touchPoint.state == Qt::TouchPointReleased) {
            mActiveTouches.remove(touchPoint.id);
        } else {
            mActiveTouches[touchPoint.id] = touchPoint;
        }
    }
}

void QtEventFeeder::sendActiveTouchRelease(ulong timestamp, int id)
{
    QList<QWindowSystemInterface::TouchPoint> touchPoints = mActiveTouches.values();

    for (int i = 0; i < touchPoints.count(); ++i) {
        QWindowSystemInterface::TouchPoint &touchPoint = touchPoints[i];
        if (touchPoint.id == id) {
            touchPoint.state = Qt::TouchPointReleased;
        } else {
            touchPoint.state = Qt::TouchPointStationary;
        }
    }

    qCDebug(QTMIR_MIR_INPUT) << "Sending to Qt" << qPrintable(touchesToString(touchPoints));
    mQtWindowSystem->handleTouchEvent(timestamp, mTouchDevice, touchPoints);
}

bool QtEventFeeder::validateTouch(QWindowSystemInterface::TouchPoint &touchPoint)
{
    bool ok = true;

    switch (touchPoint.state) {
    case Qt::TouchPointPressed:
        if (mActiveTouches.contains(touchPoint.id)) {
            qCWarning(QTMIR_MIR_INPUT)
                << "Would press an already existing touch (id =" << touchPoint.id
                << "). Making it move instead.";
            touchPoint.state = Qt::TouchPointMoved;
        }
        break;
    case Qt::TouchPointMoved:
        if (!mActiveTouches.contains(touchPoint.id)) {
            qCWarning(QTMIR_MIR_INPUT)
                << "Would move a touch that wasn't pressed before (id =" << touchPoint.id
                << "). Making it press instead.";
            touchPoint.state = Qt::TouchPointPressed;
        }
        break;
    case Qt::TouchPointStationary:
        if (!mActiveTouches.contains(touchPoint.id)) {
            qCWarning(QTMIR_MIR_INPUT)
                << "There's an stationary touch that wasn't pressed before (id =" << touchPoint.id
                << "). Making it press instead.";
            touchPoint.state = Qt::TouchPointPressed;
        }
        break;
    case Qt::TouchPointReleased:
        if (!mActiveTouches.contains(touchPoint.id)) {
            qCWarning(QTMIR_MIR_INPUT)
                << "Would release a touch that wasn't pressed before (id =" << touchPoint.id
                << "). Ignoring it.";
            ok = false;
        }
        break;
    default:
        qFatal("QtEventFeeder: invalid touch state");
    }

    return ok;
}

QString QtEventFeeder::touchesToString(const QList<struct QWindowSystemInterface::TouchPoint> &points)
{
    QString result;
    for (int i = 0; i < points.count(); ++i) {
        if (i > 0) {
            result.append(",");
        }
        const struct QWindowSystemInterface::TouchPoint &point = points.at(i);
        result.append(QString("(id=%1,state=%2,normalPosition=(%3,%4))")
            .arg(point.id)
            .arg(touchPointStateToString(point.state))
            .arg(point.normalPosition.x())
            .arg(point.normalPosition.y())
            );
    }
    return result;
}<|MERGE_RESOLUTION|>--- conflicted
+++ resolved
@@ -357,12 +357,8 @@
     if (!mQtWindowSystem->hasTargetWindow())
         return;
 
-<<<<<<< HEAD
     auto tev = mir_input_event_get_touch_event(event);
-=======
-    auto tev = mir_input_event_get_touch_input_event(event);
     qCDebug(QTMIR_MIR_INPUT) << "Received" << qPrintable(mirTouchEventToString(tev));
->>>>>>> 604609b7
 
     // FIXME(loicm) Max pressure is device specific. That one is for the Samsung Galaxy Nexus. That
     //     needs to be fixed as soon as the compat input lib adds query support.

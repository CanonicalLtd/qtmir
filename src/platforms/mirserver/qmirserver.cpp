--- conflicted
+++ resolved
@@ -32,22 +32,9 @@
 {
     Q_D(QMirServer);
 
-<<<<<<< HEAD
-    d->server = QSharedPointer<MirServer>(new MirServer(argc, argv));
-=======
-    // convert arguments back into argc-argv form that Mir wants
-    int argc = arguments.size();
-    char **argv = new char*[argc + 1];
-    for (int i = 0; i < argc; i++) {
-        argv[i] = new char[strlen(arguments.at(i).toStdString().c_str())+1];
-        memcpy(argv[i], arguments.at(i).toStdString().c_str(), strlen(arguments.at(i).toStdString().c_str())+1);
-    }
-    argv[argc] = '\0';
-
     d->screenController = QSharedPointer<ScreenController>(new ScreenController());
 
-    d->server = QSharedPointer<MirServer>(new MirServer(argc, const_cast<const char**>(argv), d->screenController));
->>>>>>> 33e7d224
+    d->server = QSharedPointer<MirServer>(new MirServer(argc, argv, d->screenController));
 
     d->serverThread = new MirServerThread(d->server);
 

--- conflicted
+++ resolved
@@ -25,12 +25,9 @@
 #include "qmirserver.h"
 
 
-<<<<<<< HEAD
-QMirServer::QMirServer(const QSharedPointer<MirServer> &server, QObject *parent)
-=======
 void MirServerWorker::run()
 {
-    auto const main_loop = config->the_main_loop();
+    auto const main_loop = server->the_main_loop();
     // By enqueuing the notification code in the main loop, we are
     // ensuring that the server has really and fully started before
     // leaving wait_for_startup().
@@ -43,7 +40,7 @@
             started_cv.notify_one();
         });
 
-    config->run();
+    server->run();
     Q_EMIT stopped();
 }
 
@@ -54,8 +51,7 @@
     return mir_running;
 }
 
-QMirServer::QMirServer(const QSharedPointer<MirServerConfiguration> &config, QObject *parent)
->>>>>>> f4ebfd8b
+QMirServer::QMirServer(const QSharedPointer<MirServer> &server, QObject *parent)
     : QObject(parent)
     , m_mirServer(new MirServerWorker(server))
 {

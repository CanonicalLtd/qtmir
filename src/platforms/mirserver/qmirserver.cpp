--- conflicted
+++ resolved
@@ -53,7 +53,7 @@
     stop();
 }
 
-void QMirServer::start()
+bool QMirServer::start()
 {
     Q_D(QMirServer);
 
@@ -62,14 +62,11 @@
     if (!d->serverThread->waitForMirStartup())
     {
         qCritical() << "ERROR: QMirServer - Mir failed to start";
-<<<<<<< HEAD
-        return;
-=======
-        exit(2);
->>>>>>> 604609b7
+        return false;
     }
 
     Q_EMIT started();
+    return true;
 }
 
 void QMirServer::stop()

/*
 * Copyright (C) 2013,2014 Canonical, Ltd.
 *
 * This program is free software: you can redistribute it and/or modify it under
 * the terms of the GNU Lesser General Public License version 3, as published by
 * the Free Software Foundation.
 *
 * This program is distributed in the hope that it will be useful, but WITHOUT
 * ANY WARRANTY; without even the implied warranties of MERCHANTABILITY,
 * SATISFACTORY QUALITY, or FITNESS FOR A PARTICULAR PURPOSE.  See the GNU
 * Lesser General Public License for more details.
 *
 * You should have received a copy of the GNU Lesser General Public License
 * along with this program.  If not, see <http://www.gnu.org/licenses/>.
 *
 * Authors: Gerry Boland <gerry.boland@canonical.com>
 *          Daniel d'Andrada <daniel.dandrada@canonical.com>
 */

#include "displaywindow.h"

#include "mir/geometry/size.h"

#include <qpa/qwindowsysteminterface.h>
#include <qpa/qplatformscreen.h>

#include <QDebug>

static WId newWId()
{
    static WId id = 0;

    if (id == std::numeric_limits<WId>::max())
        qWarning("MirServer QPA: Out of window IDs");

    return ++id;
}

DisplayWindow::DisplayWindow(
    QWindow *window,
    mir::graphics::DisplayGroup *displayGroup,
    mir::graphics::DisplayBuffer *displayBuffer)
    : QObject(nullptr), QPlatformWindow(window)
    , m_isExposed(true)
    , m_winId(newWId())
    , m_displayGroup(displayGroup)
    , m_displayBuffer(displayBuffer)
{
    qDebug() << "DisplayWindow::DisplayWindow";
    qWarning("Window %p: %p 0x%x\n", this, window, uint(m_winId));

    QRect screenGeometry(screen()->availableGeometry());
    if (window->geometry() != screenGeometry) {
        setGeometry(screenGeometry);
    }
    window->setSurfaceType(QSurface::OpenGLSurface);

    // The compositor window is always active. I.e., it's always focused so that
    // it always processes key events, etc
    requestActivateWindow();
}

QRect DisplayWindow::geometry() const
{
    // For yet-to-become-fullscreen windows report the geometry covering the entire
    // screen. This is particularly important for Quick where the root object may get
    // sized to some geometry queried before calling create().
    return screen()->availableGeometry();
}

void DisplayWindow::setGeometry(const QRect &)
{
    // We only support full-screen windows
    QRect rect(screen()->availableGeometry());
    QWindowSystemInterface::handleGeometryChange(window(), rect);
    QPlatformWindow::setGeometry(rect);
}

bool DisplayWindow::isExposed() const
{
    return m_isExposed;
}

bool DisplayWindow::event(QEvent *event)
{
    // Intercept Hide event and convert to Expose event, as Hide causes Qt to release GL
    // resources, which we don't want. Must intercept Show to un-do hide.
    if (event->type() == QEvent::Hide) {
        qDebug() << "DisplayWindow::event got QEvent::Hide";
        m_isExposed = false;
        QWindowSystemInterface::handleExposeEvent(window(), QRect());
        QWindowSystemInterface::flushWindowSystemEvents();
        return true;
    } else if (event->type() == QEvent::Show) {
        qDebug() << "DisplayWindow::event got QEvent::Show";
        m_isExposed = true;
        QRect rect(QPoint(), geometry().size());
        QWindowSystemInterface::handleExposeEvent(window(), rect);
        QWindowSystemInterface::flushWindowSystemEvents();
        return true;
    }
    return QObject::event(event);
}

void DisplayWindow::swapBuffers()
{
    m_displayBuffer->gl_swap_buffers();
<<<<<<< HEAD
//    m_displayBuffer->flip(); TODO check with kdub what's needed
=======
    m_displayGroup->post();
>>>>>>> 80c3c0d3
}

void DisplayWindow::makeCurrent()
{
    m_displayBuffer->make_current();
}

void DisplayWindow::doneCurrent()
{
    m_displayBuffer->release_current();
}<|MERGE_RESOLUTION|>--- conflicted
+++ resolved
@@ -38,7 +38,7 @@
 
 DisplayWindow::DisplayWindow(
     QWindow *window,
-    mir::graphics::DisplayGroup *displayGroup,
+    mir::graphics::DisplaySyncGroup *displayGroup,
     mir::graphics::DisplayBuffer *displayBuffer)
     : QObject(nullptr), QPlatformWindow(window)
     , m_isExposed(true)
@@ -105,11 +105,7 @@
 void DisplayWindow::swapBuffers()
 {
     m_displayBuffer->gl_swap_buffers();
-<<<<<<< HEAD
-//    m_displayBuffer->flip(); TODO check with kdub what's needed
-=======
     m_displayGroup->post();
->>>>>>> 80c3c0d3
 }
 
 void DisplayWindow::makeCurrent()

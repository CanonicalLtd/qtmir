/*
 * Copyright (C) 2013-2015 Canonical, Ltd.
 *
 * This program is free software: you can redistribute it and/or modify it under
 * the terms of the GNU Lesser General Public License version 3, as published by
 * the Free Software Foundation.
 *
 * This program is distributed in the hope that it will be useful, but WITHOUT
 * ANY WARRANTY; without even the implied warranties of MERCHANTABILITY,
 * SATISFACTORY QUALITY, or FITNESS FOR A PARTICULAR PURPOSE.  See the GNU
 * Lesser General Public License for more details.
 *
 * You should have received a copy of the GNU Lesser General Public License
 * along with this program.  If not, see <http://www.gnu.org/licenses/>.
 */

#ifndef SCREEN_H
#define SCREEN_H

// Qt
#include <QObject>
#include <QTimer>
#include <QtDBus/QDBusInterface>
#include <qpa/qplatformscreen.h>

<<<<<<< HEAD
// Mir
#include "mir/graphics/display_configuration.h"
=======
#include <mir/graphics/display_configuration.h>

#include "cursor.h"
>>>>>>> 63b5a865

// local
#include "screenwindow.h"

class QOrientationSensor;
namespace mir { namespace graphics { class DisplayBuffer; class DisplaySyncGroup; }}

class Screen : public QObject, public QPlatformScreen
{
    Q_OBJECT
public:
    Screen(const mir::graphics::DisplayConfigurationOutput &);
    ~Screen();

    // QPlatformScreen methods.
    QRect geometry() const override { return m_geometry; }
    int depth() const override { return m_depth; }
    QImage::Format format() const override { return m_format; }
    QSizeF physicalSize() const override { return m_physicalSize; }
    qreal refreshRate() const override { return m_refreshRate; }
    Qt::ScreenOrientation nativeOrientation() const override { return m_nativeOrientation; }
    Qt::ScreenOrientation orientation() const override { return m_currentOrientation; }
    QPlatformCursor *cursor() const override;

    void toggleSensors(const bool enable) const;
    mir::graphics::DisplayConfigurationOutputType outputType() const { return m_type; }

    ScreenWindow* window() const;

    // QObject methods.
    void customEvent(QEvent* event) override;

    // To make it testable
    static bool skipDBusRegistration;
    bool orientationSensorEnabled();

public Q_SLOTS:
   void onDisplayPowerStateChanged(int, int);
   void onOrientationReadingChanged();

protected:
    void setWindow(ScreenWindow *window);

    void setMirDisplayConfiguration(const mir::graphics::DisplayConfigurationOutput &);
    void setMirDisplayBuffer(mir::graphics::DisplayBuffer *, mir::graphics::DisplaySyncGroup *);
    void swapBuffers();
    void makeCurrent();
    void doneCurrent();

private:
    QRect m_geometry;
    int m_depth;
    QImage::Format m_format;
    QSizeF m_physicalSize;
    qreal m_refreshRate;

    mir::graphics::DisplayBuffer *m_displayBuffer;
    mir::graphics::DisplaySyncGroup *m_displayGroup;
    mir::graphics::DisplayConfigurationOutputId m_outputId;
    mir::graphics::DisplayConfigurationCardId m_cardId;
    mir::graphics::DisplayConfigurationOutputType m_type;
    MirPowerMode m_powerMode;

    Qt::ScreenOrientation m_nativeOrientation;
    Qt::ScreenOrientation m_currentOrientation;
    QOrientationSensor *m_orientationSensor;

    ScreenWindow *m_screenWindow;
    QDBusInterface *m_unityScreen;

<<<<<<< HEAD
    friend class ScreenController;
    friend class ScreenWindow;
=======
    qtmir::Cursor m_cursor;
>>>>>>> 63b5a865
};

#endif // SCREEN_H<|MERGE_RESOLUTION|>--- conflicted
+++ resolved
@@ -23,16 +23,11 @@
 #include <QtDBus/QDBusInterface>
 #include <qpa/qplatformscreen.h>
 
-<<<<<<< HEAD
 // Mir
-#include "mir/graphics/display_configuration.h"
-=======
 #include <mir/graphics/display_configuration.h>
 
+// local
 #include "cursor.h"
->>>>>>> 63b5a865
-
-// local
 #include "screenwindow.h"
 
 class QOrientationSensor;
@@ -101,12 +96,10 @@
     ScreenWindow *m_screenWindow;
     QDBusInterface *m_unityScreen;
 
-<<<<<<< HEAD
+    qtmir::Cursor m_cursor;
+
     friend class ScreenController;
     friend class ScreenWindow;
-=======
-    qtmir::Cursor m_cursor;
->>>>>>> 63b5a865
 };
 
 #endif // SCREEN_H
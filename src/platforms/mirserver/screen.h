--- conflicted
+++ resolved
@@ -55,15 +55,10 @@
     QPlatformCursor *cursor() const override;
     QString name() const override;
 
-<<<<<<< HEAD
-    void toggleSensors(const bool enable) const;
-
     float scale() const { return m_scale; }
     MirFormFactor formFactor() const { return m_formFactor; }
     MirPowerMode powerMode() const { return m_powerMode; }
     mir::graphics::DisplayConfigurationOutputId outputId() const { return m_outputId; }
-=======
->>>>>>> 107e6825
     mir::graphics::DisplayConfigurationOutputType outputType() const { return m_type; }
     std::vector<MirPixelFormat> pixelFormats() const { return m_pixelFormats; }
     std::vector<mir::graphics::DisplayConfigurationMode> modes() const { return m_modes; }

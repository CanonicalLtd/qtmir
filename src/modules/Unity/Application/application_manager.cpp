--- conflicted
+++ resolved
@@ -69,20 +69,13 @@
     // Obtain display size
     //TODO: should use mir::graphics::Display::configuration
     mir::geometry::Rectangles view_area;
-<<<<<<< HEAD
     mirServer->the_display()->for_each_display_sync_group(
-        [&](mir::graphics::DisplaySyncGroup& group) {
+        [&view_area](mir::graphics::DisplaySyncGroup& group) {
             group.for_each_display_buffer(
                 [&view_area](const mir::graphics::DisplayBuffer & db) {
                     view_area.add(db.view_area());
                 });
-=======
-    mirServer->the_display()->for_each_display_group([&view_area](mir::graphics::DisplayGroup& group) { 
-        group.for_each_display_buffer([&view_area](const mir::graphics::DisplayBuffer & db) {
-            view_area.add(db.view_area());
->>>>>>> 80c3c0d3
         });
-    });
 
     // Get current Grid Unit value
     int gridUnitPx = 8;

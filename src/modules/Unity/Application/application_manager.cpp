--- conflicted
+++ resolved
@@ -390,14 +390,10 @@
     const QString appId = toShortAppIdIfPossible(inputAppId);
     qCDebug(QTMIR_APPLICATIONS) << "ApplicationManager::stopApplication - appId=" << appId;
 
-<<<<<<< HEAD
-    Application *application = findApplication(appId);
+    Application *application = findApplicationMutexHeld(appId);
     if (!application) { // maybe it's already on the closing list
         application = findClosingApplication(appId);
     }
-=======
-    Application *application = findApplicationMutexHeld(appId);
->>>>>>> 33de278e
     if (!application) {
         qCritical() << "No such running application with appId" << appId;
         return false;
@@ -410,15 +406,9 @@
 
 void ApplicationManager::onApplicationClosing(Application *application)
 {
-<<<<<<< HEAD
     connect(application, &QObject::destroyed, this, [this, application](QObject*) {
         m_closingApplications.removeAll(application);
     });
-=======
-    QMutexLocker locker(&m_mutex);
-    remove(application);
-
->>>>>>> 33de278e
     m_closingApplications.append(application);
 }
 

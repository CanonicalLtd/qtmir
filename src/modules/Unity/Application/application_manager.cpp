--- conflicted
+++ resolved
@@ -245,15 +245,8 @@
                 return QVariant::fromValue((int)application->state());
             case RoleFocused:
                 return QVariant::fromValue(application->focused());
-<<<<<<< HEAD
-            case RoleScreenshot:
-                return QVariant::fromValue(application->screenshot());
             case RoleSession:
                 return QVariant::fromValue(application->session());
-=======
-            case RoleSurface:
-                return QVariant::fromValue(application->surface());
->>>>>>> 5dd090d5
             case RoleFullscreen:
                 return QVariant::fromValue(application->fullscreen());
             default:
@@ -643,7 +636,6 @@
     }
 }
 
-<<<<<<< HEAD
 void ApplicationManager::onAppDataChanged(int role)
 {
     if (sender()) {
@@ -657,8 +649,6 @@
     }
 }
 
-=======
->>>>>>> 5dd090d5
 void ApplicationManager::authorizeSession(const quint64 pid, bool &authorized)
 {
     authorized = false; //to be proven wrong
@@ -902,15 +892,11 @@
     Q_ASSERT(application != nullptr);
     qCDebug(QTMIR_APPLICATIONS) << "ApplicationManager::add - appId=" << application->appId();
 
-<<<<<<< HEAD
-    connect(application, &Application::screenshotChanged, this, [this] { onAppDataChanged(RoleScreenshot); });
     connect(application, &Application::fullscreenChanged, this, [this](bool) { onAppDataChanged(RoleFullscreen); });
     connect(application, &Application::focusedChanged, this, [this](bool) { onAppDataChanged(RoleFocused); });
     connect(application, &Application::stateChanged, this, [this](Application::State) { onAppDataChanged(RoleState); });
     connect(application, &Application::stageChanged, this, [this](Application::Stage) { onAppDataChanged(RoleStage); });
 
-=======
->>>>>>> 5dd090d5
     beginInsertRows(QModelIndex(), m_applications.count(), m_applications.count());
     m_applications.append(application);
     endInsertRows();

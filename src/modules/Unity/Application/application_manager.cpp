/*
 * Copyright (C) 2013-2015 Canonical, Ltd.
 *
 * This program is free software: you can redistribute it and/or modify it under
 * the terms of the GNU Lesser General Public License version 3, as published by
 * the Free Software Foundation.
 *
 * This program is distributed in the hope that it will be useful, but WITHOUT
 * ANY WARRANTY; without even the implied warranties of MERCHANTABILITY,
 * SATISFACTORY QUALITY, or FITNESS FOR A PARTICULAR PURPOSE.  See the GNU
 * Lesser General Public License for more details.
 *
 * You should have received a copy of the GNU Lesser General Public License
 * along with this program.  If not, see <http://www.gnu.org/licenses/>.
 */

// local
#include "application_manager.h"
#include "application.h"
#include "desktopfilereader.h"
#include "dbuswindowstack.h"
#include "session.h"
#include "sharedwakelock.h"
#include "proc_info.h"
#include "taskcontroller.h"
#include "upstart/applicationcontroller.h"
#include "tracepoints.h" // generated from tracepoints.tp
#include "settings.h"

// mirserver
#include "mirserver.h"
#include "nativeinterface.h"
#include "sessionlistener.h"
#include "sessionauthorizer.h"
#include "taskcontroller.h"
#include "logging.h"

// mir
#include <mir/scene/surface.h>
#include <mir/scene/session.h>
#include <mir/graphics/display.h>
#include <mir/graphics/display_buffer.h>
#include <mir/geometry/rectangles.h>

// Qt
#include <QGuiApplication>
#include <QDebug>
#include <QByteArray>
#include <QDir>

// std
#include <csignal>

namespace ms = mir::scene;

Q_LOGGING_CATEGORY(QTMIR_APPLICATIONS, "qtmir.applications")

using namespace unity::shell::application;

namespace qtmir
{

namespace {

// FIXME: AppManager should not implement policy based on display geometry, shell should do that
bool forceAllAppsIntoMainStage(const QSharedPointer<MirServer> &mirServer)
{
    const int tabletModeMinimimWithGU = 100;

    // Obtain display size
    mir::geometry::Rectangles view_area;
    mirServer->the_display()->for_each_display_buffer(
        [&view_area](const mir::graphics::DisplayBuffer & db)
        {
            view_area.add(db.view_area());
        });

    // Get current Grid Unit value
    int gridUnitPx = 8;
    QByteArray gridUnitString = qgetenv("GRID_UNIT_PX");
    if (!gridUnitString.isEmpty()) {
        bool ok;
        int value = gridUnitString.toInt(&ok);
        if (ok) {
            gridUnitPx = value;
        }
    }

    return (view_area.bounding_rectangle().size.width.as_int() < tabletModeMinimimWithGU * gridUnitPx);
}

// FIXME: To be removed once shell has fully adopted short appIds!!
QString toShortAppIdIfPossible(const QString &appId) {
    QRegExp longAppIdMask("[a-z0-9][a-z0-9+.-]+_[a-zA-Z0-9+.-]+_[0-9][a-zA-Z0-9.+:~-]*");
    if (longAppIdMask.exactMatch(appId)) {
        qWarning() << "WARNING: long App ID encountered:" << appId;
        // input string a long AppId, chop the version string off the end
        QStringList parts = appId.split("_");
        return QString("%1_%2").arg(parts.first()).arg(parts.at(1));
    }
    return appId;
}

void connectToSessionListener(ApplicationManager *manager, SessionListener *listener)
{
    QObject::connect(listener, &SessionListener::sessionStarting,
                     manager, &ApplicationManager::onSessionStarting);
    QObject::connect(listener, &SessionListener::sessionStopping,
                     manager, &ApplicationManager::onSessionStopping);
    QObject::connect(listener, &SessionListener::sessionCreatedSurface,
                     manager, &ApplicationManager::onSessionCreatedSurface);
}

void connectToSessionAuthorizer(ApplicationManager *manager, SessionAuthorizer *authorizer)
{
    QObject::connect(authorizer, &SessionAuthorizer::requestAuthorizationForSession,
                     manager, &ApplicationManager::authorizeSession, Qt::BlockingQueuedConnection);
}

void connectToTaskController(ApplicationManager *manager, TaskController *controller)
{
    QObject::connect(controller, &TaskController::processStarting,
                     manager, &ApplicationManager::onProcessStarting);
    QObject::connect(controller, &TaskController::processStopped,
                     manager, &ApplicationManager::onProcessStopped);
    QObject::connect(controller, &TaskController::processFailed,
                     manager, &ApplicationManager::onProcessFailed);
    QObject::connect(controller, &TaskController::requestFocus,
                     manager, &ApplicationManager::onFocusRequested);
    QObject::connect(controller, &TaskController::requestResume,
                     manager, &ApplicationManager::onResumeRequested);
}

} // namespace

ApplicationManager* ApplicationManager::Factory::Factory::create()
{
    NativeInterface *nativeInterface = dynamic_cast<NativeInterface*>(QGuiApplication::platformNativeInterface());

    if (!nativeInterface) {
        qCritical() << "ERROR: Unity.Application QML plugin requires use of the 'mirserver' QPA plugin";
        QGuiApplication::quit();
        return nullptr;
    }

    auto mirServer = nativeInterface->m_mirServer;

    SessionListener *sessionListener = static_cast<SessionListener*>(nativeInterface->nativeResourceForIntegration("SessionListener"));
    SessionAuthorizer *sessionAuthorizer = static_cast<SessionAuthorizer*>(nativeInterface->nativeResourceForIntegration("SessionAuthorizer"));

    QSharedPointer<upstart::ApplicationController> appController(new upstart::ApplicationController());
    QSharedPointer<TaskController> taskController(new TaskController(nullptr, appController));
    QSharedPointer<DesktopFileReader::Factory> fileReaderFactory(new DesktopFileReader::Factory());
    QSharedPointer<ProcInfo> procInfo(new ProcInfo());
    QSharedPointer<SharedWakelock> sharedWakelock(new SharedWakelock);
    QSharedPointer<Settings> settings(new Settings());

    // FIXME: We should use a QSharedPointer to wrap this ApplicationManager object, which requires us
    // to use the data() method to pass the raw pointer to the QML engine. However the QML engine appears
    // to take ownership of the object, and deletes it when it wants to. This conflicts with the purpose
    // of the QSharedPointer, and a double-delete results. Trying QQmlEngine::setObjectOwnership on the
    // object no effect, which it should. Need to investigate why.
    ApplicationManager* appManager = new ApplicationManager(
                                             mirServer,
                                             taskController,
                                             sharedWakelock,
                                             fileReaderFactory,
                                             procInfo,
                                             settings
                                         );

    connectToSessionListener(appManager, sessionListener);
    connectToSessionAuthorizer(appManager, sessionAuthorizer);
    connectToTaskController(appManager, taskController.data());

    // Emit signal to notify Upstart that Mir is ready to receive client connections
    // see http://upstart.ubuntu.com/cookbook/#expect-stop
    // FIXME: should not be qtmir's job, instead should notify the user of this library
    // that they should emit this signal, perhaps by posting an event to the
    // QMirServerApplication event loop when it comes up
    if (qgetenv("UNITY_MIR_EMITS_SIGSTOP") == "1") {
        raise(SIGSTOP);
    }

    return appManager;
}


ApplicationManager* ApplicationManager::singleton()
{
    static ApplicationManager* instance;
    if (!instance) {
        Factory appFactory;
        instance = appFactory.create();
    }
    return instance;
}

ApplicationManager::ApplicationManager(
        const QSharedPointer<MirServer>& mirServer,
        const QSharedPointer<TaskController>& taskController,
        const QSharedPointer<SharedWakelock>& sharedWakelock,
        const QSharedPointer<DesktopFileReader::Factory>& desktopFileReaderFactory,
        const QSharedPointer<ProcInfo>& procInfo,
        const QSharedPointer<SettingsInterface>& settings,
        QObject *parent)
    : ApplicationManagerInterface(parent)
    , m_mirServer(mirServer)
    , m_focusedApplication(nullptr)
<<<<<<< HEAD
=======
    , m_mainStageApplication(nullptr)
    , m_sideStageApplication(nullptr)
>>>>>>> 604609b7
    , m_dbusWindowStack(new DBusWindowStack(this))
    , m_taskController(taskController)
    , m_desktopFileReaderFactory(desktopFileReaderFactory)
    , m_procInfo(procInfo)
    , m_sharedWakelock(sharedWakelock)
<<<<<<< HEAD
=======
    , m_settings(settings)
    , m_suspended(false)
    , m_forceDashActive(false)
>>>>>>> 604609b7
{
    qCDebug(QTMIR_APPLICATIONS) << "ApplicationManager::ApplicationManager (this=%p)" << this;
    setObjectName("qtmir::ApplicationManager");

    m_roleNames.insert(RoleSession, "session");
    m_roleNames.insert(RoleFullscreen, "fullscreen");

<<<<<<< HEAD
    Application::lifecycleExceptions << "com.ubuntu.music";
=======
    if (settings.data()) {
        m_lifecycleExceptions = m_settings->get("lifecycleExemptAppids").toStringList();
        connect(m_settings.data(), &Settings::changed, this, &ApplicationManager::onSettingsChanged);
    }
>>>>>>> 604609b7
}

ApplicationManager::~ApplicationManager()
{
    qCDebug(QTMIR_APPLICATIONS) << "ApplicationManager::~ApplicationManager";
}

int ApplicationManager::rowCount(const QModelIndex &parent) const
{
    return !parent.isValid() ? m_applications.size() : 0;
}

QVariant ApplicationManager::data(const QModelIndex &index, int role) const
{
    if (index.row() >= 0 && index.row() < m_applications.size()) {
        Application *application = m_applications.at(index.row());
        switch (role) {
            case RoleAppId:
                return QVariant::fromValue(application->appId());
            case RoleName:
                return QVariant::fromValue(application->name());
            case RoleComment:
                return QVariant::fromValue(application->comment());
            case RoleIcon:
                return QVariant::fromValue(application->icon());
            case RoleStage:
                return QVariant::fromValue((int)application->stage());
            case RoleState:
                return QVariant::fromValue((int)application->state());
            case RoleFocused:
                return QVariant::fromValue(application->focused());
            case RoleSession:
                return QVariant::fromValue(application->session());
            case RoleFullscreen:
                return QVariant::fromValue(application->fullscreen());
            default:
                return QVariant();
        }
    } else {
        return QVariant();
    }
}

Application* ApplicationManager::get(int index) const
{
    if (index < 0 || index >= m_applications.count()) {
        return nullptr;
    }
    return m_applications.at(index);
}

Application* ApplicationManager::findApplication(const QString &inputAppId) const
{
    const QString appId = toShortAppIdIfPossible(inputAppId);

    for (Application *app : m_applications) {
        if (app->appId() == appId) {
            return app;
        }
    }
    return nullptr;
}

bool ApplicationManager::requestFocusApplication(const QString &inputAppId)
{
    const QString appId = toShortAppIdIfPossible(inputAppId);

    qCDebug(QTMIR_APPLICATIONS) << "ApplicationManager::requestFocusApplication - appId=" << appId;
    Application *application = findApplication(appId);

    if (!application) {
        qDebug() << "No such running application with appId=" << appId;
        return false;
    }

    Q_EMIT focusRequested(appId);
    return true;
}

QString ApplicationManager::focusedApplicationId() const
{
    if (m_focusedApplication) {
        return m_focusedApplication->appId();
    } else {
        return QString();
    }
}

bool ApplicationManager::focusApplication(const QString &inputAppId)
{
    const QString appId = toShortAppIdIfPossible(inputAppId);
    qCDebug(QTMIR_APPLICATIONS) << "ApplicationManager::focusApplication - appId=" << appId;
    Application *application = findApplication(appId);

    if (!application) {
        qDebug() << "No such running application with appId=" << appId;
        return false;
    }

    if (m_focusedApplication) {
        m_focusedApplication->setFocused(false);
    }

    m_focusedApplication = application;
    m_focusedApplication->setFocused(true);

    move(m_applications.indexOf(application), 0);
    Q_EMIT focusedApplicationIdChanged();
    m_dbusWindowStack->FocusedWindowChanged(0, application->appId(), application->stage());

    return true;
}

void ApplicationManager::unfocusCurrentApplication()
{
    qCDebug(QTMIR_APPLICATIONS) << "ApplicationManager::unfocusCurrentApplication";

    m_focusedApplication = nullptr;
    Q_EMIT focusedApplicationIdChanged();
}

/**
 * @brief ApplicationManager::startApplication launches an application identified by an "application id" or appId.
 *
 * Note: due to an implementation detail, appIds come in two forms:
 * * long appId: $(click_package)_$(application)_$(version)
 * * short appId: $(click_package)_$(application)
 * It is expected that the shell uses _only_ short appIds (but long appIds are accepted by this method for legacy
 * reasons - but be warned, this ability will be removed)
 *
 * Unless stated otherwise, we always use short appIds in this API.
 *
 * @param inputAppId AppId of application to launch (long appId supported)
 * @param arguments Command line arguments to pass to the application to be launched
 * @return Pointer to Application object representing the launched process. If process already running, return nullptr
 */
Application* ApplicationManager::startApplication(const QString &appId,
                                                  const QStringList &arguments)
{
    return startApplication(appId, NoFlag, arguments);
}

Application *ApplicationManager::startApplication(const QString &inputAppId, ExecFlags flags,
                                                  const QStringList &arguments)
{
    tracepoint(qtmir, startApplication);
    QString appId = toShortAppIdIfPossible(inputAppId);
    qCDebug(QTMIR_APPLICATIONS) << "ApplicationManager::startApplication - this=" << this << "appId" << qPrintable(appId);

    Application *application = findApplication(appId);
    if (application) {
        qWarning() << "ApplicationManager::startApplication - application appId=" << appId << " already exists";
        return nullptr;
    }

    if (!m_taskController->start(appId, arguments)) {
        qWarning() << "Upstart failed to start application with appId" << appId;
        return nullptr;
    }

    // The TaskController may synchroneously callback onProcessStarting, so check if application already added
    application = findApplication(appId);
    if (application) {
        application->setArguments(arguments);
    } else {
        application = new Application(
                    m_taskController,
                    m_sharedWakelock,
                    m_desktopFileReaderFactory->createInstance(appId, m_taskController->findDesktopFileForAppId(appId)),
                    Application::Starting,
                    arguments,
                    this);

        if (!application->isValid()) {
            qWarning() << "Unable to instantiate application with appId" << appId;
            return nullptr;
        }

        // override stage if necessary
        if (application->stage() == Application::SideStage && flags.testFlag(ApplicationManager::ForceMainStage)) {
            application->setStage(Application::MainStage);
        }

        add(application);
    }
    return application;
}

void ApplicationManager::onProcessStarting(const QString &appId)
{
    tracepoint(qtmir, onProcessStarting);
    qCDebug(QTMIR_APPLICATIONS) << "ApplicationManager::onProcessStarting - appId=" << appId;

    Application *application = findApplication(appId);
    if (!application) { // then shell did not start this application, so ubuntu-app-launch must have - add to list
        application = new Application(
                    m_taskController,
                    m_sharedWakelock,
                    m_desktopFileReaderFactory->createInstance(appId, m_taskController->findDesktopFileForAppId(appId)),
                    Application::Starting,
                    QStringList(),
                    this);

        if (!application->isValid()) {
            qWarning() << "Unable to instantiate application with appId" << appId;
            return;
        }

        // override stage if necessary (i.e. side stage invalid on phone)
        if (application->stage() == Application::SideStage && forceAllAppsIntoMainStage(m_mirServer))
            application->setStage(Application::MainStage);

        add(application);
        Q_EMIT focusRequested(appId);
    }
    else {
        // url-dispatcher can relaunch apps which have been OOM-killed - AppMan must accept the newly spawned
        // application and focus it immediately (as user expects app to still be running).
        if (application->state() == Application::Stopped) {
            qCDebug(QTMIR_APPLICATIONS) << "Stopped application appId=" << appId << "is being resumed externally";
            application->setState(Application::Starting);
            Q_EMIT focusRequested(appId);
        } else {
            qCDebug(QTMIR_APPLICATIONS) << "ApplicationManager::onProcessStarting application already found with appId"
                                        << appId;
        }
    }
}

/**
 * @brief ApplicationManager::stopApplication - stop a running application and remove from list
 * @param inputAppId
 * @return True if running application was stopped, false if application did not exist or could not be stopped
 */
bool ApplicationManager::stopApplication(const QString &inputAppId)
{
    const QString appId = toShortAppIdIfPossible(inputAppId);
    qCDebug(QTMIR_APPLICATIONS) << "ApplicationManager::stopApplication - appId=" << appId;

    Application *application = findApplication(appId);
    if (!application) {
        qCritical() << "No such running application with appId" << appId;
        return false;
    }

    if (application == m_focusedApplication) {
        // unfocus, and let shell decide what next to focus
        m_focusedApplication = nullptr;
        Q_EMIT focusedApplicationIdChanged();
    }

    remove(application);
    m_dbusWindowStack->WindowDestroyed(0, appId);

    bool result = m_taskController->stop(application->longAppId());

    if (!result && application->pid() > 0) {
        qWarning() << "FAILED to ask Upstart to stop application with appId" << appId
                   << "Sending SIGTERM to process:" << application->pid();
        kill(application->pid(), SIGTERM);
        result = true;
    }

    delete application;
    return result;
}

void ApplicationManager::onProcessFailed(const QString &appId, const bool duringStartup)
{
    /* Applications fail if they fail to launch, crash or are killed. If failed to start, must
     * immediately remove from list of applications. If crash or kill, instead we set flag on the
     * Application to indicate it can be resumed.
     */

    qCDebug(QTMIR_APPLICATIONS) << "ApplicationManager::onProcessFailed - appId=" << appId << "duringStartup=" << duringStartup;

    Application *application = findApplication(appId);
    if (!application) {
        qWarning() << "ApplicationManager::onProcessFailed - upstart reports failure of application" << appId
                   << "that AppManager is not managing";
        return;
    }

    Q_UNUSED(duringStartup); // FIXME(greyback) upstart reports app that fully started up & crashes as failing during startup??
    if (application->state() == Application::Starting) {
        if (application == m_focusedApplication) {
            m_focusedApplication = nullptr;
            Q_EMIT focusedApplicationIdChanged();
        }
        remove(application);
        m_dbusWindowStack->WindowDestroyed(0, application->appId());
        delete application;
    } else {
        // We need to set flags on the Application to say the app can be resumed, and thus should not be removed
        // from the list by onProcessStopped.
        application->setCanBeResumed(true);
        application->setPid(0);
    }
}

void ApplicationManager::onProcessStopped(const QString &appId)
{
    tracepoint(qtmir, onProcessStopped);
    qCDebug(QTMIR_APPLICATIONS) << "ApplicationManager::onProcessStopped - appId=" << appId;
    Application *application = findApplication(appId);

    if (!application) {
        qDebug() << "ApplicationManager::onProcessStopped reports stop of appId=" << appId
                 << "which AppMan is not managing, ignoring the event";
        return;
    }

    // if shell did not stop the application, but ubuntu-app-launch says it died, we assume the process has been
    // killed, so it can be respawned later. Only exception is if that application is focused or running
    // as then it most likely crashed. Update this logic when ubuntu-app-launch gives some failure info.
    bool removeApplication = true;

    if (application == m_focusedApplication) {
        // Very bad case where focused application dies. Remove from list. Should give error message
        m_focusedApplication = nullptr;
        Q_EMIT focusedApplicationIdChanged();
    }

    // The following scenario is the only time that we do NOT remove the application from the app list:
    if ((application->state() == Application::Suspended || application->state() == Application::Stopped)
            && application->pid() == 0 // i.e. onProcessFailed was called, which resets the PID of this application
            && application->canBeResumed()) {
        removeApplication = false;
    }

    if (removeApplication) {
        qCDebug(QTMIR_APPLICATIONS) << "ApplicationManager::onProcessStopped - removing appId=" << appId;
        remove(application);
        m_dbusWindowStack->WindowDestroyed(0, application->appId());
        delete application;
    }
}

void ApplicationManager::onFocusRequested(const QString& appId)
{
    qCDebug(QTMIR_APPLICATIONS) << "ApplicationManager::onFocusRequested - appId=" << appId;

    Q_EMIT focusRequested(appId);
}

void ApplicationManager::onResumeRequested(const QString& appId)
{
    qCDebug(QTMIR_APPLICATIONS) << "ApplicationManager::onResumeRequested - appId=" << appId;

    Application *application = findApplication(appId);

    if (!application) {
        qCritical() << "ApplicationManager::onResumeRequested: No such running application" << appId;
        return;
    }

    // If app Stopped, trust that ubuntu-app-launch respawns it itself, and AppManager will
    // be notified of that through the onProcessStartReportReceived slot. Else resume.
    if (application->state() == Application::Suspended
            && application->requestedState() == Application::RequestedRunning) {
        application->setState(Application::Running);
    }
}

void ApplicationManager::onAppDataChanged(const int role)
{
    if (sender()) {
        Application *application = static_cast<Application*>(sender());
        QModelIndex appIndex = findIndex(application);
        Q_EMIT dataChanged(appIndex, appIndex, QVector<int>() << role);

        qCDebug(QTMIR_APPLICATIONS) << "ApplicationManager::onAppDataChanged: Received " << m_roleNames[role] << " update" <<  application->appId();
    } else {
        qCDebug(QTMIR_APPLICATIONS) << "ApplicationManager::onAppDataChanged: Received " << m_roleNames[role] << " signal but application has disappeard.";
    }
}

void ApplicationManager::onSettingsChanged(const QString &key)
{
    if (key == "lifecycleExemptAppids") {
        m_lifecycleExceptions = m_settings->get("lifecycleExemptAppids").toStringList();
    }
}

void ApplicationManager::authorizeSession(const quint64 pid, bool &authorized)
{
    tracepoint(qtmir, authorizeSession);
    authorized = false; //to be proven wrong

    qCDebug(QTMIR_APPLICATIONS) << "ApplicationManager::authorizeSession - pid=" << pid;

    for (Application *app : m_applications) {
        if (app->state() == Application::Starting) {
            tracepoint(qtmir, appIdHasProcessId_start);
            if (m_taskController->appIdHasProcessId(app->appId(), pid)) {
                app->setPid(pid);
                authorized = true;
                tracepoint(qtmir, appIdHasProcessId_end, 1); //found
                return;
            }
            tracepoint(qtmir, appIdHasProcessId_end, 0); // not found
        }
    }

    /*
     * Hack: Allow applications to be launched without being managed by upstart, where AppManager
     * itself manages processes executed with a "--desktop_file_hint=/path/to/desktopFile.desktop"
     * parameter attached. This exists until ubuntu-app-launch can notify shell any application is
     * and so shell should allow it. Also reads the --stage parameter to determine the desired stage
     */
    std::unique_ptr<ProcInfo::CommandLine> info = m_procInfo->commandLine(pid);
    if (!info) {
        qWarning() << "ApplicationManager REJECTED connection from app with pid" << pid
                   << "as unable to read the process command line";
        return;
    }

    if (info->startsWith("maliit-server") || info->contains("qt5/libexec/QtWebProcess")) {
        authorized = true;
        m_hiddenPIDs << pid;
        return;
    }

    QString desktopFileName = info->getParameter("--desktop_file_hint=");

    if (desktopFileName.isNull()) {
        qCritical() << "ApplicationManager REJECTED connection from app with pid" << pid
                    << "as it was not launched by upstart, and no desktop_file_hint is specified";
        return;
    }

    qCDebug(QTMIR_APPLICATIONS) << "Process supplied desktop_file_hint, loading:" << desktopFileName;

    // Guess appId from the desktop file hint
    QString appId = toShortAppIdIfPossible(desktopFileName.remove(QRegExp(".desktop$")).split('/').last());

    // FIXME: right now we support --desktop_file_hint=appId for historical reasons. So let's try that in
    // case we didn't get an existing .desktop file path
    DesktopFileReader* desktopData;
    if (QFileInfo::exists(desktopFileName)) {
        desktopData = m_desktopFileReaderFactory->createInstance(appId, QFileInfo(desktopFileName));
    } else {
        qCDebug(QTMIR_APPLICATIONS) << "Unable to find file:" << desktopFileName
                                    << "so will search standard paths for one named" << appId << ".desktop";
        desktopData = m_desktopFileReaderFactory->createInstance(appId, m_taskController->findDesktopFileForAppId(appId));
    }

    if (!desktopData->loaded()) {
        delete desktopData;
        qCritical() << "ApplicationManager REJECTED connection from app with pid" << pid
                    << "as the file specified by the desktop_file_hint argument could not be opened";
        return;
    }

    // some naughty applications use a script to launch the actual application. Check for the
    // case where shell actually launched the script.
    Application *application = findApplication(desktopData->appId());
    if (application && application->state() == Application::Starting) {
        qCDebug(QTMIR_APPLICATIONS) << "Process with pid" << pid << "appeared, attaching to existing entry"
                                    << "in application list with appId:" << application->appId();
        delete desktopData;
        application->setPid(pid);
        authorized = true;
        return;
    }

    // if stage supplied in CLI, fetch that
    Application::Stage stage = Application::MainStage;
    QString stageParam = info->getParameter("--stage_hint=");

    if (stageParam == "side_stage") {
        stage = Application::SideStage;
    }

    qCDebug(QTMIR_APPLICATIONS) << "New process with pid" << pid << "appeared, adding new application to the"
                                << "application list with appId:" << desktopData->appId();

    QStringList arguments(info->asStringList());
    application = new Application(
        m_taskController,
        m_sharedWakelock,
        desktopData,
        Application::Starting,
        arguments,
        this);
    application->setPid(pid);
    application->setStage(stage);
    application->setCanBeResumed(false);
    add(application);
    authorized = true;
}

void ApplicationManager::onSessionStarting(std::shared_ptr<ms::Session> const& session)
{
    Q_UNUSED(session);
}

void ApplicationManager::onSessionStopping(std::shared_ptr<ms::Session> const& session)
{
    qCDebug(QTMIR_APPLICATIONS) << "ApplicationManager::onSessionStopping - sessionName=" << session->name().c_str();

    // in case application closed not by hand of shell, check again here:
    Application* application = findApplicationWithSession(session);
    if (application) {
        /* Can remove the application from the running apps list immediately in these curcumstances:
         *  1. application is not managed by upstart (this message from Mir is only notice the app has stopped, must do
         *     it here)
         *  2. application is managed by upstart, but has stopped before it managed to create a surface, we can assume
         *     it crashed on startup, and thus cannot be resumed - so remove it.
         *  3. application is managed by upstart and is in foreground (i.e. has Running state), if Mir reports the
         *     application disconnects, it either crashed or stopped itself. Either case, remove it.
         */
        if (!application->canBeResumed()
                || application->state() == Application::Starting
                || application->state() == Application::Running) {
            m_dbusWindowStack->WindowDestroyed(0, application->appId());
            remove(application);

            // (ricmm) -- To be on the safe side, better wipe the application QML compile cache if it crashes on startup
            QString path(QDir::homePath() + QStringLiteral("/.cache/QML/Apps/"));
            QDir dir(path);
            QStringList apps = dir.entryList();
            for (int i = 0; i < apps.size(); i++) {
                if (apps.at(i).contains(application->appId())) {
                    qCDebug(QTMIR_APPLICATIONS) << "ApplicationManager::onSessionStopping appId=" << apps.at(i) << " Wiping QML Cache";
                    dir.cd(apps.at(i));
                    dir.removeRecursively();
                    break;
                }
            }

            delete application;

            if (application == m_focusedApplication) {
                m_focusedApplication = nullptr;
                Q_EMIT focusedApplicationIdChanged();
            }
        } else {
            // otherwise, we do not have enough information to make any changes to the model, so await events from
            // upstart to go further, but set the app state
            application->setState(Application::Stopped);
        }
    }
    m_hiddenPIDs.removeOne(session->process_id());
}

void ApplicationManager::onSessionCreatedSurface(ms::Session const* session,
                                               std::shared_ptr<ms::Surface> const& surface)
{
    qCDebug(QTMIR_APPLICATIONS) << "ApplicationManager::onSessionCreatedSurface - sessionName=" << session->name().c_str();
    Q_UNUSED(surface);

    Application* application = findApplicationWithSession(session);
    if (application && application->state() == Application::Starting) {
        m_dbusWindowStack->WindowCreated(0, application->appId());

        if (application->requestedState() == Application::RequestedRunning) {
            application->setState(Application::Running);
        } else {
            application->setState(Application::Suspended);
        }
    }
}

Application* ApplicationManager::findApplicationWithSession(const std::shared_ptr<ms::Session> &session)
{
    return findApplicationWithSession(session.get());
}

Application* ApplicationManager::findApplicationWithSession(const ms::Session *session)
{
    if (!session)
        return nullptr;
    return findApplicationWithPid(session->process_id());
}

Application* ApplicationManager::findApplicationWithPid(const qint64 pid)
{
    if (pid <= 0)
        return nullptr;

    for (Application *app : m_applications) {
        if (app->m_pid == pid) {
            return app;
        }
    }
    return nullptr;
}

void ApplicationManager::add(Application* application)
{
    Q_ASSERT(application != nullptr);
    qCDebug(QTMIR_APPLICATIONS) << "ApplicationManager::add - appId=" << application->appId();

    connect(application, &Application::fullscreenChanged, this, [this](bool) { onAppDataChanged(RoleFullscreen); });
    connect(application, &Application::focusedChanged, this, [this](bool) { onAppDataChanged(RoleFocused); });
    connect(application, &Application::stateChanged, this, [this](Application::State) { onAppDataChanged(RoleState); });
    connect(application, &Application::stageChanged, this, [this](Application::Stage) { onAppDataChanged(RoleStage); });

    beginInsertRows(QModelIndex(), m_applications.count(), m_applications.count());
    m_applications.append(application);
    endInsertRows();
    Q_EMIT countChanged();
    Q_EMIT applicationAdded(application->appId());
    if (m_applications.size() == 1) {
        Q_EMIT emptyChanged();
    }
}

void ApplicationManager::remove(Application *application)
{
    Q_ASSERT(application != nullptr);
    qCDebug(QTMIR_APPLICATIONS) << "ApplicationManager::remove - appId=" << application->appId();

    application->disconnect(this);

    int i = m_applications.indexOf(application);
    if (i != -1) {
        beginRemoveRows(QModelIndex(), i, i);
        m_applications.removeAt(i);
        endRemoveRows();
        Q_EMIT applicationRemoved(application->appId());
        Q_EMIT countChanged();
        if (i == 0) {
            Q_EMIT emptyChanged();
        }
    }
}

void ApplicationManager::move(int from, int to) {
    qCDebug(QTMIR_APPLICATIONS) << "ApplicationManager::move - from=" << from << "to=" << to;
    if (from == to) return;

    if (from >= 0 && from < m_applications.size() && to >= 0 && to < m_applications.size()) {
        QModelIndex parent;
        /* When moving an item down, the destination index needs to be incremented
           by one, as explained in the documentation:
           http://qt-project.org/doc/qt-5.0/qtcore/qabstractitemmodel.html#beginMoveRows */

        beginMoveRows(parent, from, from, parent, to + (to > from ? 1 : 0));
        m_applications.move(from, to);
        endMoveRows();
    }
    qCDebug(QTMIR_APPLICATIONS) << "ApplicationManager::move after " << toString();
}

QModelIndex ApplicationManager::findIndex(Application* application)
{
    for (int i = 0; i < m_applications.size(); ++i) {
        if (m_applications.at(i) == application) {
            return index(i);
        }
    }

    return QModelIndex();
}

QString ApplicationManager::toString() const
{
    QString result;
    for (int i = 0; i < m_applications.count(); ++i) {
        if (i > 0) {
            result.append(",");
        }
        result.append(m_applications.at(i)->appId());
    }
    return result;
}

} // namespace qtmir<|MERGE_RESOLUTION|>--- conflicted
+++ resolved
@@ -207,22 +207,12 @@
     : ApplicationManagerInterface(parent)
     , m_mirServer(mirServer)
     , m_focusedApplication(nullptr)
-<<<<<<< HEAD
-=======
-    , m_mainStageApplication(nullptr)
-    , m_sideStageApplication(nullptr)
->>>>>>> 604609b7
     , m_dbusWindowStack(new DBusWindowStack(this))
     , m_taskController(taskController)
     , m_desktopFileReaderFactory(desktopFileReaderFactory)
     , m_procInfo(procInfo)
     , m_sharedWakelock(sharedWakelock)
-<<<<<<< HEAD
-=======
     , m_settings(settings)
-    , m_suspended(false)
-    , m_forceDashActive(false)
->>>>>>> 604609b7
 {
     qCDebug(QTMIR_APPLICATIONS) << "ApplicationManager::ApplicationManager (this=%p)" << this;
     setObjectName("qtmir::ApplicationManager");
@@ -230,14 +220,10 @@
     m_roleNames.insert(RoleSession, "session");
     m_roleNames.insert(RoleFullscreen, "fullscreen");
 
-<<<<<<< HEAD
-    Application::lifecycleExceptions << "com.ubuntu.music";
-=======
     if (settings.data()) {
-        m_lifecycleExceptions = m_settings->get("lifecycleExemptAppids").toStringList();
+        Application::lifecycleExceptions = m_settings->get("lifecycleExemptAppids").toStringList();
         connect(m_settings.data(), &Settings::changed, this, &ApplicationManager::onSettingsChanged);
     }
->>>>>>> 604609b7
 }
 
 ApplicationManager::~ApplicationManager()
@@ -618,7 +604,7 @@
 void ApplicationManager::onSettingsChanged(const QString &key)
 {
     if (key == "lifecycleExemptAppids") {
-        m_lifecycleExceptions = m_settings->get("lifecycleExemptAppids").toStringList();
+        Application::lifecycleExceptions = m_settings->get("lifecycleExemptAppids").toStringList();
     }
 }
 

/*
 * Copyright (C) 2013-2015 Canonical, Ltd.
 *
 * This program is free software: you can redistribute it and/or modify it under
 * the terms of the GNU Lesser General Public License version 3, as published by
 * the Free Software Foundation.
 *
 * This program is distributed in the hope that it will be useful, but WITHOUT
 * ANY WARRANTY; without even the implied warranties of MERCHANTABILITY,
 * SATISFACTORY QUALITY, or FITNESS FOR A PARTICULAR PURPOSE.  See the GNU
 * Lesser General Public License for more details.
 *
 * You should have received a copy of the GNU Lesser General Public License
 * along with this program.  If not, see <http://www.gnu.org/licenses/>.
 */

// local
#include "application_manager.h"
#include "application.h"
#include "desktopfilereader.h"
#include "dbuswindowstack.h"
#include "session.h"
#include "sharedwakelock.h"
#include "proc_info.h"
#include "upstart/taskcontroller.h"
#include "tracepoints.h" // generated from tracepoints.tp
#include "settings.h"

// mirserver
#include "mirserver.h"
#include "nativeinterface.h"
#include "sessionlistener.h"
#include "sessionauthorizer.h"
#include "logging.h"
#include <mirwindowmanager.h>

// mir
#include <mir/scene/surface.h>
#include <mir/scene/session.h>
#include <mir/graphics/display.h>
#include <mir/graphics/display_buffer.h>
#include <mir/geometry/rectangles.h>

// Qt
#include <QGuiApplication>
#include <QDebug>
#include <QByteArray>
#include <QDir>

// std
#include <csignal>

namespace ms = mir::scene;

Q_LOGGING_CATEGORY(QTMIR_APPLICATIONS, "qtmir.applications")

using namespace unity::shell::application;

namespace qtmir
{

namespace {

// FIXME: To be removed once shell has fully adopted short appIds!!
QString toShortAppIdIfPossible(const QString &appId) {
    QRegExp longAppIdMask("[a-z0-9][a-z0-9+.-]+_[a-zA-Z0-9+.-]+_[0-9][a-zA-Z0-9.+:~-]*");
    if (longAppIdMask.exactMatch(appId)) {
        qWarning() << "WARNING: long App ID encountered:" << appId;
        // input string a long AppId, chop the version string off the end
        QStringList parts = appId.split("_");
        return QString("%1_%2").arg(parts.first()).arg(parts.at(1));
    }
    return appId;
}

void connectToSessionListener(ApplicationManager *manager, SessionListener *listener)
{
    QObject::connect(listener, &SessionListener::sessionStarting,
                     manager, &ApplicationManager::onSessionStarting);
    QObject::connect(listener, &SessionListener::sessionStopping,
                     manager, &ApplicationManager::onSessionStopping);
    QObject::connect(listener, &SessionListener::sessionCreatedSurface,
                     manager, &ApplicationManager::onSessionCreatedSurface);
    QObject::connect(listener, &SessionListener::sessionDestroyingSurface,
                     manager, &ApplicationManager::onSessionDestroyingSurface);
}

void connectToSessionAuthorizer(ApplicationManager *manager, SessionAuthorizer *authorizer)
{
    QObject::connect(authorizer, &SessionAuthorizer::requestAuthorizationForSession,
                     manager, &ApplicationManager::authorizeSession, Qt::BlockingQueuedConnection);
}

void connectToTaskController(ApplicationManager *manager, TaskController *controller)
{
    QObject::connect(controller, &TaskController::processStarting,
                     manager, &ApplicationManager::onProcessStarting);
    QObject::connect(controller, &TaskController::processStopped,
                     manager, &ApplicationManager::onProcessStopped);
    QObject::connect(controller, &TaskController::processSuspended,
                     manager, &ApplicationManager::onProcessSuspended);
    QObject::connect(controller, &TaskController::processFailed,
                     manager, &ApplicationManager::onProcessFailed);
    QObject::connect(controller, &TaskController::focusRequested,
                     manager, &ApplicationManager::onFocusRequested);
    QObject::connect(controller, &TaskController::resumeRequested,
                     manager, &ApplicationManager::onResumeRequested);
}

} // namespace

ApplicationManager* ApplicationManager::Factory::Factory::create()
{
    NativeInterface *nativeInterface = dynamic_cast<NativeInterface*>(QGuiApplication::platformNativeInterface());

    if (!nativeInterface) {
        qCritical() << "ERROR: Unity.Application QML plugin requires use of the 'mirserver' QPA plugin";
        QGuiApplication::quit();
        return nullptr;
    }

<<<<<<< HEAD
    auto mirServer = nativeInterface->mirServer();
=======
    auto mirServer = nativeInterface->m_mirServer.lock();
>>>>>>> 6c418efd

    SessionListener *sessionListener = static_cast<SessionListener*>(nativeInterface->nativeResourceForIntegration("SessionListener"));
    SessionAuthorizer *sessionAuthorizer = static_cast<SessionAuthorizer*>(nativeInterface->nativeResourceForIntegration("SessionAuthorizer"));

    QSharedPointer<TaskController> taskController(new upstart::TaskController());
    QSharedPointer<DesktopFileReader::Factory> fileReaderFactory(new DesktopFileReader::Factory());
    QSharedPointer<ProcInfo> procInfo(new ProcInfo());
    QSharedPointer<SharedWakelock> sharedWakelock(new SharedWakelock);
    QSharedPointer<Settings> settings(new Settings());

    // FIXME: We should use a QSharedPointer to wrap this ApplicationManager object, which requires us
    // to use the data() method to pass the raw pointer to the QML engine. However the QML engine appears
    // to take ownership of the object, and deletes it when it wants to. This conflicts with the purpose
    // of the QSharedPointer, and a double-delete results. Trying QQmlEngine::setObjectOwnership on the
    // object no effect, which it should. Need to investigate why.
    ApplicationManager* appManager = new ApplicationManager(
                                             mirServer,
                                             taskController,
                                             sharedWakelock,
                                             fileReaderFactory,
                                             procInfo,
                                             settings
                                         );

    connectToSessionListener(appManager, sessionListener);
    connectToSessionAuthorizer(appManager, sessionAuthorizer);
    connectToTaskController(appManager, taskController.data());
    connect(mirServer->windowManager(), &MirWindowManager::sessionAboutToCreateSurface,
        appManager, &ApplicationManager::onSessionAboutToCreateSurface,
        Qt::BlockingQueuedConnection);

    // Emit signal to notify Upstart that Mir is ready to receive client connections
    // see http://upstart.ubuntu.com/cookbook/#expect-stop
    // FIXME: should not be qtmir's job, instead should notify the user of this library
    // that they should emit this signal, perhaps by posting an event to the
    // QMirServerApplication event loop when it comes up
    if (qgetenv("UNITY_MIR_EMITS_SIGSTOP") == "1") {
        raise(SIGSTOP);
    }

    return appManager;
}


ApplicationManager* ApplicationManager::singleton()
{
    static ApplicationManager* instance;
    if (!instance) {
        Factory appFactory;
        instance = appFactory.create();
    }
    return instance;
}

ApplicationManager::ApplicationManager(
        const QSharedPointer<MirServer>& mirServer,
        const QSharedPointer<TaskController>& taskController,
        const QSharedPointer<SharedWakelock>& sharedWakelock,
        const QSharedPointer<DesktopFileReader::Factory>& desktopFileReaderFactory,
        const QSharedPointer<ProcInfo>& procInfo,
        const QSharedPointer<SettingsInterface>& settings,
        QObject *parent)
    : ApplicationManagerInterface(parent)
    , m_mirServer(mirServer)
    , m_focusedApplication(nullptr)
    , m_dbusWindowStack(new DBusWindowStack(this))
    , m_taskController(taskController)
    , m_desktopFileReaderFactory(desktopFileReaderFactory)
    , m_procInfo(procInfo)
    , m_sharedWakelock(sharedWakelock)
    , m_settings(settings)
{
    qCDebug(QTMIR_APPLICATIONS) << "ApplicationManager::ApplicationManager (this=%p)" << this;
    setObjectName("qtmir::ApplicationManager");

    m_roleNames.insert(RoleSession, "session");
    m_roleNames.insert(RoleFullscreen, "fullscreen");
}

ApplicationManager::~ApplicationManager()
{
    qCDebug(QTMIR_APPLICATIONS) << "ApplicationManager::~ApplicationManager";
}

int ApplicationManager::rowCount(const QModelIndex &parent) const
{
    return !parent.isValid() ? m_applications.size() : 0;
}

QVariant ApplicationManager::data(const QModelIndex &index, int role) const
{
    if (index.row() >= 0 && index.row() < m_applications.size()) {
        Application *application = m_applications.at(index.row());
        switch (role) {
            case RoleAppId:
                return QVariant::fromValue(application->appId());
            case RoleName:
                return QVariant::fromValue(application->name());
            case RoleComment:
                return QVariant::fromValue(application->comment());
            case RoleIcon:
                return QVariant::fromValue(application->icon());
            case RoleStage:
                return QVariant::fromValue((int)application->stage());
            case RoleState:
                return QVariant::fromValue((int)application->state());
            case RoleFocused:
                return QVariant::fromValue(application->focused());
            case RoleIsTouchApp:
                return QVariant::fromValue(application->isTouchApp());
            case RoleExemptFromLifecycle:
                return QVariant::fromValue(application->exemptFromLifecycle());
            case RoleSession:
                return QVariant::fromValue(application->session());
            case RoleFullscreen:
                return QVariant::fromValue(application->fullscreen());
            default:
                return QVariant();
        }
    } else {
        return QVariant();
    }
}

Application* ApplicationManager::get(int index) const
{
    if (index < 0 || index >= m_applications.count()) {
        return nullptr;
    }
    return m_applications.at(index);
}

Application* ApplicationManager::findApplication(const QString &inputAppId) const
{
    const QString appId = toShortAppIdIfPossible(inputAppId);

    for (Application *app : m_applications) {
        if (app->appId() == appId) {
            return app;
        }
    }
    return nullptr;
}

bool ApplicationManager::requestFocusApplication(const QString &inputAppId)
{
    const QString appId = toShortAppIdIfPossible(inputAppId);

    qCDebug(QTMIR_APPLICATIONS) << "ApplicationManager::requestFocusApplication - appId=" << appId;
    Application *application = findApplication(appId);

    if (!application) {
        qDebug() << "No such running application with appId=" << appId;
        return false;
    }

    Q_EMIT focusRequested(appId);
    return true;
}

QString ApplicationManager::focusedApplicationId() const
{
    if (m_focusedApplication) {
        return m_focusedApplication->appId();
    } else {
        return QString();
    }
}

bool ApplicationManager::focusApplication(const QString &inputAppId)
{
    const QString appId = toShortAppIdIfPossible(inputAppId);
    qCDebug(QTMIR_APPLICATIONS) << "ApplicationManager::focusApplication - appId=" << appId;
    Application *application = findApplication(appId);

    if (!application) {
        qDebug() << "No such running application with appId=" << appId;
        return false;
    }

    if (m_focusedApplication) {
        m_focusedApplication->setFocused(false);
    }

    m_focusedApplication = application;
    m_focusedApplication->setFocused(true);

    move(m_applications.indexOf(application), 0);
    Q_EMIT focusedApplicationIdChanged();
    m_dbusWindowStack->FocusedWindowChanged(0, application->appId(), application->stage());

    return true;
}

void ApplicationManager::unfocusCurrentApplication()
{
    qCDebug(QTMIR_APPLICATIONS) << "ApplicationManager::unfocusCurrentApplication";

    m_focusedApplication = nullptr;
    Q_EMIT focusedApplicationIdChanged();
}

/**
 * @brief ApplicationManager::startApplication launches an application identified by an "application id" or appId.
 *
 * Note: due to an implementation detail, appIds come in two forms:
 * * long appId: $(click_package)_$(application)_$(version)
 * * short appId: $(click_package)_$(application)
 * It is expected that the shell uses _only_ short appIds (but long appIds are accepted by this method for legacy
 * reasons - but be warned, this ability will be removed)
 *
 * Unless stated otherwise, we always use short appIds in this API.
 *
 * @param inputAppId AppId of application to launch (long appId supported)
 * @param arguments Command line arguments to pass to the application to be launched
 * @return Pointer to Application object representing the launched process. If process already running, return nullptr
 */
Application* ApplicationManager::startApplication(const QString &appId,
                                                  const QStringList &arguments)
{
    return startApplication(appId, NoFlag, arguments);
}

Application *ApplicationManager::startApplication(const QString &inputAppId, ExecFlags flags,
                                                  const QStringList &arguments)
{
    tracepoint(qtmir, startApplication);
    QString appId = toShortAppIdIfPossible(inputAppId);
    qCDebug(QTMIR_APPLICATIONS) << "ApplicationManager::startApplication - this=" << this << "appId" << qPrintable(appId);

    Application *application = findApplication(appId);
    if (application) {
        qWarning() << "ApplicationManager::startApplication - application appId=" << appId << " already exists";
        return nullptr;
    }

    if (m_queuedStartApplications.contains(inputAppId)) {
        qWarning() << "ApplicationManager::startApplication - application appId=" << appId << " is queued to start";
        return nullptr;
    } else {
        application = findClosingApplication(inputAppId);
        if (application) {
            m_queuedStartApplications.append(inputAppId);
            qWarning() << "ApplicationManager::startApplication - application appId=" << appId << " is closing. Queuing start";
            connect(application, &QObject::destroyed, this, [this, application, inputAppId, flags, arguments]() {
                m_queuedStartApplications.removeAll(inputAppId);
                // start the app.
                startApplication(inputAppId, flags, arguments);
            }, Qt::QueuedConnection); // Queued so that we finish the app removal before starting again.
            return nullptr;
        }
    }

    if (!m_taskController->start(appId, arguments)) {
        qWarning() << "Upstart failed to start application with appId" << appId;
        return nullptr;
    }

    // The TaskController may synchroneously callback onProcessStarting, so check if application already added
    application = findApplication(appId);
    if (application) {
        application->setArguments(arguments);
    } else {
        application = new Application(
                    m_sharedWakelock,
                    m_desktopFileReaderFactory->createInstance(appId, m_taskController->findDesktopFileForAppId(appId)),
                    arguments,
                    this);

        if (!application->isValid()) {
            qWarning() << "Unable to instantiate application with appId" << appId;
            return nullptr;
        }

        // override stage if necessary
        if (application->stage() == Application::SideStage && flags.testFlag(ApplicationManager::ForceMainStage)) {
            application->setStage(Application::MainStage);
        }

        add(application);
    }
    return application;
}

void ApplicationManager::onProcessStarting(const QString &appId)
{
    tracepoint(qtmir, onProcessStarting);
    qCDebug(QTMIR_APPLICATIONS) << "ApplicationManager::onProcessStarting - appId=" << appId;

    Application *application = findApplication(appId);
    if (!application) { // then shell did not start this application, so ubuntu-app-launch must have - add to list
        application = new Application(
                    m_sharedWakelock,
                    m_desktopFileReaderFactory->createInstance(appId, m_taskController->findDesktopFileForAppId(appId)),
                    QStringList(),
                    this);

        if (!application->isValid()) {
            qWarning() << "Unable to instantiate application with appId" << appId;
            return;
        }

        add(application);
        Q_EMIT focusRequested(appId);
    }
    else {
        if (application->state() == Application::Stopped) {
            // url-dispatcher can relaunch apps which have been OOM-killed - AppMan must accept the newly spawned
            // application and focus it immediately (as user expects app to still be running).
            qCDebug(QTMIR_APPLICATIONS) << "Stopped application appId=" << appId << "is being resumed externally";
            Q_EMIT focusRequested(appId);
        } else {
            qCDebug(QTMIR_APPLICATIONS) << "ApplicationManager::onProcessStarting application already found with appId"
                                        << appId;
        }
    }
    application->setProcessState(Application::ProcessRunning);
}

/**
 * @brief ApplicationManager::stopApplication - stop a running application and remove from list
 * @param inputAppId
 * @return True if running application was stopped, false if application did not exist or could not be stopped
 */
bool ApplicationManager::stopApplication(const QString &inputAppId)
{
    const QString appId = toShortAppIdIfPossible(inputAppId);
    qCDebug(QTMIR_APPLICATIONS) << "ApplicationManager::stopApplication - appId=" << appId;

    Application *application = findApplication(appId);
    if (!application) {
        qCritical() << "No such running application with appId" << appId;
        return false;
    }

    application->close();
    remove(application);

    connect(application, &QObject::destroyed, this, [this, application](QObject*) {
        m_closingApplications.removeAll(application);
    });
    m_closingApplications.append(application);
    return true;
}

void ApplicationManager::onProcessFailed(const QString &appId, TaskController::Error error)
{
    // Applications fail if they fail to launch, crash or are killed.

    qCDebug(QTMIR_APPLICATIONS) << "ApplicationManager::onProcessFailed - appId=" << appId;

    Application *application = findApplication(appId);
    if (!application) {
        qWarning() << "ApplicationManager::onProcessFailed - upstart reports failure of application" << appId
                   << "that AppManager is not managing";
        return;
    }

    Q_UNUSED(error); // FIXME(greyback) upstart reports app that fully started up & crashes as failing during startup??
    application->setProcessState(Application::ProcessFailed);
    application->setPid(0);
}

void ApplicationManager::onProcessStopped(const QString &appId)
{
    tracepoint(qtmir, onProcessStopped);
    qCDebug(QTMIR_APPLICATIONS) << "ApplicationManager::onProcessStopped - appId=" << appId;

    Application *application = findApplication(appId);
    if (!application) {
        application = findClosingApplication(appId);
    }

    if (!application) {
        qDebug() << "ApplicationManager::onProcessStopped reports stop of appId=" << appId
                 << "which AppMan is not managing, ignoring the event";
        return;
    }

    // if an application gets killed, onProcessFailed is called first, followed by onProcessStopped.
    // we don't want to override what onProcessFailed already set.
    if (application->processState() != Application::ProcessFailed) {
        application->setProcessState(Application::ProcessStopped);
        application->setPid(0);
    }
}

void ApplicationManager::onProcessSuspended(const QString &appId)
{
    qCDebug(QTMIR_APPLICATIONS) << "ApplicationManager::onProcessSuspended - appId=" << appId;

    Application *application = findApplication(appId);

    if (!application) {
        qDebug() << "ApplicationManager::onProcessSuspended reports stop of appId=" << appId
                 << "which AppMan is not managing, ignoring the event";
        return;
    }

    application->setProcessState(Application::ProcessSuspended);
}

void ApplicationManager::onFocusRequested(const QString& appId)
{
    qCDebug(QTMIR_APPLICATIONS) << "ApplicationManager::onFocusRequested - appId=" << appId;

    Q_EMIT focusRequested(appId);
}

void ApplicationManager::onResumeRequested(const QString& appId)
{
    qCDebug(QTMIR_APPLICATIONS) << "ApplicationManager::onResumeRequested - appId=" << appId;

    Application *application = findApplication(appId);

    if (!application) {
        qCritical() << "ApplicationManager::onResumeRequested: No such running application" << appId;
        return;
    }

    // We interpret this as a focus request for a suspended app.
    // Shell will have this app resumed if it complies with the focus request
    if (application->state() == Application::Suspended) {
        Q_EMIT focusRequested(appId);
    }
}

void ApplicationManager::onAppDataChanged(const int role)
{
    if (sender()) {
        Application *application = static_cast<Application*>(sender());
        QModelIndex appIndex = findIndex(application);
        Q_EMIT dataChanged(appIndex, appIndex, QVector<int>() << role);

        qCDebug(QTMIR_APPLICATIONS) << "ApplicationManager::onAppDataChanged: Received " << m_roleNames[role] << " update" <<  application->appId();
    } else {
        qCDebug(QTMIR_APPLICATIONS) << "ApplicationManager::onAppDataChanged: Received " << m_roleNames[role] << " signal but application has disappeard.";
    }
}

void ApplicationManager::authorizeSession(const pid_t pid, bool &authorized)
{
    tracepoint(qtmir, authorizeSession);
    authorized = false; //to be proven wrong

    qCDebug(QTMIR_APPLICATIONS) << "ApplicationManager::authorizeSession - pid=" << pid;

    for (Application *app : m_applications) {
        if (app->state() == Application::Starting) {
            tracepoint(qtmir, appIdHasProcessId_start);
            if (m_taskController->appIdHasProcessId(app->appId(), pid)) {
                app->setPid(pid);
                authorized = true;
                tracepoint(qtmir, appIdHasProcessId_end, 1); //found
                return;
            }
            tracepoint(qtmir, appIdHasProcessId_end, 0); // not found
        }
    }

    /*
     * Hack: Allow applications to be launched without being managed by upstart, where AppManager
     * itself manages processes executed with a "--desktop_file_hint=/path/to/desktopFile.desktop"
     * parameter attached. This exists until ubuntu-app-launch can notify shell any application is
     * and so shell should allow it. Also reads the --stage parameter to determine the desired stage
     */
    std::unique_ptr<ProcInfo::CommandLine> info = m_procInfo->commandLine(pid);
    if (!info) {
        qWarning() << "ApplicationManager REJECTED connection from app with pid" << pid
                   << "as unable to read the process command line";
        return;
    }

    if (info->startsWith("maliit-server") || info->contains("qt5/libexec/QtWebProcess")) {
        authorized = true;
        return;
    }

    const QString desktopFileName = info->getParameter("--desktop_file_hint=");

    if (desktopFileName.isNull()) {
        qCritical() << "ApplicationManager REJECTED connection from app with pid" << pid
                    << "as it was not launched by upstart, and no desktop_file_hint is specified";
        return;
    }

    qCDebug(QTMIR_APPLICATIONS) << "Process supplied desktop_file_hint, loading:" << desktopFileName;

    // Guess appId from the desktop file hint
    const QString appId = toShortAppIdIfPossible(desktopFileName.split('/').last().remove(QRegExp(".desktop$")));

    // FIXME: right now we support --desktop_file_hint=appId for historical reasons. So let's try that in
    // case we didn't get an existing .desktop file path
    DesktopFileReader* desktopData;
    if (QFileInfo::exists(desktopFileName)) {
        desktopData = m_desktopFileReaderFactory->createInstance(appId, QFileInfo(desktopFileName));
    } else {
        qCDebug(QTMIR_APPLICATIONS) << "Unable to find file:" << desktopFileName
                                    << "so will search standard paths for one named" << appId << ".desktop";
        desktopData = m_desktopFileReaderFactory->createInstance(appId, m_taskController->findDesktopFileForAppId(appId));
    }

    if (!desktopData->loaded()) {
        delete desktopData;
        qCritical() << "ApplicationManager REJECTED connection from app with pid" << pid
                    << "as the file specified by the desktop_file_hint argument could not be opened";
        return;
    }

    // some naughty applications use a script to launch the actual application. Check for the
    // case where shell actually launched the script.
    Application *application = findApplication(desktopData->appId());
    if (application && application->state() == Application::Starting) {
        qCDebug(QTMIR_APPLICATIONS) << "Process with pid" << pid << "appeared, attaching to existing entry"
                                    << "in application list with appId:" << application->appId();
        delete desktopData;
        application->setPid(pid);
        authorized = true;
        return;
    }

    // if stage supplied in CLI, fetch that
    Application::Stage stage = Application::MainStage;
    QString stageParam = info->getParameter("--stage_hint=");

    if (stageParam == "side_stage") {
        stage = Application::SideStage;
    }

    qCDebug(QTMIR_APPLICATIONS) << "New process with pid" << pid << "appeared, adding new application to the"
                                << "application list with appId:" << desktopData->appId();

    QStringList arguments(info->asStringList());
    application = new Application(
        m_sharedWakelock,
        desktopData,
        arguments,
        this);
    application->setPid(pid);
    application->setStage(stage);
    add(application);
    authorized = true;
}

void ApplicationManager::onSessionStarting(std::shared_ptr<ms::Session> const& session)
{
    Q_UNUSED(session);
}

void ApplicationManager::onSessionStopping(std::shared_ptr<ms::Session> const& session)
{
    Application* application = findApplicationWithSession(session);
    if (application) {
        m_dbusWindowStack->WindowDestroyed(0, application->appId());
    }
}

void ApplicationManager::onSessionCreatedSurface(ms::Session const* session,
                                               std::shared_ptr<ms::Surface> const& surface)
{
    qCDebug(QTMIR_APPLICATIONS) << "ApplicationManager::onSessionCreatedSurface - sessionName=" << session->name().c_str();
    Q_UNUSED(surface);

    Application* application = findApplicationWithSession(session);
    if (application) {
        m_dbusWindowStack->WindowCreated(0, application->appId());
    }
}

void ApplicationManager::onSessionDestroyingSurface(ms::Session const* session,
                                                    std::shared_ptr<ms::Surface> const& surface)
{
    qCDebug(QTMIR_APPLICATIONS) << "ApplicationManager::onSessionDestroyingSurface - sessionName=" << session->name().c_str();
    Q_UNUSED(surface);

    Application* application = findApplicationWithSession(session);
    if (application && application->state() == Application::Running) {
        // If app in Running state but it destroys its surface, it's probably shutting down,
        // in which case, we can preempt it and remove it from the App list immediately.
        // FIXME: this is not desktop application friendly, but resolves issue where trust-prompt
        // helpers take a long time to shut down, but destroys their surface quickly.
        remove(application);
        application->deleteLater();
    }
}

Application* ApplicationManager::findApplicationWithSession(const std::shared_ptr<ms::Session> &session)
{
    return findApplicationWithSession(session.get());
}

Application* ApplicationManager::findApplicationWithSession(const ms::Session *session)
{
    if (!session)
        return nullptr;
    return findApplicationWithPid(session->process_id());
}

Application* ApplicationManager::findApplicationWithPid(const pid_t pid)
{
    if (pid <= 0)
        return nullptr;

    for (Application *app : m_applications) {
        if (app->m_pid == pid) {
            return app;
        }
    }
    return nullptr;
}

void ApplicationManager::add(Application* application)
{
    Q_ASSERT(application != nullptr);
    qCDebug(QTMIR_APPLICATIONS) << "ApplicationManager::add - appId=" << application->appId();

    connect(application, &Application::fullscreenChanged, this, [this](bool) { onAppDataChanged(RoleFullscreen); });
    connect(application, &Application::focusedChanged, this, [this](bool) { onAppDataChanged(RoleFocused); });
    connect(application, &Application::stateChanged, this, [this](Application::State) { onAppDataChanged(RoleState); });
    connect(application, &Application::stageChanged, this, [this](Application::Stage) { onAppDataChanged(RoleStage); });

    QString appId = application->appId();
    QString longAppId = application->longAppId();
    QStringList arguments = application->arguments();

    // The connection is queued as a workaround an issue in the PhoneStage animation that
    // happens when you tap on a killed app in the spread to bring it to foreground, causing
    // a Application::respawn() to take place.
    // In any case, it seems like in general QML works better when don't do too many things
    // in the same event loop iteration.
    connect(application, &Application::startProcessRequested,
            this, [=]() { m_taskController->start(appId, arguments); },
            Qt::QueuedConnection);

    connect(application, &Application::stopProcessRequested, this, [=]() {
        if (!m_taskController->stop(application->longAppId()) && application->pid() > 0) {
            qWarning() << "FAILED to ask Upstart to stop application with appId" << appId
                       << "Sending SIGTERM to process:" << appId;
            kill(application->pid(), SIGTERM);
            application->setProcessState(Application::ProcessStopped);
        }
    });

    connect(application, &Application::suspendProcessRequested, this, [=]() { m_taskController->suspend(longAppId); } );
    connect(application, &Application::resumeProcessRequested, this, [=]() { m_taskController->resume(longAppId); } );

    connect(application, &Application::stopped, this, [=]() {
        remove(application);
        application->deleteLater();
    });


    beginInsertRows(QModelIndex(), m_applications.count(), m_applications.count());
    m_applications.append(application);
    endInsertRows();
    Q_EMIT countChanged();
    Q_EMIT applicationAdded(application->appId());
    if (m_applications.size() == 1) {
        Q_EMIT emptyChanged();
    }
}

void ApplicationManager::remove(Application *application)
{
    Q_ASSERT(application != nullptr);
    qCDebug(QTMIR_APPLICATIONS) << "ApplicationManager::remove - appId=" << application->appId();

    disconnect(application, &Application::fullscreenChanged, this, 0);
    disconnect(application, &Application::focusedChanged, this, 0);
    disconnect(application, &Application::stateChanged, this, 0);
    disconnect(application, &Application::stageChanged, this, 0);

    int i = m_applications.indexOf(application);
    if (i != -1) {
        beginRemoveRows(QModelIndex(), i, i);
        m_applications.removeAt(i);
        endRemoveRows();
        Q_EMIT applicationRemoved(application->appId());
        Q_EMIT countChanged();
        if (i == 0) {
            Q_EMIT emptyChanged();
        }
    }

    if (application == m_focusedApplication) {
        m_focusedApplication = nullptr;
        Q_EMIT focusedApplicationIdChanged();
    }
}

void ApplicationManager::move(int from, int to) {
    qCDebug(QTMIR_APPLICATIONS) << "ApplicationManager::move - from=" << from << "to=" << to;
    if (from == to) return;

    if (from >= 0 && from < m_applications.size() && to >= 0 && to < m_applications.size()) {
        QModelIndex parent;
        /* When moving an item down, the destination index needs to be incremented
           by one, as explained in the documentation:
           http://qt-project.org/doc/qt-5.0/qtcore/qabstractitemmodel.html#beginMoveRows */

        beginMoveRows(parent, from, from, parent, to + (to > from ? 1 : 0));
        m_applications.move(from, to);
        endMoveRows();
    }
    qCDebug(QTMIR_APPLICATIONS) << "ApplicationManager::move after " << toString();
}

QModelIndex ApplicationManager::findIndex(Application* application)
{
    for (int i = 0; i < m_applications.size(); ++i) {
        if (m_applications.at(i) == application) {
            return index(i);
        }
    }

    return QModelIndex();
}

QString ApplicationManager::toString() const
{
    QString result;
    for (int i = 0; i < m_applications.count(); ++i) {
        if (i > 0) {
            result.append(",");
        }
        result.append(m_applications.at(i)->appId());
    }
    return result;
}

Application *ApplicationManager::findClosingApplication(const QString &inputAppId) const
{
    const QString appId = toShortAppIdIfPossible(inputAppId);

    for (Application *app : m_closingApplications) {
        if (app->appId() == appId) {
            return app;
        }
    }
    return nullptr;
}

void ApplicationManager::onSessionAboutToCreateSurface(
        const std::shared_ptr<mir::scene::Session> &session, int type, QSize &size)
{
    if (type == mir_surface_type_normal) {
        Application* application = findApplicationWithSession(session);

        if (application) {
            qCDebug(QTMIR_APPLICATIONS).nospace() << "ApplicationManager::onSessionAboutToCreateSurface appId="
                << application->appId();
            size = application->initialSurfaceSize();
        } else {
            qCDebug(QTMIR_APPLICATIONS).nospace() << "ApplicationManager::onSessionAboutToCreateSurface unknown app";
        }
    } else {
        qCDebug(QTMIR_APPLICATIONS).nospace() << "ApplicationManager::onSessionAboutToCreateSurface type=" << type
            << " NOOP";
    }
}

} // namespace qtmir<|MERGE_RESOLUTION|>--- conflicted
+++ resolved
@@ -119,11 +119,7 @@
         return nullptr;
     }
 
-<<<<<<< HEAD
-    auto mirServer = nativeInterface->mirServer();
-=======
-    auto mirServer = nativeInterface->m_mirServer.lock();
->>>>>>> 6c418efd
+    auto mirServer = nativeInterface->mirServer().lock();
 
     SessionListener *sessionListener = static_cast<SessionListener*>(nativeInterface->nativeResourceForIntegration("SessionListener"));
     SessionAuthorizer *sessionAuthorizer = static_cast<SessionAuthorizer*>(nativeInterface->nativeResourceForIntegration("SessionAuthorizer"));

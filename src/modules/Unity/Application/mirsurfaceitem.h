/*
 * Copyright (C) 2013-2014 Canonical, Ltd.
 *
 * This program is free software: you can redistribute it and/or modify it under
 * the terms of the GNU Lesser General Public License version 3, as published by
 * the Free Software Foundation.
 *
 * This program is distributed in the hope that it will be useful, but WITHOUT
 * ANY WARRANTY; without even the implied warranties of MERCHANTABILITY,
 * SATISFACTORY QUALITY, or FITNESS FOR A PARTICULAR PURPOSE.  See the GNU
 * Lesser General Public License for more details.
 *
 * You should have received a copy of the GNU Lesser General Public License
 * along with this program.  If not, see <http://www.gnu.org/licenses/>.
 */

#ifndef MIRSURFACEITEM_H
#define MIRSURFACEITEM_H

#include <memory>

// Qt
#include <QMutex>
#include <QPointer>
#include <QSet>
#include <QQuickItem>
#include <QTimer>
#include <QQmlListProperty>

// mir
#include <mir/scene/surface.h>
#include <mir/scene/surface_observer.h>
#include <mir_toolkit/common.h>

#include "session_interface.h"
#include "ubuntukeyboardinfo.h"

namespace qtmir {

class MirSurfaceManager;
class QSGMirSurfaceNode;
class QMirSurfaceTextureProvider;
class Application;

class MirSurfaceObserver : public mir::scene::SurfaceObserver {
public:
    MirSurfaceObserver();

    void setListener(QObject *listener);

    void attrib_changed(MirSurfaceAttrib, int) override {}
    void resized_to(mir::geometry::Size const&) override {}
    void moved_to(mir::geometry::Point const&) override {}
    void hidden_set_to(bool) override {}

    // Get new frame notifications from Mir, called from a Mir thread.
    void frame_posted(int frames_available) override;

    void alpha_set_to(float) override {}
    void transformation_set_to(glm::mat4 const&) override {}
    void reception_mode_set_to(mir::input::InputReceptionMode) override {}
    void cursor_image_set_to(mir::graphics::CursorImage const&) override {}
    void orientation_set_to(MirOrientation) override {}
private:
    QObject *m_listener;
};

class MirSurfaceItem : public QQuickItem
{
    Q_OBJECT
    Q_ENUMS(Type)
    Q_ENUMS(State)

    Q_PROPERTY(Type type READ type NOTIFY typeChanged)
    Q_PROPERTY(State state READ state NOTIFY stateChanged)
    Q_PROPERTY(QString name READ name NOTIFY nameChanged)
    Q_PROPERTY(bool live READ live NOTIFY liveChanged)
    Q_PROPERTY(Qt::ScreenOrientation orientation READ orientation WRITE setOrientation NOTIFY orientationChanged DESIGNABLE false)

public:
    explicit MirSurfaceItem(std::shared_ptr<mir::scene::Surface> surface,
                            SessionInterface* session,
                            QQuickItem *parent = 0);
    ~MirSurfaceItem();

    enum Type {
        Normal = mir_surface_type_normal,
        Utility = mir_surface_type_utility,
        Dialog = mir_surface_type_dialog,
        Overlay = mir_surface_type_overlay,
        Freestyle = mir_surface_type_freestyle,
        Popover = mir_surface_type_popover,
        InputMethod = mir_surface_type_inputmethod,
        };

    enum State {
        Unknown = mir_surface_state_unknown,
        Restored = mir_surface_state_restored,
        Minimized = mir_surface_state_minimized,
        Maximized = mir_surface_state_maximized,
        VertMaximized = mir_surface_state_vertmaximized,
        /* SemiMaximized = mir_surface_state_semimaximized, // see mircommon/mir_toolbox/common.h*/
        Fullscreen = mir_surface_state_fullscreen,
    };

    //getters
    Type type() const;
    State state() const;
    QString name() const;
    bool live() const;
<<<<<<< HEAD
    Qt::ScreenOrientation orientation() const;
    Session *session() const;
=======
    SessionInterface *session() const;
>>>>>>> 48454d4f

    Q_INVOKABLE void release();

    // Item surface/texture management
    bool isTextureProvider() const { return true; }
    QSGTextureProvider *textureProvider() const;

    void stopFrameDropper();
    void startFrameDropper();

    bool isFirstFrameDrawn() const { return m_firstFrameDrawn; }

<<<<<<< HEAD
    void setOrientation(const Qt::ScreenOrientation orientation);
    void setSession(Session *app);
=======
    void setSession(SessionInterface *app);

    // to allow easy touch event injection from tests
    bool processTouchEvent(int eventType,
            ulong timestamp,
            const QList<QTouchEvent::TouchPoint> &touchPoints,
            Qt::TouchPointStates touchPointStates);
>>>>>>> 48454d4f

Q_SIGNALS:
    void typeChanged();
    void stateChanged();
    void nameChanged();
    void orientationChanged();
    void liveChanged(bool live);
    void firstFrameDrawn(MirSurfaceItem *item);

protected Q_SLOTS:
    void onSessionStateChanged(SessionInterface::State state);

protected:
    void mousePressEvent(QMouseEvent *event) override;
    void mouseMoveEvent(QMouseEvent *event) override;
    void mouseReleaseEvent(QMouseEvent *event) override;
    void wheelEvent(QWheelEvent *event) override;

    void keyPressEvent(QKeyEvent *event) override;
    void keyReleaseEvent(QKeyEvent *event) override;

    void touchEvent(QTouchEvent *event) override;

    QSGNode *updatePaintNode(QSGNode *oldNode, UpdatePaintNodeData *);

private Q_SLOTS:
    void surfaceDamaged();
    void dropPendingBuffers();
    void scheduleTextureUpdate();

    void scheduleMirSurfaceSizeUpdate();
    void updateMirSurfaceSize();

    void updateMirSurfaceFocus(bool focused);

private:
    bool updateTexture();
    void ensureProvider();

    void setType(const Type&);
    void setState(const State&);
    void setLive(const bool);

    // called by MirSurfaceManager
    void setAttribute(const MirSurfaceAttrib, const int);
    void setSurfaceValid(const bool);

    bool hasTouchInsideUbuntuKeyboard(const QList<QTouchEvent::TouchPoint> &touchPoints);
    void syncSurfaceSizeWithItemSize();

    bool clientIsRunning() const;

    QString appId() const;
    void endCurrentTouchSequence(ulong timestamp);
    void validateAndDeliverTouchEvent(int eventType,
            ulong timestamp,
            const QList<QTouchEvent::TouchPoint> &touchPoints,
            Qt::TouchPointStates touchPointStates);

    QMutex m_mutex;

    std::shared_ptr<mir::scene::Surface> m_surface;
    QPointer<SessionInterface> m_session;
    bool m_firstFrameDrawn;
    bool m_live;
    Qt::ScreenOrientation m_orientation; //FIXME -  have to save the state as Mir has no getter for it (bug:1357429)

    QMirSurfaceTextureProvider *m_textureProvider;

    static UbuntuKeyboardInfo *m_ubuntuKeyboardInfo;

    std::shared_ptr<MirSurfaceObserver> m_surfaceObserver;

    QTimer m_frameDropperTimer;

    QTimer m_updateMirSurfaceSizeTimer;

    class TouchEvent {
    public:
        TouchEvent &operator= (const QTouchEvent &qtEvent) {
            type = qtEvent.type();
            timestamp = qtEvent.timestamp();
            touchPoints = qtEvent.touchPoints();
            touchPointStates = qtEvent.touchPointStates();
            return *this;
        }

        void updateTouchPointStatesAndType();

        int type;
        ulong timestamp;
        QList<QTouchEvent::TouchPoint> touchPoints;
        Qt::TouchPointStates touchPointStates;
    } *m_lastTouchEvent;

    friend class MirSurfaceManager;
};

} // namespace qtmir

Q_DECLARE_METATYPE(qtmir::MirSurfaceItem*)

#endif // MIRSURFACEITEM_H<|MERGE_RESOLUTION|>--- conflicted
+++ resolved
@@ -108,12 +108,8 @@
     State state() const;
     QString name() const;
     bool live() const;
-<<<<<<< HEAD
     Qt::ScreenOrientation orientation() const;
-    Session *session() const;
-=======
     SessionInterface *session() const;
->>>>>>> 48454d4f
 
     Q_INVOKABLE void release();
 
@@ -126,10 +122,7 @@
 
     bool isFirstFrameDrawn() const { return m_firstFrameDrawn; }
 
-<<<<<<< HEAD
     void setOrientation(const Qt::ScreenOrientation orientation);
-    void setSession(Session *app);
-=======
     void setSession(SessionInterface *app);
 
     // to allow easy touch event injection from tests
@@ -137,7 +130,6 @@
             ulong timestamp,
             const QList<QTouchEvent::TouchPoint> &touchPoints,
             Qt::TouchPointStates touchPointStates);
->>>>>>> 48454d4f
 
 Q_SIGNALS:
     void typeChanged();

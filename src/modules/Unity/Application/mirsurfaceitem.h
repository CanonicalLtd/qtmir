--- conflicted
+++ resolved
@@ -74,13 +74,8 @@
     Q_PROPERTY(Type type READ type NOTIFY typeChanged)
     Q_PROPERTY(State state READ state NOTIFY stateChanged)
     Q_PROPERTY(QString name READ name NOTIFY nameChanged)
-<<<<<<< HEAD
+    Q_PROPERTY(bool live READ live NOTIFY liveChanged)
     Q_PROPERTY(Qt::ScreenOrientation orientation READ orientation WRITE setOrientation NOTIFY orientationChanged DESIGNABLE false)
-    Q_PROPERTY(MirSurfaceItem *parentSurface READ parentSurface NOTIFY parentSurfaceChanged DESIGNABLE false FINAL)
-    Q_PROPERTY(QQmlListProperty<qtmir::MirSurfaceItem> childSurfaces READ childSurfaces NOTIFY childSurfacesChanged DESIGNABLE false)
-=======
-    Q_PROPERTY(bool live READ live NOTIFY liveChanged)
->>>>>>> 6506f504
 
 public:
     explicit MirSurfaceItem(std::shared_ptr<mir::scene::Surface> surface,
@@ -112,13 +107,9 @@
     Type type() const;
     State state() const;
     QString name() const;
-<<<<<<< HEAD
+    bool live() const;
     Qt::ScreenOrientation orientation() const;
-    Application *application() const;
-=======
-    bool live() const;
     Session *session() const;
->>>>>>> 6506f504
 
     Q_INVOKABLE void release();
 
@@ -131,29 +122,15 @@
 
     bool isFirstFrameDrawn() const { return m_firstFrameDrawn; }
 
-<<<<<<< HEAD
     void setOrientation(const Qt::ScreenOrientation orientation);
-    void setApplication(Application *app);
-
-    void setParentSurface(MirSurfaceItem* surface);
-    MirSurfaceItem* parentSurface() const;
-    void foreachChildSurface(std::function<void(MirSurfaceItem*)> f) const;
-=======
     void setSession(Session *app);
->>>>>>> 6506f504
 
 Q_SIGNALS:
     void typeChanged();
     void stateChanged();
     void nameChanged();
-<<<<<<< HEAD
     void orientationChanged();
-    void parentSurfaceChanged(MirSurfaceItem* surface);
-    void childSurfacesChanged();
-    void surfaceDestroyed();
-=======
     void liveChanged(bool live);
->>>>>>> 6506f504
     void firstFrameDrawn(MirSurfaceItem *item);
 
 protected Q_SLOTS:
@@ -204,14 +181,8 @@
     std::shared_ptr<mir::scene::Surface> m_surface;
     QPointer<Session> m_session;
     bool m_firstFrameDrawn;
-<<<<<<< HEAD
+    bool m_live;
     Qt::ScreenOrientation m_orientation; //FIXME -  have to save the state as Mir has no getter for it (bug:1357429)
-
-    MirSurfaceItem* m_parentSurface;
-    QList<MirSurfaceItem*> m_children;
-=======
-    bool m_live;
->>>>>>> 6506f504
 
     QMirSurfaceTextureProvider *m_textureProvider;
 

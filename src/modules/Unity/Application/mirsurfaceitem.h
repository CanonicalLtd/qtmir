--- conflicted
+++ resolved
@@ -50,10 +50,6 @@
     QString name() const override;
     bool live() const override;
 
-<<<<<<< HEAD
-    Q_INVOKABLE void release() override;
-    bool close() override;
-=======
     Mir::State surfaceState() const override;
     void setSurfaceState(Mir::State) override;
 
@@ -68,7 +64,6 @@
 
     int surfaceWidth() const override;
     void setSurfaceWidth(int value) override;
->>>>>>> 893ffdb7
 
     int surfaceHeight() const override;
     void setSurfaceHeight(int value) override;

/*
 * Copyright (C) 2015 Canonical, Ltd.
 *
 * This program is free software: you can redistribute it and/or modify it under
 * the terms of the GNU Lesser General Public License version 3, as published by
 * the Free Software Foundation.
 *
 * This program is distributed in the hope that it will be useful, but WITHOUT
 * ANY WARRANTY; without even the implied warranties of MERCHANTABILITY,
 * SATISFACTORY QUALITY, or FITNESS FOR A PARTICULAR PURPOSE.  See the GNU
 * Lesser General Public License for more details.
 *
 * You should have received a copy of the GNU Lesser General Public License
 * along with this program.  If not, see <http://www.gnu.org/licenses/>.
 */

#ifndef QTMIR_MIRSURFACE_H
#define QTMIR_MIRSURFACE_H

#include "mirsurfaceinterface.h"

// Qt
#include <QCursor>
#include <QMutex>
#include <QPointer>
#include <QSharedPointer>
#include <QSGTextureProvider>
#include <QTimer>
#include <QWeakPointer>
#include <QPair>

#include "mirbuffersgtexture.h"
#include "session.h"

// mirserver
#include "creationhints.h"

// mir
#include <mir/scene/surface.h>

namespace mir { namespace shell { class Shell; }}

class SurfaceObserver;

namespace qtmir {

class MirSurface : public MirSurfaceInterface
{
    Q_OBJECT

public:
    MirSurface(std::shared_ptr<mir::scene::Surface> surface,
            SessionInterface* session,
            mir::shell::Shell *shell,
            std::shared_ptr<SurfaceObserver> observer,
            const CreationHints &);
    virtual ~MirSurface();

    ////
    // unity::shell::application::MirSurfaceInterface

    Mir::Type type() const override;

    QString name() const override;

    QSize size() const override;
    void resize(int width, int height) override;
    void resize(const QSize &size) override { resize(size.width(), size.height()); }

    Mir::State state() const override;
    void setState(Mir::State qmlState) override;

    bool live() const override;

    bool visible() const override;

    Mir::OrientationAngle orientationAngle() const override;
    void setOrientationAngle(Mir::OrientationAngle angle) override;

    int minimumWidth() const override;
    int minimumHeight() const override;
    int maximumWidth() const override;
    int maximumHeight() const override;
    int widthIncrement() const override;
    int heightIncrement() const override;

    ////
    // qtmir::MirSurfaceInterface

    void setLive(bool value) override;

    bool isFirstFrameDrawn() const override { return m_firstFrameDrawn; }

    void stopFrameDropper() override;
    void startFrameDropper() override;

    bool isBeingDisplayed() const override;

    void registerView(qintptr viewId) override;
    void unregisterView(qintptr viewId) override;
    void setViewVisibility(qintptr viewId, bool visible) override;

    // methods called from the rendering (scene graph) thread:
    QSharedPointer<QSGTexture> texture() override;
    QSGTexture *weakTexture() const override { return m_texture.data(); }
    bool updateTexture() override;
    unsigned int currentFrameNumber() const override;
    bool numBuffersReadyForCompositor() override;
    // end of methods called from the rendering (scene graph) thread

    void setFocus(bool focus) override;

    void close() override;

    void mousePressEvent(QMouseEvent *event) override;
    void mouseMoveEvent(QMouseEvent *event) override;
    void mouseReleaseEvent(QMouseEvent *event) override;
    void hoverEnterEvent(QHoverEvent *event) override;
    void hoverLeaveEvent(QHoverEvent *event) override;
    void hoverMoveEvent(QHoverEvent *event) override;
    void wheelEvent(QWheelEvent *event) override;

    void keyPressEvent(QKeyEvent *event) override;
    void keyReleaseEvent(QKeyEvent *event) override;

    void touchEvent(Qt::KeyboardModifiers qmods,
            const QList<QTouchEvent::TouchPoint> &qtTouchPoints,
            Qt::TouchPointStates qtTouchPointStates,
            ulong qtTimestamp) override;

    QString appId() const override;

    QCursor cursor() const override;

<<<<<<< HEAD
    QString keymapLayout() const override;
    QString keymapVariant() const override;
    Q_INVOKABLE void setKeymap(const QString &layout, const QString &variant) override;
=======
    Mir::ShellChrome shellChrome() const override;
>>>>>>> 9871ff00

public Q_SLOTS:
    void onCompositorSwappedBuffers() override;

    void setMinimumWidth(int) override;
    void setMinimumHeight(int) override;
    void setMaximumWidth(int) override;
    void setMaximumHeight(int) override;
    void setWidthIncrement(int) override;
    void setHeightIncrement(int) override;
    void setShellChrome(Mir::ShellChrome shellChrome) override;

private Q_SLOTS:
    void dropPendingBuffer();
    void onAttributeChanged(const MirSurfaceAttrib, const int);
    void onFramesPostedObserved();
    void onSessionDestroyed();
    void emitSizeChanged();
    void onKeymapChanged(const QString &layout, const QString &variant);
    void setCursor(const QCursor &cursor);

private:
    void syncSurfaceSizeWithItemSize();
    bool clientIsRunning() const;
    void updateVisibility();

    std::shared_ptr<mir::scene::Surface> m_surface;
    QPointer<SessionInterface> m_session;
    mir::shell::Shell *const m_shell;
    bool m_firstFrameDrawn;

    //FIXME -  have to save the state as Mir has no getter for it (bug:1357429)
    Mir::OrientationAngle m_orientationAngle;

    QTimer m_frameDropperTimer;

    mutable QMutex m_mutex;

    // Lives in the rendering (scene graph) thread
    QWeakPointer<QSGTexture> m_texture;
    bool m_textureUpdated;
    unsigned int m_currentFrameNumber;

    bool m_live;
    struct View {
        bool visible;
    };
    QHash<qintptr, View> m_views;

    std::shared_ptr<SurfaceObserver> m_surfaceObserver;

    QSize m_size;
    QPair<QString,QString> m_keyMap; // pair of layout+variant

    QCursor m_cursor;
    Mir::ShellChrome m_shellChrome;

    int m_minimumWidth{0};
    int m_minimumHeight{0};
    int m_maximumWidth{0};
    int m_maximumHeight{0};
    int m_widthIncrement{0};
    int m_heightIncrement{0};
};

} // namespace qtmir

#endif // QTMIR_MIRSURFACE_H<|MERGE_RESOLUTION|>--- conflicted
+++ resolved
@@ -132,13 +132,11 @@
 
     QCursor cursor() const override;
 
-<<<<<<< HEAD
+    Mir::ShellChrome shellChrome() const override;
+
     QString keymapLayout() const override;
     QString keymapVariant() const override;
     Q_INVOKABLE void setKeymap(const QString &layout, const QString &variant) override;
-=======
-    Mir::ShellChrome shellChrome() const override;
->>>>>>> 9871ff00
 
 public Q_SLOTS:
     void onCompositorSwappedBuffers() override;

--- conflicted
+++ resolved
@@ -133,15 +133,12 @@
     QCursor cursor() const override;
 
     Mir::ShellChrome shellChrome() const override;
-<<<<<<< HEAD
-    void setShellChrome(Mir::ShellChrome shellChrome) override;
+
     void setScreen(QScreen *screen) override;
-=======
 
     QString keymapLayout() const override;
     QString keymapVariant() const override;
     Q_INVOKABLE void setKeymap(const QString &layout, const QString &variant) override;
->>>>>>> 0e6cef82
 
 public Q_SLOTS:
     void onCompositorSwappedBuffers() override;

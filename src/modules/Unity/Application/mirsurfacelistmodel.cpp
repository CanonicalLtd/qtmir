/*
 * Copyright (C) 2016 Canonical, Ltd.
 *
 * This program is free software; you can redistribute it and/or modify
 * it under the terms of the GNU General Public License as published by
 * the Free Software Foundation; version 3.
 *
 * This program is distributed in the hope that it will be useful,
 * but WITHOUT ANY WARRANTY; without even the implied warranty of
 * MERCHANTABILITY or FITNESS FOR A PARTICULAR PURPOSE.  See the
 * GNU General Public License for more details.
 *
 * You should have received a copy of the GNU General Public License
 * along with this program.  If not, see <http://www.gnu.org/licenses/>.
 */

#include "mirsurfacelistmodel.h"

#include "mirsurface.h"

#include <paths.h>

namespace unityapp = unity::shell::application;
using namespace qtmir;

MirSurfaceListModel::MirSurfaceListModel(QObject *parent) :
    MirSurfaceListInterface(parent)
{
}

MirSurfaceListModel::~MirSurfaceListModel()
{
    Q_EMIT destroyed(this); // Early warning, while MirSurfaceListModel methods can still be accessed.
}

int MirSurfaceListModel::rowCount(const QModelIndex &parent) const
{
    return !parent.isValid() ? m_surfaceList.size() : 0;
}

QVariant MirSurfaceListModel::data(const QModelIndex& index, int role) const
{
    if (index.row() < 0 || index.row() >= m_surfaceList.size())
        return QVariant();

    if (role == SurfaceRole) {
        MirSurfaceInterface *surface = m_surfaceList.at(index.row());
        return QVariant::fromValue(static_cast<unityapp::MirSurfaceInterface*>(surface));
    } else {
        return QVariant();
    }
}

void MirSurfaceListModel::raise(MirSurfaceInterface *surface)
{
    int i = m_surfaceList.indexOf(surface);
    if (i != -1) {
        moveSurface(i, 0);
    }
}

void MirSurfaceListModel::prependSurface(MirSurfaceInterface *surface)
{
    beginInsertRows(QModelIndex(), 0/*first*/, 0/*last*/);
    m_surfaceList.prepend(surface);
    connectSurface(surface);
    endInsertRows();
    Q_EMIT countChanged(m_surfaceList.count());
    if (count() == 1) {
        Q_EMIT emptyChanged();
        Q_EMIT firstChanged();
    }
}

void MirSurfaceListModel::connectSurface(MirSurfaceInterface *surface)
{
    connect(surface, &MirSurfaceInterface::raiseRequested, this, [this, surface](){ this->raise(surface); });
    connect(surface, &QObject::destroyed, this, [this, surface](){ this->removeSurface(surface); });
}

void MirSurfaceListModel::removeSurface(MirSurfaceInterface *surface)
{
    int i = m_surfaceList.indexOf(surface);
    if (i != -1) {
        beginRemoveRows(QModelIndex(), i, i);
        m_surfaceList.removeAt(i);
        endRemoveRows();
        Q_EMIT countChanged(m_surfaceList.count());
        if (count() == 0) {
            Q_EMIT emptyChanged();
        }
        if (i == 0) {
            Q_EMIT firstChanged();
        }
    }
}

void MirSurfaceListModel::moveSurface(int from, int to)
{
    if (from == to) return;

    if (from >= 0 && from < m_surfaceList.size() && to >= 0 && to < m_surfaceList.size()) {
        QModelIndex parent;
        /* When moving an item down, the destination index needs to be incremented
           by one, as explained in the documentation:
           http://qt-project.org/doc/qt-5.0/qtcore/qabstractitemmodel.html#beginMoveRows */

        beginMoveRows(parent, from, from, parent, to + (to > from ? 1 : 0));
        m_surfaceList.move(from, to);
        endMoveRows();
    }

    if ((from == 0 || to == 0) && m_surfaceList.count() > 1) {
        Q_EMIT firstChanged();
    }
}

unityapp::MirSurfaceInterface *MirSurfaceListModel::get(int index)
{
    if (index >=0 && index < m_surfaceList.count()) {
        return m_surfaceList[index];
    } else {
        return nullptr;
    }
}

const unityapp::MirSurfaceInterface *MirSurfaceListModel::get(int index) const
{
    if (index >=0 && index < m_surfaceList.count()) {
        return m_surfaceList.at(index);
    } else {
        return nullptr;
    }
}

void MirSurfaceListModel::prependSurfaces(QList<MirSurfaceInterface*> &surfaceList, int prependFirst, int prependLast)
{
    bool wasEmpty = isEmpty();
    beginInsertRows(QModelIndex(), 0/*first*/, 0 + (prependLast - prependFirst)/*last*/);
    for (int i = prependLast; i >= prependFirst; --i) {
        auto surface = surfaceList[i];
        m_surfaceList.prepend(surface);
        connect(surface, &MirSurfaceInterface::raiseRequested, this,
                [this, surface]()
                {
                    this->raise(surface);
                });
    }
    endInsertRows();
    Q_EMIT countChanged(m_surfaceList.count());
    if (wasEmpty) {
        Q_EMIT emptyChanged();
    }
    Q_EMIT firstChanged();
}

void MirSurfaceListModel::addSurfaceList(MirSurfaceListModel *surfaceListModel)
{
    Q_ASSERT(!m_trackedModels.contains(surfaceListModel));

    if (surfaceListModel->count() > 0) {
        prependSurfaces(surfaceListModel->m_surfaceList, 0, surfaceListModel->count() - 1);
    }

    connect(surfaceListModel, &QAbstractItemModel::rowsInserted, this,
            [this, surfaceListModel](const QModelIndex & /*parent*/, int first, int last)
            {
                this->prependSurfaces(surfaceListModel->m_surfaceList, first, last);
            });

    connect(surfaceListModel, &QAbstractItemModel::rowsAboutToBeRemoved, this,
            [this, surfaceListModel](const QModelIndex & /*parent*/, int first, int last)
            {
                for (int i = first; i <= last; ++i) {
                    this->removeSurface(surfaceListModel->m_surfaceList[i]);
                }
            });

    connect(surfaceListModel, &QObject::destroyed, this,
            [this, surfaceListModel]()
            {
                this->removeSurfaceList(surfaceListModel);
            });

    m_trackedModels.append(surfaceListModel);
}

void MirSurfaceListModel::removeSurfaceList(MirSurfaceListModel *surfaceListModel)
{
    Q_ASSERT(m_trackedModels.contains(surfaceListModel));

    m_trackedModels.removeAll(surfaceListModel);

    disconnect(surfaceListModel, 0, this, 0);

    for (int i = 0; i < surfaceListModel->m_surfaceList.count(); ++i) {
        removeSurface(surfaceListModel->m_surfaceList[i]);
    }
}

bool MirSurfaceListModel::isEmpty() const
{
    return m_surfaceList.count() == 0;
}

///////////////////////////////////////////////////////////////////////////////
// ProxySurfaceListModel
//////////////////////////////////////////////////////////////////////////////

ProxySurfaceListModel::ProxySurfaceListModel(QObject *parent):
    unity::shell::application::MirSurfaceListInterface(parent)
{
}

void ProxySurfaceListModel::setSourceList(MirSurfaceListModel *sourceList)
{
    if (m_sourceList == sourceList)
        return;

    beginResetModel();

    if (m_sourceList) {
        disconnect(m_sourceList, 0, this, 0);
    }

    m_sourceList = sourceList;

    if (m_sourceList) {
        connect(m_sourceList, &QAbstractItemModel::rowsAboutToBeInserted,
                this, [this](const QModelIndex & parent, int first, int last) {this->beginInsertRows(parent, first, last);});
        connect(m_sourceList, &QAbstractItemModel::rowsInserted,
                this, [this](const QModelIndex & /*parent*/, int /*first*/, int /*last*/) {this->endInsertRows();});

        connect(m_sourceList, &QAbstractItemModel::rowsAboutToBeRemoved,
                this, [this](const QModelIndex & parent, int first, int last) {this->beginRemoveRows(parent, first, last);});
        connect(m_sourceList, &QAbstractItemModel::rowsRemoved,
                this, [this](const QModelIndex & /*parent*/, int /*first*/, int /*last*/) {this->endRemoveRows();});

        connect(m_sourceList, &QAbstractItemModel::rowsAboutToBeMoved,
                this, [this](const QModelIndex & sourceParent, int sourceStart, int sourceEnd,
                             const QModelIndex & destinationParent, int destinationRow)
                            {this->beginMoveRows(sourceParent, sourceStart, sourceEnd, destinationParent, destinationRow);});
        connect(m_sourceList, &QAbstractItemModel::rowsMoved,
                this, [this](const QModelIndex & /*parent*/, int /*start*/, int /*end*/,
                             const QModelIndex & /*destination*/, int /*row*/)
                            {this->endMoveRows();});
        connect(m_sourceList, &QObject::destroyed, this, [this]() { this->setSourceList(nullptr); });
<<<<<<< HEAD
        connect(m_sourceList, &MirSurfaceListModel::countChanged, this, &ProxySurfaceListModel::countChanged);
=======
        connect(m_sourceList, &unityapp::MirSurfaceListInterface::countChanged,
                this, &unityapp::MirSurfaceListInterface::countChanged);
        connect(m_sourceList, &unityapp::MirSurfaceListInterface::firstChanged,
                this, &unityapp::MirSurfaceListInterface::firstChanged);
>>>>>>> 05b93972
    }

    endResetModel();
}

unityapp::MirSurfaceInterface *ProxySurfaceListModel::get(int index)
{
    if (!m_sourceList) {
        return nullptr;
    }

    return m_sourceList->get(index);
}

const unityapp::MirSurfaceInterface *ProxySurfaceListModel::get(int index) const
{
    if (!m_sourceList) {
        return nullptr;
    }

    return m_sourceList->get(index);
}

int ProxySurfaceListModel::rowCount(const QModelIndex &parent) const
{
    if (!m_sourceList) {
        return 0;
    }

    return m_sourceList->rowCount(parent);
}

QVariant ProxySurfaceListModel::data(const QModelIndex& index, int role) const
{
    if (!m_sourceList) {
        return QVariant();
    }

    return m_sourceList->data(index, role);
}<|MERGE_RESOLUTION|>--- conflicted
+++ resolved
@@ -245,14 +245,10 @@
                              const QModelIndex & /*destination*/, int /*row*/)
                             {this->endMoveRows();});
         connect(m_sourceList, &QObject::destroyed, this, [this]() { this->setSourceList(nullptr); });
-<<<<<<< HEAD
-        connect(m_sourceList, &MirSurfaceListModel::countChanged, this, &ProxySurfaceListModel::countChanged);
-=======
         connect(m_sourceList, &unityapp::MirSurfaceListInterface::countChanged,
                 this, &unityapp::MirSurfaceListInterface::countChanged);
         connect(m_sourceList, &unityapp::MirSurfaceListInterface::firstChanged,
                 this, &unityapp::MirSurfaceListInterface::firstChanged);
->>>>>>> 05b93972
     }
 
     endResetModel();

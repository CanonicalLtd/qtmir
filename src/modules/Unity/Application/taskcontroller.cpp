--- conflicted
+++ resolved
@@ -98,59 +98,14 @@
 
 bool TaskController::suspend(const Application* app)
 {
-<<<<<<< HEAD
     qCDebug(QTMIR_APPLICATIONS) << "TaskController::suspend - appId=" << appId;
     return m_appController->pauseApplicationWithAppId(appId);
-=======
-    qCDebug(QTMIR_APPLICATIONS) << "TaskController::suspend - appId=" << app->appId();
-    pid_t pid = m_appController->primaryPidForAppId(app->appId());
-    if (pid == 0) {
-        pid = app->pid();
-    }
-    m_processController->oomController()->ensureProcessLikelyToBeKilled(pid);
-
-    if (pid) {
-        // We do assume that the app was launched by ubuntu-app-launch and with that,
-        // in its own process group. For that, we interpret the pid as pgid and
-        // sigstop the complete process group on suspend.
-        return m_processController->sigStopProcessGroupForPid(pid);
-    } else {
-        return false;
-    }
->>>>>>> a1fba025
 }
 
 bool TaskController::resume(const Application* app)
 {
-<<<<<<< HEAD
     qCDebug(QTMIR_APPLICATIONS) << "TaskController::resume - appId=" << appId;
     return m_appController->resumeApplicationWithAppId(appId);
-=======
-    qCDebug(QTMIR_APPLICATIONS) << "TaskController::resume - appId=" << app->appId();
-    pid_t pid = m_appController->primaryPidForAppId(app->appId());
-    if (pid == 0) {
-        pid = app->pid();
-    }
-
-    m_processController->oomController()->ensureProcessUnlikelyToBeKilled(pid);
-
-    if (pid) {
-        // We do assume that the app was launched by ubuntu-app-launch and with that,
-        // in its own process group. For that, we interpret the pid as pgid and
-        // sigcont the complete process group on resume.
-        return m_processController->sigContinueProcessGroupForPid(pid);
-        return true;
-    } else {
-        qCDebug(QTMIR_APPLICATIONS) << "TaskController::resume - couldn't find PID to resume for appId=" << app->appId();
-        return false;
-    }
-}
-
-void TaskController::onApplicationStarted(const QString& id)
-{
-    pid_t pid = m_appController->primaryPidForAppId(id);
-    m_processController->oomController()->ensureProcessUnlikelyToBeKilled(pid);
->>>>>>> a1fba025
 }
 
 void TaskController::onApplicationFocusRequest(const QString& id)

/*
 * Copyright (C) 2015-2017 Canonical, Ltd.
 *
 * This program is free software: you can redistribute it and/or modify it under
 * the terms of the GNU Lesser General Public License version 3, as published by
 * the Free Software Foundation.
 *
 * This program is distributed in the hope that it will be useful, but WITHOUT
 * ANY WARRANTY; without even the implied warranties of MERCHANTABILITY,
 * SATISFACTORY QUALITY, or FITNESS FOR A PARTICULAR PURPOSE.  See the GNU
 * Lesser General Public License for more details.
 *
 * You should have received a copy of the GNU Lesser General Public License
 * along with this program.  If not, see <http://www.gnu.org/licenses/>.
 */

#include "mirsurface.h"
#include "mirsurfacelistmodel.h"
#include "namedcursor.h"
#include "session_interface.h"
#include "timer.h"
#include "timestamp.h"

// from common dir
#include <debughelpers.h>
#include "mirqtconversion.h"

// mirserver
#include <eventbuilder.h>
#include <surfaceobserver.h>
#include "screen.h"

// Mir
#include <mir/geometry/rectangle.h>
#include <mir/scene/surface.h>
#include <mir/scene/surface_observer.h>
#include <mir/version.h>

// mirserver
#include <logging.h>

// Qt
#include <QQmlEngine>
#include <QScreen>

// std
#include <limits>

using namespace qtmir;
namespace unityapi = unity::shell::application;

#define DEBUG_MSG qCDebug(QTMIR_SURFACES).nospace() << "MirSurface[" << (void*)this << "," << appId() << "]::" << __func__
#define WARNING_MSG qCWarning(QTMIR_SURFACES).nospace() << "MirSurface[" << (void*)this << "," << appId() << "]::" << __func__

namespace {

enum class DirtyState {
    Clean = 0,
    Name = 1 << 1,
    Type = 1 << 2,
    State = 1 << 3,
    RestoreRect = 1 << 4,
    Children = 1 << 5,
    MinSize = 1 << 6,
    MaxSize = 1 << 7,
};
Q_DECLARE_FLAGS(DirtyStates, DirtyState)

} // namespace {

class MirSurface::SurfaceObserverImpl : public SurfaceObserver, public mir::scene::SurfaceObserver
{
public:
    SurfaceObserverImpl();
    virtual ~SurfaceObserverImpl();

    void setListener(QObject *listener);

    void attrib_changed(MirWindowAttrib, int) override;
    void resized_to(mir::geometry::Size const&) override;
    void moved_to(mir::geometry::Point const&) override {}
    void hidden_set_to(bool) override {}

    // Get new frame notifications from Mir, called from a Mir thread.
    void frame_posted(int frames_available, mir::geometry::Size const& size ) override;

    void alpha_set_to(float) override {}
    void transformation_set_to(glm::mat4 const&) override {}
    void reception_mode_set_to(mir::input::InputReceptionMode) override {}
    void cursor_image_set_to(mir::graphics::CursorImage const&) override;
    void orientation_set_to(MirOrientation) override {}
    void client_surface_close_requested() override {}
    void keymap_changed(MirInputDeviceId, std::string const&, std::string const&,
                        std::string const&, std::string const&) override {}
    void renamed(char const * name) override;
    void cursor_image_removed() override;

#if MIR_SERVER_VERSION >= MIR_VERSION_NUMBER(0, 25, 0)
    void placed_relative(mir::geometry::Rectangle const& placement) override;
#endif

private:
    QCursor createQCursorFromMirCursorImage(const mir::graphics::CursorImage &cursorImage);
    QObject *m_listener;
    bool m_framesPosted;
    QMap<QByteArray, Qt::CursorShape> m_cursorNameToShape;
};


MirSurface::MirSurface(NewWindow newWindowInfo,
        WindowControllerInterface* controller,
        SessionInterface *session,
        MirSurface *parentSurface)
    : MirSurfaceInterface()
    , m_window{newWindowInfo.windowInfo.window()}
    , m_extraInfo{getExtraInfo(newWindowInfo.windowInfo)}
    , m_name{QString::fromStdString(newWindowInfo.windowInfo.name())}
    , m_type{newWindowInfo.windowInfo.type()}
    , m_minWidth{newWindowInfo.windowInfo.min_width().as_int()}
    , m_minHeight{newWindowInfo.windowInfo.min_height().as_int()}
    , m_maxWidth{newWindowInfo.windowInfo.max_width().as_int()}
    , m_maxHeight{newWindowInfo.windowInfo.max_height().as_int()}
    , m_incWidth{newWindowInfo.windowInfo.width_inc().as_int()}
    , m_incHeight{newWindowInfo.windowInfo.height_inc().as_int()}
    , m_surface(newWindowInfo.surface)
    , m_session(session)
    , m_controller(controller)
    , m_orientationAngle(Mir::Angle0)
    , m_textureUpdated(false)
    , m_currentFrameNumber(0)
    , m_visible(newWindowInfo.windowInfo.is_visible())
    , m_live(true)
    , m_surfaceObserver(std::make_shared<SurfaceObserverImpl>())
    , m_size(toQSize(m_window.size()))
    , m_state(toQtState(newWindowInfo.windowInfo.state()))
<<<<<<< HEAD
    , m_shellChrome(toQtShellChrome(newWindowInfo.windowInfo.shell_chrome()))
=======
    , m_shellChrome(Mir::NormalChrome)
    , m_parentSurface(parentSurface)
    , m_childSurfaceList(new MirSurfaceListModel(this))
>>>>>>> d15496ee
{
    DEBUG_MSG << "("
        << "type=" << mirSurfaceTypeToStr(m_type)
        << ",state=" << unityapiMirStateToStr(m_state)
        << ",size=(" << m_size.width() << "," << m_size.height() << ")"
        << ",parentSurface=" << m_parentSurface
        << ")";

    m_position = convertDisplayToLocalCoords(toQPoint(m_window.top_left()));

    SurfaceObserver::registerObserverForSurface(m_surfaceObserver.get(), m_surface.get());
    m_surface->add_observer(m_surfaceObserver);

    connect(m_surfaceObserver.get(), &SurfaceObserver::framesPosted, this, &MirSurface::onFramesPostedObserved);
    connect(m_surfaceObserver.get(), &SurfaceObserver::attributeChanged, this, &MirSurface::onAttributeChanged);
    connect(m_surfaceObserver.get(), &SurfaceObserver::nameChanged, this, &MirSurface::onNameChanged);
    connect(m_surfaceObserver.get(), &SurfaceObserver::cursorChanged, this, &MirSurface::setCursor);
    connect(m_surfaceObserver.get(), &SurfaceObserver::minimumWidthChanged, this, &MirSurface::onMinimumWidthChanged);
    connect(m_surfaceObserver.get(), &SurfaceObserver::minimumHeightChanged, this, &MirSurface::onMinimumHeightChanged);
    connect(m_surfaceObserver.get(), &SurfaceObserver::maximumWidthChanged, this, &MirSurface::onMaximumWidthChanged);
    connect(m_surfaceObserver.get(), &SurfaceObserver::maximumHeightChanged, this, &MirSurface::onMaximumHeightChanged);
    connect(m_surfaceObserver.get(), &SurfaceObserver::widthIncrementChanged, this, &MirSurface::onWidthIncrementChanged);
    connect(m_surfaceObserver.get(), &SurfaceObserver::heightIncrementChanged, this, &MirSurface::onHeightIncrementChanged);
    connect(m_surfaceObserver.get(), &SurfaceObserver::shellChromeChanged, this, [&](MirShellChrome shell_chrome) {
        setShellChrome(toQtShellChrome(shell_chrome));
    });
    connect(m_surfaceObserver.get(), &SurfaceObserver::inputBoundsChanged, this, &MirSurface::setInputBounds);
    connect(m_surfaceObserver.get(), &SurfaceObserver::confinesMousePointerChanged, this, &MirSurface::confinesMousePointerChanged);
    m_surfaceObserver->setListener(this);

    //connect(session, &QObject::destroyed, this, &MirSurface::onSessionDestroyed); // TODO try using Shared pointer for lifecycle
    connect(session, &SessionInterface::stateChanged, this, [this]() {
        if (clientIsRunning() && m_pendingResize.isValid()) {
            resize(m_pendingResize.width(), m_pendingResize.height());
            m_pendingResize = QSize(-1, -1);
        }
    });

    connect(&m_frameDropperTimer, &QTimer::timeout,
            this, &MirSurface::dropPendingBuffer);
    // Rationale behind the frame dropper and its interval value:
    //
    // We want to give ample room for Qt scene graph to have a chance to fetch and render
    // the next pending buffer before we take the drastic action of dropping it (so don't set
    // it anywhere close to our target render interval).
    //
    // We also want to guarantee a minimal frames-per-second (fps) frequency for client applications
    // as they get stuck on swap_buffers() if there's no free buffer to swap to yet (ie, they
    // are all pending consumption by the compositor, us). But on the other hand, we don't want
    // that minimal fps to be too high as that would mean this timer would be triggered way too often
    // for nothing causing unnecessary overhead as actually dropping frames from an app should
    // in practice rarely happen.
    m_frameDropperTimer.setInterval(200);
    m_frameDropperTimer.setSingleShot(false);

    QQmlEngine::setObjectOwnership(this, QQmlEngine::CppOwnership);

    setCloseTimer(new Timer);

    m_requestedPosition.rx() = std::numeric_limits<int>::min();
    m_requestedPosition.ry() = std::numeric_limits<int>::min();
}

MirSurface::~MirSurface()
{
    DEBUG_MSG << "() viewCount=" << m_views.count();

    Q_ASSERT(m_views.isEmpty());

    QMutexLocker locker(&m_mutex);
    m_surface->remove_observer(m_surfaceObserver);

    delete m_closeTimer;

    Q_EMIT destroyed(this); // Early warning, while MirSurface methods can still be accessed.
}

void MirSurface::onFramesPostedObserved()
{
    // restart the frame dropper so that items have enough time to render the next frame.
    m_frameDropperTimer.start();

    Q_EMIT framesPosted();
}

void MirSurface::onAttributeChanged(const MirWindowAttrib attribute, const int /*value*/)
{
    switch (attribute) {
    case mir_window_attrib_type:
        DEBUG_MSG << " type = " << mirSurfaceTypeToStr(type());
        Q_EMIT typeChanged(type());
        break;
    default:
        break;
    }
}

Mir::Type MirSurface::type() const
{
    switch (m_type) {
    case mir_window_type_normal:
        return Mir::NormalType;

    case mir_window_type_utility:
        return Mir::UtilityType;

    case mir_window_type_dialog:
        return Mir::DialogType;

    case mir_window_type_gloss:
        return Mir::GlossType;

    case mir_window_type_freestyle:
        return Mir::FreeStyleType;

    case mir_window_type_menu:
        return Mir::MenuType;

    case mir_window_type_inputmethod:
        return Mir::InputMethodType;

    case mir_window_type_satellite:
        return Mir::SatelliteType;

    case mir_window_type_tip:
        return Mir::TipType;

    default:
        return Mir::UnknownType;
    }
}

void MirSurface::dropPendingBuffer()
{
    QMutexLocker locker(&m_mutex);

    const void* const userId = (void*)123;  // TODO: Multimonitor support

    int framesPending = m_surface->buffers_ready_for_compositor(userId);
    if (framesPending == 0) {
        // The client can't possibly be blocked in swap buffers if the
        // queue is empty. So we can safely enter deep sleep now. If the
        // client provides any new frames, the timer will get restarted
        // via scheduleTextureUpdate()...
        m_frameDropperTimer.stop();
        return;
    }

    m_textureUpdated = false;
    auto texture = static_cast<MirBufferSGTexture*>(m_texture.data());

    auto renderables = m_surface->generate_renderables(userId);
    if (renderables.size() > 0) {
        ++m_currentFrameNumber;
        if (texture) {
            texture->freeBuffer();
            texture->setBuffer(renderables[0]->buffer());
            if (texture->textureSize() != size()) {
                m_size = texture->textureSize();
                QMetaObject::invokeMethod(this, "emitSizeChanged", Qt::QueuedConnection);
            }
            m_textureUpdated = true;

            framesPending = m_surface->buffers_ready_for_compositor(userId);
            if (framesPending > 0) {
                // restart the frame dropper to give MirSurfaceItems enough time to render the next frame.
                // queued since the timer lives in a different thread
                DEBUG_MSG << "() - there are still buffers ready for compositor. starting frame dropper";
                QMetaObject::invokeMethod(&m_frameDropperTimer, "start", Qt::QueuedConnection);
            }
        } else {
            // Just get a pointer to the buffer. This tells mir we consumed it.
            renderables[0]->buffer();
        }

        Q_EMIT frameDropped();

    } else {
        WARNING_MSG << "() - failed. Giving up.";
        m_frameDropperTimer.stop();
    }
}

void MirSurface::stopFrameDropper()
{
    DEBUG_MSG << "()";
    m_frameDropperTimer.stop();
}

void MirSurface::startFrameDropper()
{
    DEBUG_MSG << "()";
    if (!m_frameDropperTimer.isActive()) {
        m_frameDropperTimer.start();
    }
}

QSharedPointer<QSGTexture> MirSurface::texture()
{
    QMutexLocker locker(&m_mutex);

    if (!m_texture) {
        QSharedPointer<QSGTexture> texture(new MirBufferSGTexture);
        m_texture = texture.toWeakRef();
        return texture;
    } else {
        return m_texture.toStrongRef();
    }
}

bool MirSurface::updateTexture()
{
    QMutexLocker locker(&m_mutex);

    MirBufferSGTexture *texture = static_cast<MirBufferSGTexture*>(m_texture.data());
    if (!texture) return false;

    if (m_textureUpdated) {
        return texture->hasBuffer();
    }

    const void* const userId = (void*)123;
    auto renderables = m_surface->generate_renderables(userId);

    if (renderables.size() > 0 &&
            (m_surface->buffers_ready_for_compositor(userId) > 0 || !texture->hasBuffer())
        ) {
        // Avoid holding two buffers for the compositor at the same time. Thus free the current
        // before acquiring the next
        texture->freeBuffer();
        texture->setBuffer(renderables[0]->buffer());
        ++m_currentFrameNumber;

        if (texture->textureSize() != size()) {
            m_size = texture->textureSize();
            QMetaObject::invokeMethod(this, "emitSizeChanged", Qt::QueuedConnection);
        }

        m_textureUpdated = true;
    }

    if (m_surface->buffers_ready_for_compositor(userId) > 0) {
        // restart the frame dropper to give MirSurfaceItems enough time to render the next frame.
        // queued since the timer lives in a different thread
        QMetaObject::invokeMethod(&m_frameDropperTimer, "start", Qt::QueuedConnection);
    }

    return texture->hasBuffer();
}

void MirSurface::onCompositorSwappedBuffers()
{
    QMutexLocker locker(&m_mutex);
    m_textureUpdated = false;
}

bool MirSurface::numBuffersReadyForCompositor()
{
    QMutexLocker locker(&m_mutex);
    const void* const userId = (void*)123;
    return m_surface->buffers_ready_for_compositor(userId);
}

void MirSurface::setFocused(bool value)
{
    if (m_focused == value)
        return;

    DEBUG_MSG << "(" << value << ")";

    m_focused = value;
    Q_EMIT focusedChanged(value);
}

void MirSurface::setViewActiveFocus(qintptr viewId, bool value)
{
    if (value && !m_activelyFocusedViews.contains(viewId)) {
        m_activelyFocusedViews.insert(viewId);
        updateActiveFocus();
    } else if (!value && (m_activelyFocusedViews.contains(viewId) || m_neverSetSurfaceFocus)) {
        m_activelyFocusedViews.remove(viewId);
        updateActiveFocus();
    }
}

bool MirSurface::activeFocus() const
{
    return !m_activelyFocusedViews.empty();
}

void MirSurface::updateActiveFocus()
{
    if (!m_session) {
        return;
    }

    // Temporary hotfix for http://pad.lv/1483752
    if (m_session->childSessions()->rowCount() > 0) {
        // has child trusted session, ignore any focus change attempts
        DEBUG_MSG << "() has child trusted session, ignore any focus change attempts";
        return;
    }

    // TODO Figure out what to do here
    /*
    if (m_activelyFocusedViews.isEmpty()) {
        DEBUG_MSG << "() unfocused";
        m_controller->setActiveFocus(m_window, false);
    } else {
        DEBUG_MSG << "() focused";
        m_controller->setActiveFocus(m_window, true);
    }
    */

    m_neverSetSurfaceFocus = false;
}

void MirSurface::updateVisible()
{
    const bool visible = !(m_state == Mir::HiddenState || m_state == Mir::MinimizedState) && m_surface->visible();

    if (m_visible != visible) {
        m_visible = visible;
        Q_EMIT visibleChanged(visible);
    }
}

void MirSurface::close()
{
    if (m_closingState != NotClosing) {
        return;
    }

    DEBUG_MSG << "()";

    m_closingState = Closing;
    Q_EMIT closeRequested();
    m_closeTimer->start();

    if (m_window) {
        m_controller->requestClose(m_window);
    }
}

void MirSurface::resize(int width, int height)
{
    if (!clientIsRunning()) {
        m_pendingResize = QSize(width, height);
        return;
    }

    bool mirSizeIsDifferent = width != m_size.width() || height != m_size.height();

    if (mirSizeIsDifferent) {
        m_controller->resize(m_window, QSize(width, height));
        DEBUG_MSG << " old (" << m_size.width() << "," << m_size.height() << ")"
                  << ", new (" << width << "," << height << ")";
    }
}

QPoint MirSurface::position() const
{
    return m_position;
}

void MirSurface::setPosition(const QPoint newDisplayPosition)
{
    QPoint newPosition = convertDisplayToLocalCoords(newDisplayPosition);
    if (m_position != newPosition) {
        m_position = newPosition;
        Q_EMIT positionChanged(newPosition);
    }
}

QSize MirSurface::size() const
{
    return m_size;
}

Mir::State MirSurface::state() const
{
    return m_state;
}

Mir::OrientationAngle MirSurface::orientationAngle() const
{
    return m_orientationAngle;
}

void MirSurface::setOrientationAngle(Mir::OrientationAngle angle)
{
    MirOrientation mirOrientation;

    if (angle == m_orientationAngle) {
        return;
    }

    m_orientationAngle = angle;

    switch (angle) {
    case Mir::Angle0:
        mirOrientation = mir_orientation_normal;
        break;
    case Mir::Angle90:
        mirOrientation = mir_orientation_right;
        break;
    case Mir::Angle180:
        mirOrientation = mir_orientation_inverted;
        break;
    case Mir::Angle270:
        mirOrientation = mir_orientation_left;
        break;
    default:
        qCWarning(QTMIR_SURFACES, "Unsupported orientation angle: %d", angle);
        return;
    }

    if (m_surface) {
        m_surface->set_orientation(mirOrientation);
    }

    Q_EMIT orientationAngleChanged(angle);
}

QString MirSurface::name() const
{
    return m_name;
}

QString MirSurface::persistentId() const
{
    return m_extraInfo->persistentId;
}

void MirSurface::requestState(Mir::State state)
{
    DEBUG_MSG << "(" << unityapiMirStateToStr(state) << ")";
    m_controller->requestState(m_window, state);
}

void MirSurface::setLive(bool value)
{
    if (value != m_live) {
        DEBUG_MSG << "(" << value << ")";
        m_live = value;
        Q_EMIT liveChanged(value);
        if (m_views.isEmpty() && !m_live) {
            deleteLater();
        }
    }
}

bool MirSurface::live() const
{
    return m_live;
}

bool MirSurface::visible() const
{
    return m_visible;
}
#include <mir_toolkit/event.h>
void MirSurface::mousePressEvent(QMouseEvent *event)
{
    auto ev = EventBuilder::instance()->reconstructMirEvent(event);
    auto ev1 = reinterpret_cast<MirPointerEvent const*>(ev.get());
    m_controller->deliverPointerEvent(m_window, ev1);
    event->accept();
}

void MirSurface::mouseMoveEvent(QMouseEvent *event)
{
    auto ev = EventBuilder::instance()->reconstructMirEvent(event);
    auto ev1 = reinterpret_cast<MirPointerEvent const*>(ev.get());
    m_controller->deliverPointerEvent(m_window, ev1);
    event->accept();
}

void MirSurface::mouseReleaseEvent(QMouseEvent *event)
{
    auto ev = EventBuilder::instance()->reconstructMirEvent(event);
    auto ev1 = reinterpret_cast<MirPointerEvent const*>(ev.get());
    m_controller->deliverPointerEvent(m_window, ev1);
    event->accept();
}

void MirSurface::hoverEnterEvent(QHoverEvent *event)
{
    auto ev = EventBuilder::instance()->reconstructMirEvent(event);
    auto ev1 = reinterpret_cast<MirPointerEvent const*>(ev.get());
    m_controller->deliverPointerEvent(m_window, ev1);
    event->accept();
}

void MirSurface::hoverLeaveEvent(QHoverEvent *event)
{
    auto ev = EventBuilder::instance()->reconstructMirEvent(event);
    auto ev1 = reinterpret_cast<MirPointerEvent const*>(ev.get());
    m_controller->deliverPointerEvent(m_window, ev1);
    event->accept();
}

void MirSurface::hoverMoveEvent(QHoverEvent *event)
{
    auto ev = EventBuilder::instance()->reconstructMirEvent(event);
    auto ev1 = reinterpret_cast<MirPointerEvent const*>(ev.get());
    m_controller->deliverPointerEvent(m_window, ev1);
    event->accept();
}

void MirSurface::wheelEvent(QWheelEvent *event)
{
    auto ev = EventBuilder::instance()->makeMirEvent(event);
    auto ev1 = reinterpret_cast<MirPointerEvent const*>(ev.get());
    m_controller->deliverPointerEvent(m_window, ev1);
    event->accept();
}

void MirSurface::keyPressEvent(QKeyEvent *qtEvent)
{
    auto ev = EventBuilder::instance()->makeMirEvent(qtEvent);
    auto ev1 = reinterpret_cast<MirKeyboardEvent const*>(ev.get());
    m_controller->deliverKeyboardEvent(m_window, ev1);
    qtEvent->accept();
}

void MirSurface::keyReleaseEvent(QKeyEvent *qtEvent)
{
    auto ev = EventBuilder::instance()->makeMirEvent(qtEvent);
    auto ev1 = reinterpret_cast<MirKeyboardEvent const*>(ev.get());
    m_controller->deliverKeyboardEvent(m_window, ev1);
    qtEvent->accept();
}

void MirSurface::touchEvent(Qt::KeyboardModifiers mods,
                            const QList<QTouchEvent::TouchPoint> &touchPoints,
                            Qt::TouchPointStates touchPointStates,
                            ulong timestamp)
{
    auto ev = EventBuilder::instance()->makeMirEvent(mods, touchPoints, touchPointStates, timestamp);
    auto ev1 = reinterpret_cast<MirTouchEvent const*>(ev.get());
    m_controller->deliverTouchEvent(m_window, ev1);
}

bool MirSurface::clientIsRunning() const
{
    return (m_session &&
            (m_session->state() == SessionInterface::State::Running
             || m_session->state() == SessionInterface::State::Starting
             || m_session->state() == SessionInterface::State::Suspending))
        || !m_session;
}

bool MirSurface::isBeingDisplayed() const
{
    return !m_views.isEmpty();
}

void MirSurface::registerView(qintptr viewId)
{
    m_views.insert(viewId, MirSurface::View{false});
    DEBUG_MSG << "(" << viewId << ")" << " after=" << m_views.count();
    if (m_views.count() == 1) {
        Q_EMIT isBeingDisplayedChanged();
    }
}

void MirSurface::unregisterView(qintptr viewId)
{
    m_views.remove(viewId);
    DEBUG_MSG << "(" << viewId << ")" << " after=" << m_views.count() << " live=" << m_live;
    if (m_views.count() == 0) {
        Q_EMIT isBeingDisplayedChanged();
        if (m_session.isNull() || !m_live) {
            deleteLater();
        }
    }
    updateExposure();
    setViewActiveFocus(viewId, false);
}

void MirSurface::setViewExposure(qintptr viewId, bool exposed)
{
    if (!m_views.contains(viewId)) return;

    m_views[viewId].exposed = exposed;
    updateExposure();
}

void MirSurface::updateExposure()
{
    // Only update exposure after client has swapped a frame (aka surface is "ready"). MirAL only considers
    // a surface visible after it has drawn something
    if (!m_ready) {
        return;
    }

    bool newExposed = false;
    QHashIterator<qintptr, View> i(m_views);
    while (i.hasNext()) {
        i.next();
        newExposed |= i.value().exposed;
    }

    const bool oldExposed = (m_surface->query(mir_window_attrib_visibility) == mir_window_visibility_exposed);

    if (newExposed != oldExposed) {
        DEBUG_MSG << "(" << newExposed << ")";

        m_surface->configure(mir_window_attrib_visibility,
                             newExposed ? mir_window_visibility_exposed : mir_window_visibility_occluded);
    }
}

unsigned int MirSurface::currentFrameNumber() const
{
    QMutexLocker locker(&m_mutex);
    return m_currentFrameNumber;
}

void MirSurface::onSessionDestroyed()
{
    if (m_views.isEmpty()) {
        deleteLater();
    }
}

void MirSurface::emitSizeChanged()
{
    Q_EMIT sizeChanged(m_size);
}

QString MirSurface::appId() const
{
    QString appId;

    if (m_session && m_session->application()) {
        appId = m_session->application()->appId();
    } else if (m_session) {
        appId = m_session->name();
    } else {
        appId.append("-");
    }
    return appId;
}

void MirSurface::setKeymap(const QString &layoutPlusVariant)
{
    if (m_keymap == layoutPlusVariant) {
        return;
    }

    DEBUG_MSG << "(" << layoutPlusVariant << ")";

    m_keymap = layoutPlusVariant;
    Q_EMIT keymapChanged(m_keymap);

    applyKeymap();
}

QString MirSurface::keymap() const
{
    return m_keymap;
}

void MirSurface::applyKeymap()
{
    QStringList stringList = m_keymap.split('+', QString::SkipEmptyParts);

    QString layout = stringList[0];
    QString variant;

    if (stringList.count() > 1) {
        variant = stringList[1];
    }

    if (layout.isEmpty()) {
        WARNING_MSG << "Setting keymap with empty layout is not supported";
        return;
    }

    m_surface->set_keymap(MirInputDeviceId(), "", layout.toStdString(), variant.toStdString(), "");
}

QCursor MirSurface::cursor() const
{
    return m_cursor;
}

Mir::ShellChrome MirSurface::shellChrome() const
{
    return m_shellChrome;
}

void MirSurface::setShellChrome(Mir::ShellChrome shellChrome)
{
    if (m_shellChrome != shellChrome) {
        m_shellChrome = shellChrome;

        Q_EMIT shellChromeChanged(shellChrome);
    }
}

bool MirSurface::inputAreaContains(const QPoint &point) const
{
    bool result;


    // Can't use it due to https://bugs.launchpad.net/mir/+bug/1598936
    // FIXME: Use the line below instead of m_inputBounds once this bug gets fixed.
    //result = m_surface->input_area_contains(mir::geometry::Point(point.x(), point.y()));

    if (m_inputBounds.isNull()) {
        result = true;
    } else {
        result = m_inputBounds.contains(point);
    }

    return result;
}

void MirSurface::updateState(Mir::State newState)
{
    if (newState == m_state) {
        return;
    }
    DEBUG_MSG << "(" << unityapiMirStateToStr(newState) << ")";

    m_state = newState;
    Q_EMIT stateChanged(state());

    // Mir determines visibility from the state, it may have changed
    updateVisible();
}

void MirSurface::setReady()
{
    if (!m_ready) {
        DEBUG_MSG << "()";
        m_ready = true;
        updateVisible(); // as Mir can change m_surface->visible() to true after first frame swap
        Q_EMIT ready();
        updateExposure();
    }
}

void MirSurface::setCursor(const QCursor &cursor)
{
    DEBUG_MSG << "(" << qtCursorShapeToStr(cursor.shape()) << ")";

    m_cursor = cursor;
    Q_EMIT cursorChanged(m_cursor);
}

int MirSurface::minimumWidth() const
{
    return m_minWidth;
}

int MirSurface::minimumHeight() const
{
    return m_minHeight;
}

int MirSurface::maximumWidth() const
{
    return m_maxWidth;
}

int MirSurface::maximumHeight() const
{
    return m_maxHeight;
}

int MirSurface::widthIncrement() const
{
    return m_incWidth;
}

int MirSurface::heightIncrement() const
{
    return m_incHeight;
}

bool MirSurface::focused() const
{
    return m_focused;
}

QRect MirSurface::inputBounds() const
{
    return m_inputBounds;
}

bool MirSurface::confinesMousePointer() const
{
    return m_surface->confine_pointer_state() == mir_pointer_confined_to_window;
}

void MirSurface::activate()
{
    DEBUG_MSG << "()";
    if (m_live) {
        m_controller->activate(m_window);
    }
}

void MirSurface::onCloseTimedOut()
{
    Q_ASSERT(m_closingState == Closing);

    DEBUG_MSG << "()";

    m_closingState = CloseOverdue;

    if (m_live) {
        m_controller->forceClose(m_window);
    }
}

void MirSurface::setCloseTimer(AbstractTimer *timer)
{
    bool timerWasRunning = false;

    if (m_closeTimer) {
        timerWasRunning = m_closeTimer->isRunning();
        delete m_closeTimer;
    }

    m_closeTimer = timer;
    m_closeTimer->setInterval(3000);
    m_closeTimer->setSingleShot(true);
    connect(m_closeTimer, &AbstractTimer::timeout, this, &MirSurface::onCloseTimedOut);

    if (timerWasRunning) {
        m_closeTimer->start();
    }
}

std::shared_ptr<SurfaceObserver> MirSurface::surfaceObserver() const
{
    return m_surfaceObserver;
}

void MirSurface::setInputBounds(const QRect &rect)
{
    if (m_inputBounds != rect) {
        DEBUG_MSG << "(" << rect << ")";
        m_inputBounds = rect;
        Q_EMIT inputBoundsChanged(m_inputBounds);
    }
}

QPoint MirSurface::requestedPosition() const
{
    return m_requestedPosition;
}

void MirSurface::setRequestedPosition(const QPoint &point)
{
    if (point != m_requestedPosition) {
        DEBUG_MSG << "(" << point << ")";
        m_requestedPosition = point;
        Q_EMIT requestedPositionChanged(m_requestedPosition);

        if (m_live) {
            m_controller->move(m_window, convertLocalToDisplayCoords(m_requestedPosition));
        }
    }
}

void MirSurface::onMinimumWidthChanged(int minWidth)
{
    if (m_minWidth != minWidth)
    {
        m_minWidth = minWidth;
        Q_EMIT minimumWidthChanged(minWidth);
    }
}

void MirSurface::onMinimumHeightChanged(int minHeight)
{
    if (m_minHeight != minHeight)
    {
        m_minHeight = minHeight;
        Q_EMIT minimumHeightChanged(minHeight);
    }
}

void MirSurface::onMaximumWidthChanged(int maxWidth)
{
    if (m_maxWidth != maxWidth)
    {
        m_maxWidth = maxWidth;
        Q_EMIT maximumWidthChanged(maxWidth);
    }
}

void MirSurface::onMaximumHeightChanged(int maxHeight)
{
    if (m_maxHeight != maxHeight)
    {
        m_maxHeight = maxHeight;
        Q_EMIT maximumHeightChanged(maxHeight);
    }
}

void MirSurface::onWidthIncrementChanged(int incWidth)
{
    if (m_incWidth != incWidth)
    {
        m_incWidth = incWidth;
        Q_EMIT widthIncrementChanged(incWidth);
    }
}

void MirSurface::onHeightIncrementChanged(int incHeight)
{
    if (m_incHeight != incHeight)
    {
        m_incHeight = incHeight;
        Q_EMIT heightIncrementChanged(incHeight);
    }
}

void MirSurface::onNameChanged(const QString &name)
{
    if (m_name != name)
    {
        m_name = name;
        Q_EMIT nameChanged(name);
    }
}

MirSurface::SurfaceObserverImpl::SurfaceObserverImpl()
    : m_listener(nullptr)
    , m_framesPosted(false)
{
    m_cursorNameToShape["left_ptr"] = Qt::ArrowCursor;
    m_cursorNameToShape["up_arrow"] = Qt::UpArrowCursor;
    m_cursorNameToShape["cross"] = Qt::CrossCursor;
    m_cursorNameToShape["watch"] = Qt::WaitCursor;
    m_cursorNameToShape["xterm"] = Qt::IBeamCursor;
    m_cursorNameToShape["size_ver"] = Qt::SizeVerCursor;
    m_cursorNameToShape["size_hor"] = Qt::SizeHorCursor;
    m_cursorNameToShape["size_bdiag"] = Qt::SizeBDiagCursor;
    m_cursorNameToShape["size_fdiag"] = Qt::SizeFDiagCursor;
    m_cursorNameToShape["size_all"] = Qt::SizeAllCursor;
    m_cursorNameToShape["blank"] = Qt::BlankCursor;
    m_cursorNameToShape["split_v"] = Qt::SplitVCursor;
    m_cursorNameToShape["split_h"] = Qt::SplitHCursor;
    m_cursorNameToShape["hand"] = Qt::PointingHandCursor;
    m_cursorNameToShape["forbidden"] = Qt::ForbiddenCursor;
    m_cursorNameToShape["whats_this"] = Qt::WhatsThisCursor;
    m_cursorNameToShape["left_ptr_watch"] = Qt::BusyCursor;
    m_cursorNameToShape["openhand"] = Qt::OpenHandCursor;
    m_cursorNameToShape["closedhand"] = Qt::ClosedHandCursor;
    m_cursorNameToShape["dnd-copy"] = Qt::DragCopyCursor;
    m_cursorNameToShape["dnd-move"] = Qt::DragMoveCursor;
    m_cursorNameToShape["dnd-link"] = Qt::DragLinkCursor;

    // Used by Mir client API (mir_*_cursor_name strings)
    m_cursorNameToShape["default"] = Qt::ArrowCursor;
    m_cursorNameToShape["disabled"] = Qt::BlankCursor;
    m_cursorNameToShape["arrow"] = Qt::ArrowCursor;
    m_cursorNameToShape["busy"] = Qt::WaitCursor;
    m_cursorNameToShape["caret"] = Qt::IBeamCursor;
    m_cursorNameToShape["pointing-hand"] = Qt::PointingHandCursor;
    m_cursorNameToShape["open-hand"] = Qt::OpenHandCursor;
    m_cursorNameToShape["closed-hand"] = Qt::ClosedHandCursor;
    m_cursorNameToShape["horizontal-resize"] = Qt::SizeHorCursor;
    m_cursorNameToShape["vertical-resize"] = Qt::SizeVerCursor;
    m_cursorNameToShape["diagonal-resize-bottom-to-top"] = Qt::SizeBDiagCursor;
    m_cursorNameToShape["diagonal-resize-top_to_bottom"] = Qt::SizeFDiagCursor; // current string with typo
    m_cursorNameToShape["diagonal-resize-top-to-bottom"] = Qt::SizeFDiagCursor; // how it will be when they fix it (if ever)
    m_cursorNameToShape["omnidirectional-resize"] = Qt::SizeAllCursor;
    m_cursorNameToShape["vsplit-resize"] = Qt::SplitVCursor;
    m_cursorNameToShape["hsplit-resize"] = Qt::SplitHCursor;
    m_cursorNameToShape["crosshair"] = Qt::CrossCursor;

    qRegisterMetaType<MirShellChrome>("MirShellChrome");
}

MirSurface::SurfaceObserverImpl::~SurfaceObserverImpl()
{
}

void MirSurface::SurfaceObserverImpl::setListener(QObject *listener)
{
    m_listener = listener;
    if (m_framesPosted) {
        Q_EMIT framesPosted();
    }
}

void MirSurface::SurfaceObserverImpl::frame_posted(int /*frames_available*/, mir::geometry::Size const& /*size*/)
{
    m_framesPosted = true;
    if (m_listener) {
        Q_EMIT framesPosted();
    }
}

void MirSurface::SurfaceObserverImpl::renamed(char const * name)
{
    Q_EMIT nameChanged(QString::fromUtf8(name));
}

void MirSurface::SurfaceObserverImpl::cursor_image_removed()
{
    Q_EMIT cursorChanged(QCursor());
}

#if MIR_SERVER_VERSION >= MIR_VERSION_NUMBER(0, 25, 0)
void MirSurface::SurfaceObserverImpl::placed_relative(mir::geometry::Rectangle const& /*placement*/)
{
}
#endif

void MirSurface::SurfaceObserverImpl::attrib_changed(MirWindowAttrib attribute, int value)
{
    if (m_listener) {
        Q_EMIT attributeChanged(attribute, value);
    }
}

void MirSurface::SurfaceObserverImpl::resized_to(mir::geometry::Size const&size)
{
    Q_EMIT resized(QSize(size.width.as_int(), size.height.as_int()));
}

void MirSurface::SurfaceObserverImpl::cursor_image_set_to(const mir::graphics::CursorImage &cursorImage)
{
    QCursor qcursor = createQCursorFromMirCursorImage(cursorImage);
    Q_EMIT cursorChanged(qcursor);
}

QCursor MirSurface::SurfaceObserverImpl::createQCursorFromMirCursorImage(const mir::graphics::CursorImage &cursorImage) {
    if (cursorImage.as_argb_8888() == nullptr) {
        // Must be a named cursor
        auto namedCursor = dynamic_cast<const qtmir::NamedCursor*>(&cursorImage);
        Q_ASSERT(namedCursor != nullptr);
        if (namedCursor) {
            // NB: If we need a named cursor not covered by Qt::CursorShape, we won't be able to
            //     used Qt's cursor API anymore for transmitting MirSurface's cursor image.

            Qt::CursorShape cursorShape = Qt::ArrowCursor;
            {
                auto iterator = m_cursorNameToShape.constFind(namedCursor->name());
                if (iterator == m_cursorNameToShape.constEnd()) {
                    qCWarning(QTMIR_SURFACES).nospace() << "SurfaceObserver: unrecognized cursor name "
                                                        << namedCursor->name();
                } else {
                    cursorShape = iterator.value();
                }
            }
            return QCursor(cursorShape);
        } else {
            // shouldn't happen
            return QCursor();
        }
    } else {
        QImage image((const uchar*)cursorImage.as_argb_8888(),
                     cursorImage.size().width.as_int(), cursorImage.size().height.as_int(), QImage::Format_ARGB32);

        return QCursor(QPixmap::fromImage(image), cursorImage.hotspot().dx.as_int(), cursorImage.hotspot().dy.as_int());
    }
}

void MirSurface::requestFocus()
{
    DEBUG_MSG << "()";
    Q_EMIT focusRequested();
}

QPoint MirSurface::convertDisplayToLocalCoords(const QPoint &displayPos) const
{
    QPoint localPos = displayPos;

    if (m_surface->parent()) {
        auto parentPos = m_surface->parent()->top_left();
        localPos.rx() -= parentPos.x.as_int();
        localPos.ry() -= parentPos.y.as_int();
    }

    return localPos;
}

QPoint MirSurface::convertLocalToDisplayCoords(const QPoint &localPos) const
{
    QPoint displayPos = localPos;

    if (m_surface->parent()) {
        auto parentPos = m_surface->parent()->top_left();
        displayPos.rx() += parentPos.x.as_int();
        displayPos.ry() += parentPos.y.as_int();
    }

    return displayPos;
}

unityapi::MirSurfaceInterface *MirSurface::parentSurface() const
{
    return m_parentSurface;
}

unityapi::MirSurfaceListInterface *MirSurface::childSurfaceList() const
{
    return m_childSurfaceList;
}<|MERGE_RESOLUTION|>--- conflicted
+++ resolved
@@ -133,13 +133,9 @@
     , m_surfaceObserver(std::make_shared<SurfaceObserverImpl>())
     , m_size(toQSize(m_window.size()))
     , m_state(toQtState(newWindowInfo.windowInfo.state()))
-<<<<<<< HEAD
     , m_shellChrome(toQtShellChrome(newWindowInfo.windowInfo.shell_chrome()))
-=======
-    , m_shellChrome(Mir::NormalChrome)
     , m_parentSurface(parentSurface)
     , m_childSurfaceList(new MirSurfaceListModel(this))
->>>>>>> d15496ee
 {
     DEBUG_MSG << "("
         << "type=" << mirSurfaceTypeToStr(m_type)

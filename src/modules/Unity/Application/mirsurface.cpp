--- conflicted
+++ resolved
@@ -765,7 +765,20 @@
     return m_cursor;
 }
 
-<<<<<<< HEAD
+Mir::ShellChrome MirSurface::shellChrome() const
+{
+    return m_shellChrome;
+}
+
+void MirSurface::setShellChrome(Mir::ShellChrome shellChrome)
+{
+    if (m_shellChrome != shellChrome) {
+        m_shellChrome = shellChrome;
+
+        Q_EMIT shellChromeChanged(shellChrome);
+    }
+}
+
 void MirSurface::setScreen(QScreen *screen)
 {
     using namespace mir::geometry;
@@ -773,21 +786,6 @@
     auto targetScreenTopLeftPx = screen->geometry().topLeft(); // * screen->devicePixelRatio(); GERRY?
     DEBUG_MSG << "moved to" << targetScreenTopLeftPx << "px";
     m_surface->move_to(Point{ X{targetScreenTopLeftPx.x()}, Y{targetScreenTopLeftPx.y()} });
-=======
-Mir::ShellChrome MirSurface::shellChrome() const
-{
-    return m_shellChrome;
-}
-
-void MirSurface::setShellChrome(Mir::ShellChrome shellChrome)
-{
-    if (m_shellChrome != shellChrome) {
-        m_shellChrome = shellChrome;
-
-        Q_EMIT shellChromeChanged(shellChrome);
-    }
->>>>>>> 7a6f5c74
-}
 
 void MirSurface::setCursor(const QCursor &cursor)
 {

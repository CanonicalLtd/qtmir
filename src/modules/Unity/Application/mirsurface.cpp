/*
 * Copyright (C) 2015 Canonical, Ltd.
 *
 * This program is free software: you can redistribute it and/or modify it under
 * the terms of the GNU Lesser General Public License version 3, as published by
 * the Free Software Foundation.
 *
 * This program is distributed in the hope that it will be useful, but WITHOUT
 * ANY WARRANTY; without even the implied warranties of MERCHANTABILITY,
 * SATISFACTORY QUALITY, or FITNESS FOR A PARTICULAR PURPOSE.  See the GNU
 * Lesser General Public License for more details.
 *
 * You should have received a copy of the GNU Lesser General Public License
 * along with this program.  If not, see <http://www.gnu.org/licenses/>.
 */

#include "mirsurface.h"
#include "timestamp.h"

// from common dir
#include <debughelpers.h>

// mirserver
#include <surfaceobserver.h>
#include "screen.h"

// Mir
#include <mir/geometry/rectangle.h>
#include <mir/events/event_builders.h>
#include <mir/shell/shell.h>
#include <mir_toolkit/event.h>

// mirserver
#include <logging.h>

<<<<<<< HEAD
#include <QScreen>
=======
// Qt
#include <QQmlEngine>
>>>>>>> 0e6cef82

using namespace qtmir;

#define DEBUG_MSG qCDebug(QTMIR_SURFACES).nospace() << "MirSurface[" << (void*)this << "," << appId() <<"]::" << __func__

namespace {

// Would be better if QMouseEvent had nativeModifiers
MirInputEventModifiers
getMirModifiersFromQt(Qt::KeyboardModifiers mods)
{
    MirInputEventModifiers m_mods = mir_input_event_modifier_none;
    if (mods & Qt::ShiftModifier)
        m_mods |= mir_input_event_modifier_shift;
    if (mods & Qt::ControlModifier)
        m_mods |= mir_input_event_modifier_ctrl;
    if (mods & Qt::AltModifier)
        m_mods |= mir_input_event_modifier_alt;
    if (mods & Qt::MetaModifier)
        m_mods |= mir_input_event_modifier_meta;

    return m_mods;
}

MirPointerButtons
getMirButtonsFromQt(Qt::MouseButtons buttons)
{
    MirPointerButtons result = 0;
    if (buttons & Qt::LeftButton)
        result |= mir_pointer_button_primary;
    if (buttons & Qt::RightButton)
        result |= mir_pointer_button_secondary;
    if (buttons & Qt::MiddleButton)
        result |= mir_pointer_button_tertiary;
    if (buttons & Qt::BackButton)
        result |= mir_pointer_button_back;
    if (buttons & Qt::ForwardButton)
        result |= mir_pointer_button_forward;

    return result;
}

mir::EventUPtr makeMirEvent(QMouseEvent *qtEvent, MirPointerAction action)
{
    auto timestamp = uncompressTimestamp<qtmir::Timestamp>(qtmir::Timestamp(qtEvent->timestamp()));
    auto modifiers = getMirModifiersFromQt(qtEvent->modifiers());
    auto buttons = getMirButtonsFromQt(qtEvent->buttons());

    return mir::events::make_event(0 /*DeviceID */, timestamp, std::vector<uint8_t>{} /* cookie */, modifiers, action,
                                   buttons, qtEvent->x(), qtEvent->y(), 0, 0, 0, 0);
}

mir::EventUPtr makeMirEvent(QHoverEvent *qtEvent, MirPointerAction action)
{
    auto timestamp = uncompressTimestamp<qtmir::Timestamp>(qtmir::Timestamp(qtEvent->timestamp()));

    MirPointerButtons buttons = 0;

    return mir::events::make_event(0 /*DeviceID */, timestamp, std::vector<uint8_t>{} /* cookie */, mir_input_event_modifier_none, action,
                                   buttons, qtEvent->posF().x(), qtEvent->posF().y(), 0, 0, 0, 0);
}

mir::EventUPtr makeMirEvent(QWheelEvent *qtEvent)
{
    auto timestamp = std::chrono::duration_cast<std::chrono::nanoseconds>(std::chrono::milliseconds(qtEvent->timestamp()));
    auto modifiers = getMirModifiersFromQt(qtEvent->modifiers());
    auto buttons = getMirButtonsFromQt(qtEvent->buttons());

    return mir::events::make_event(0 /*DeviceID */, timestamp, std::vector<uint8_t>{} /* cookie */, modifiers, mir_pointer_action_motion,
                                   buttons, qtEvent->x(), qtEvent->y(),
                                   qtEvent->angleDelta().x(), qtEvent->angleDelta().y(),
                                   0, 0);
}

mir::EventUPtr makeMirEvent(QKeyEvent *qtEvent)
{
    MirKeyboardAction action = mir_keyboard_action_down;
    switch (qtEvent->type())
    {
    case QEvent::KeyPress:
        action = mir_keyboard_action_down;
        break;
    case QEvent::KeyRelease:
        action = mir_keyboard_action_up;
        break;
    default:
        break;
    }
    if (qtEvent->isAutoRepeat())
        action = mir_keyboard_action_repeat;

    return mir::events::make_event(0 /* DeviceID */, uncompressTimestamp<qtmir::Timestamp>(qtmir::Timestamp(qtEvent->timestamp())),
                           std::vector<uint8_t>{} /* cookie */, action, qtEvent->nativeVirtualKey(),
                           qtEvent->nativeScanCode(),
                           qtEvent->nativeModifiers());
}

mir::EventUPtr makeMirEvent(Qt::KeyboardModifiers qmods,
                            const QList<QTouchEvent::TouchPoint> &qtTouchPoints,
                            Qt::TouchPointStates /* qtTouchPointStates */,
                            ulong qtTimestamp)
{
    auto modifiers = getMirModifiersFromQt(qmods);
    auto ev = mir::events::make_event(0, uncompressTimestamp<qtmir::Timestamp>(qtmir::Timestamp(qtTimestamp)),
                                      std::vector<uint8_t>{} /* cookie */, modifiers);

    for (int i = 0; i < qtTouchPoints.count(); ++i) {
        auto touchPoint = qtTouchPoints.at(i);
        auto id = touchPoint.id();

        MirTouchAction action = mir_touch_action_change;
        if (touchPoint.state() == Qt::TouchPointReleased)
        {
            action = mir_touch_action_up;
        }
        if (touchPoint.state() == Qt::TouchPointPressed)
        {
            action = mir_touch_action_down;
        }

        MirTouchTooltype tooltype = mir_touch_tooltype_finger;
        if (touchPoint.flags() & QTouchEvent::TouchPoint::Pen)
            tooltype = mir_touch_tooltype_stylus;

        mir::events::add_touch(*ev, id, action, tooltype,
                               touchPoint.pos().x(), touchPoint.pos().y(),
                               touchPoint.pressure(),
                               touchPoint.rect().width(),
                               touchPoint.rect().height(),
                               0 /* size */);
    }

    return ev;
}

} // namespace {

MirSurface::MirSurface(std::shared_ptr<mir::scene::Surface> surface,
        SessionInterface* session,
        mir::shell::Shell* shell,
        std::shared_ptr<SurfaceObserver> observer,
        const CreationHints &creationHints)
    : MirSurfaceInterface()
    , m_surface(surface)
    , m_session(session)
    , m_shell(shell)
    , m_firstFrameDrawn(false)
    , m_orientationAngle(Mir::Angle0)
    , m_textureUpdated(false)
    , m_currentFrameNumber(0)
    , m_live(true)
    , m_shellChrome(Mir::NormalChrome)
{
    m_minimumWidth = creationHints.minWidth;
    m_minimumHeight = creationHints.minHeight;
    m_maximumWidth = creationHints.maxWidth;
    m_maximumHeight = creationHints.maxHeight;
    m_widthIncrement = creationHints.widthIncrement;
    m_heightIncrement = creationHints.heightIncrement;
    m_shellChrome = creationHints.shellChrome;

    m_surfaceObserver = observer;
    if (observer) {
        connect(observer.get(), &SurfaceObserver::framesPosted, this, &MirSurface::onFramesPostedObserved);
        connect(observer.get(), &SurfaceObserver::attributeChanged, this, &MirSurface::onAttributeChanged);
        connect(observer.get(), &SurfaceObserver::keymapChanged, this, &MirSurface::onKeymapChanged);
        connect(observer.get(), &SurfaceObserver::nameChanged, this, &MirSurface::nameChanged);
        connect(observer.get(), &SurfaceObserver::cursorChanged, this, &MirSurface::setCursor);
        connect(observer.get(), &SurfaceObserver::minimumWidthChanged, this, &MirSurface::setMinimumWidth);
        connect(observer.get(), &SurfaceObserver::minimumHeightChanged, this, &MirSurface::setMinimumHeight);
        connect(observer.get(), &SurfaceObserver::maximumWidthChanged, this, &MirSurface::setMaximumWidth);
        connect(observer.get(), &SurfaceObserver::maximumHeightChanged, this, &MirSurface::setMaximumHeight);
        connect(observer.get(), &SurfaceObserver::widthIncrementChanged, this, &MirSurface::setWidthIncrement);
        connect(observer.get(), &SurfaceObserver::heightIncrementChanged, this, &MirSurface::setHeightIncrement);
        connect(observer.get(), &SurfaceObserver::shellChromeChanged, this, [&](MirShellChrome shell_chrome) {
            setShellChrome(static_cast<Mir::ShellChrome>(shell_chrome));
        });
        observer->setListener(this);
    }

    connect(session, &QObject::destroyed, this, &MirSurface::onSessionDestroyed);

    connect(&m_frameDropperTimer, &QTimer::timeout,
            this, &MirSurface::dropPendingBuffer);
    // Rationale behind the frame dropper and its interval value:
    //
    // We want to give ample room for Qt scene graph to have a chance to fetch and render
    // the next pending buffer before we take the drastic action of dropping it (so don't set
    // it anywhere close to our target render interval).
    //
    // We also want to guarantee a minimal frames-per-second (fps) frequency for client applications
    // as they get stuck on swap_buffers() if there's no free buffer to swap to yet (ie, they
    // are all pending consumption by the compositor, us). But on the other hand, we don't want
    // that minimal fps to be too high as that would mean this timer would be triggered way too often
    // for nothing causing unnecessary overhead as actually dropping frames from an app should
    // in practice rarely happen.
    m_frameDropperTimer.setInterval(200);
    m_frameDropperTimer.setSingleShot(false);

    QQmlEngine::setObjectOwnership(this, QQmlEngine::CppOwnership);
}

MirSurface::~MirSurface()
{
    qCDebug(QTMIR_SURFACES).nospace() << "MirSurface::~MirSurface this=" << this << " viewCount=" << m_views.count();

    Q_ASSERT(m_views.isEmpty());

    if (m_session) {
        m_session->removeSurface(this);
    }

    QMutexLocker locker(&m_mutex);
    m_surface->remove_observer(m_surfaceObserver);
}

void MirSurface::onFramesPostedObserved()
{
    if (!m_firstFrameDrawn) {
        m_firstFrameDrawn = true;
        Q_EMIT firstFrameDrawn();
    }

    // restart the frame dropper so that items have enough time to render the next frame.
    m_frameDropperTimer.start();

    Q_EMIT framesPosted();
}

void MirSurface::onAttributeChanged(const MirSurfaceAttrib attribute, const int /*value*/)
{
    switch (attribute) {
    case mir_surface_attrib_type:
        Q_EMIT typeChanged(type());
        break;
    case mir_surface_attrib_state:
        Q_EMIT stateChanged(state());
        break;
    case mir_surface_attrib_visibility:
        Q_EMIT visibleChanged(visible());
        break;
    default:
        break;
    }
}

Mir::Type MirSurface::type() const
{
    switch (m_surface->type()) {
    case mir_surface_type_normal:
        return Mir::NormalType;

    case mir_surface_type_utility:
        return Mir::UtilityType;

    case mir_surface_type_dialog:
        return Mir::DialogType;

    case mir_surface_type_gloss:
        return Mir::GlossType;

    case mir_surface_type_freestyle:
        return Mir::FreeStyleType;

    case mir_surface_type_menu:
        return Mir::MenuType;

    case mir_surface_type_inputmethod:
        return Mir::InputMethodType;

    case mir_surface_type_satellite:
        return Mir::SatelliteType;

    case mir_surface_type_tip:
        return Mir::TipType;

    default:
        return Mir::UnknownType;
    }
}

void MirSurface::dropPendingBuffer()
{
    QMutexLocker locker(&m_mutex);

    const void* const userId = (void*)123;  // TODO: Multimonitor support

    int framesPending = m_surface->buffers_ready_for_compositor(userId);
    if (framesPending > 0) {
        m_textureUpdated = false;

        locker.unlock();
        if (updateTexture()) {
            DEBUG_MSG << "() dropped=1 left=" << framesPending-1;
        } else {
            // If we haven't managed to update the texture, don't keep banging away.
            m_frameDropperTimer.stop();
            DEBUG_MSG << "() dropped=0" << " left=" << framesPending << " - failed to upate texture";
        }
        Q_EMIT frameDropped();
    } else {
        // The client can't possibly be blocked in swap buffers if the
        // queue is empty. So we can safely enter deep sleep now. If the
        // client provides any new frames, the timer will get restarted
        // via scheduleTextureUpdate()...
        m_frameDropperTimer.stop();
    }
}

void MirSurface::stopFrameDropper()
{
    DEBUG_MSG << "()";
    m_frameDropperTimer.stop();
}

void MirSurface::startFrameDropper()
{
    DEBUG_MSG << "()";
    if (!m_frameDropperTimer.isActive()) {
        m_frameDropperTimer.start();
    }
}

QSharedPointer<QSGTexture> MirSurface::texture()
{
    QMutexLocker locker(&m_mutex);

    if (!m_texture) {
        QSharedPointer<QSGTexture> texture(new MirBufferSGTexture);
        m_texture = texture.toWeakRef();
        return texture;
    } else {
        return m_texture.toStrongRef();
    }
}

bool MirSurface::updateTexture()
{
    QMutexLocker locker(&m_mutex);

    MirBufferSGTexture *texture = static_cast<MirBufferSGTexture*>(m_texture.data());
    if (!texture) return false;

    if (m_textureUpdated) {
        return texture->hasBuffer();
    }

    const void* const userId = (void*)123;
    auto renderables = m_surface->generate_renderables(userId);

    if (renderables.size() > 0 &&
            (m_surface->buffers_ready_for_compositor(userId) > 0 || !texture->hasBuffer())
        ) {
        // Avoid holding two buffers for the compositor at the same time. Thus free the current
        // before acquiring the next
        texture->freeBuffer();
        texture->setBuffer(renderables[0]->buffer());
        ++m_currentFrameNumber;

        if (texture->textureSize() != m_size) {
            m_size = texture->textureSize();
            QMetaObject::invokeMethod(this, "emitSizeChanged", Qt::QueuedConnection);
        }

        m_textureUpdated = true;
    }

    if (m_surface->buffers_ready_for_compositor(userId) > 0) {
        // restart the frame dropper to give MirSurfaceItems enough time to render the next frame.
        // queued since the timer lives in a different thread
        QMetaObject::invokeMethod(&m_frameDropperTimer, "start", Qt::QueuedConnection);
    }

    return texture->hasBuffer();
}

void MirSurface::onCompositorSwappedBuffers()
{
    QMutexLocker locker(&m_mutex);
    m_textureUpdated = false;
}

bool MirSurface::numBuffersReadyForCompositor()
{
    QMutexLocker locker(&m_mutex);
    const void* const userId = (void*)123;
    return m_surface->buffers_ready_for_compositor(userId);
}

void MirSurface::setFocus(bool focus)
{
    if (!m_session) {
        return;
    }

    // Temporary hotfix for http://pad.lv/1483752
    if (m_session->childSessions()->rowCount() > 0) {
        // has child trusted session, ignore any focus change attempts
        DEBUG_MSG << "(" << focus << ") - has child trusted session, ignore any focus change attempts";
        return;
    }

    DEBUG_MSG << "(" << focus << ")";

    if (focus) {
        m_shell->set_surface_attribute(m_session->session(), m_surface, mir_surface_attrib_focus, mir_surface_focused);
    } else {
        m_shell->set_surface_attribute(m_session->session(), m_surface, mir_surface_attrib_focus, mir_surface_unfocused);
    }
}

void MirSurface::close()
{
    if (m_surface) {
        m_surface->request_client_surface_close();
    }
}

void MirSurface::resize(int width, int height)
{
    int mirWidth = m_surface->size().width.as_int();
    int mirHeight = m_surface->size().height.as_int();

    bool mirSizeIsDifferent = width != mirWidth || height != mirHeight;

    if (clientIsRunning() && mirSizeIsDifferent) {
        mir::geometry::Size newMirSize(width, height);
        m_surface->resize(newMirSize);
        DEBUG_MSG << " old (" << mirWidth << "," << mirHeight << ")"
                  << ", new (" << width << "," << height << ")";
    }
}

QSize MirSurface::size() const
{
    return m_size;
}

Mir::State MirSurface::state() const
{
    switch (m_surface->state()) {
    case mir_surface_state_unknown:
        return Mir::UnknownState;
    case mir_surface_state_restored:
        return Mir::RestoredState;
    case mir_surface_state_minimized:
        return Mir::MinimizedState;
    case mir_surface_state_maximized:
        return Mir::MaximizedState;
    case mir_surface_state_vertmaximized:
        return Mir::VertMaximizedState;
    case mir_surface_state_fullscreen:
        return Mir::FullscreenState;
    case mir_surface_state_horizmaximized:
        return Mir::HorizMaximizedState;
    case mir_surface_state_hidden:
        return Mir::HiddenState;
    default:
        return Mir::UnknownState;
    }
}

Mir::OrientationAngle MirSurface::orientationAngle() const
{
    return m_orientationAngle;
}

void MirSurface::setOrientationAngle(Mir::OrientationAngle angle)
{
    MirOrientation mirOrientation;

    if (angle == m_orientationAngle) {
        return;
    }

    m_orientationAngle = angle;

    switch (angle) {
    case Mir::Angle0:
        mirOrientation = mir_orientation_normal;
        break;
    case Mir::Angle90:
        mirOrientation = mir_orientation_right;
        break;
    case Mir::Angle180:
        mirOrientation = mir_orientation_inverted;
        break;
    case Mir::Angle270:
        mirOrientation = mir_orientation_left;
        break;
    default:
        qCWarning(QTMIR_SURFACES, "Unsupported orientation angle: %d", angle);
        return;
    }

    if (m_surface) {
        m_surface->set_orientation(mirOrientation);
    }

    Q_EMIT orientationAngleChanged(angle);
}

QString MirSurface::name() const
{
    return QString::fromStdString(m_surface->name());
}

void MirSurface::setState(Mir::State qmlState)
{
    int mirState;

    switch (qmlState) {
    default:
    case Mir::UnknownState:
        mirState = mir_surface_state_unknown;
        break;

    case Mir::RestoredState:
        mirState = mir_surface_state_restored;
        break;

    case Mir::MinimizedState:
        mirState = mir_surface_state_minimized;
        break;

    case Mir::MaximizedState:
        mirState = mir_surface_state_maximized;
        break;

    case Mir::VertMaximizedState:
        mirState = mir_surface_state_vertmaximized;
        break;

    case Mir::FullscreenState:
        mirState = mir_surface_state_fullscreen;
        break;

    case Mir::HorizMaximizedState:
        mirState = mir_surface_state_horizmaximized;
        break;

    case Mir::HiddenState:
        mirState = mir_surface_state_hidden;
        break;
    }

    m_shell->set_surface_attribute(m_session->session(), m_surface, mir_surface_attrib_state, mirState);
}

void MirSurface::setLive(bool value)
{
    if (value != m_live) {
        m_live = value;
        Q_EMIT liveChanged(value);
    }
}

bool MirSurface::live() const
{
    return m_live;
}

bool MirSurface::visible() const
{
    return m_surface->query(mir_surface_attrib_visibility) == mir_surface_visibility_exposed;
}

void MirSurface::mousePressEvent(QMouseEvent *event)
{
    auto ev = makeMirEvent(event, mir_pointer_action_button_down);
    m_surface->consume(ev.get());
    event->accept();
}

void MirSurface::mouseMoveEvent(QMouseEvent *event)
{
    auto ev = makeMirEvent(event, mir_pointer_action_motion);
    m_surface->consume(ev.get());
    event->accept();
}

void MirSurface::mouseReleaseEvent(QMouseEvent *event)
{
    auto ev = makeMirEvent(event, mir_pointer_action_button_up);
    m_surface->consume(ev.get());
    event->accept();
}

void MirSurface::hoverEnterEvent(QHoverEvent *event)
{
    auto ev = makeMirEvent(event, mir_pointer_action_enter);
    m_surface->consume(ev.get());
    event->accept();
}

void MirSurface::hoverLeaveEvent(QHoverEvent *event)
{
    auto ev = makeMirEvent(event, mir_pointer_action_leave);
    m_surface->consume(ev.get());
    event->accept();
}

void MirSurface::hoverMoveEvent(QHoverEvent *event)
{
    auto ev = makeMirEvent(event, mir_pointer_action_motion);
    m_surface->consume(ev.get());
    event->accept();
}

void MirSurface::wheelEvent(QWheelEvent *event)
{
    auto ev = makeMirEvent(event);
    m_surface->consume(ev.get());
    event->accept();
}

void MirSurface::keyPressEvent(QKeyEvent *qtEvent)
{
    auto ev = makeMirEvent(qtEvent);
    m_surface->consume(ev.get());
    qtEvent->accept();
}

void MirSurface::keyReleaseEvent(QKeyEvent *qtEvent)
{
    auto ev = makeMirEvent(qtEvent);
    m_surface->consume(ev.get());
    qtEvent->accept();
}

void MirSurface::touchEvent(Qt::KeyboardModifiers mods,
                            const QList<QTouchEvent::TouchPoint> &touchPoints,
                            Qt::TouchPointStates touchPointStates,
                            ulong timestamp)
{
    auto ev = makeMirEvent(mods, touchPoints, touchPointStates, timestamp);
    m_surface->consume(ev.get());
}

bool MirSurface::clientIsRunning() const
{
    return (m_session &&
            (m_session->state() == Session::State::Running
             || m_session->state() == Session::State::Starting
             || m_session->state() == Session::State::Suspending))
        || !m_session;
}

bool MirSurface::isBeingDisplayed() const
{
    return !m_views.isEmpty();
}

void MirSurface::registerView(qintptr viewId)
{
    m_views.insert(viewId, MirSurface::View{false});
    DEBUG_MSG << "(" << viewId << ")" << " after=" << m_views.count();
    if (m_views.count() == 1) {
        Q_EMIT isBeingDisplayedChanged();
    }
}

void MirSurface::unregisterView(qintptr viewId)
{
    m_views.remove(viewId);
    DEBUG_MSG << "(" << viewId << ")" << " after=" << m_views.count() << " live=" << m_live;
    if (m_views.count() == 0) {
        Q_EMIT isBeingDisplayedChanged();
        if (m_session.isNull() || !m_live) {
            deleteLater();
        }
    }
    updateVisibility();
}

void MirSurface::setViewVisibility(qintptr viewId, bool visible)
{
    if (!m_views.contains(viewId)) return;

    m_views[viewId].visible = visible;
    updateVisibility();
}

void MirSurface::updateVisibility()
{
    // FIXME: https://bugs.launchpad.net/ubuntu/+source/unity8/+bug/1514556
    return;

    bool newVisible = false;
    QHashIterator<qintptr, View> i(m_views);
    while (i.hasNext()) {
        i.next();
        newVisible |= i.value().visible;
    }

    if (newVisible != visible()) {
        DEBUG_MSG << "(" << newVisible << ")";

        m_surface->configure(mir_surface_attrib_visibility,
                             newVisible ? mir_surface_visibility_exposed : mir_surface_visibility_occluded);
    }
}

unsigned int MirSurface::currentFrameNumber() const
{
    QMutexLocker locker(&m_mutex);
    return m_currentFrameNumber;
}

void MirSurface::onSessionDestroyed()
{
    if (m_views.isEmpty()) {
        deleteLater();
    }
}

void MirSurface::emitSizeChanged()
{
    Q_EMIT sizeChanged(m_size);
}

void MirSurface::onKeymapChanged(const QString &layout, const QString &variant)
{
    m_keyMap = qMakePair(layout, variant);
    Q_EMIT keymapChanged(layout, variant);
}

QString MirSurface::appId() const
{
    QString appId;

    if (m_session && m_session->application()) {
        appId = m_session->application()->appId();
    } else {
        appId.append("-");
    }
    return appId;
}

void MirSurface::setKeymap(const QString &layout, const QString &variant)
{
    if (layout.isEmpty()) {
        qCWarning(QTMIR_SURFACES) << "Setting keymap with empty layout is not supported";
        return;
    }
    m_surface->set_keymap(MirInputDeviceId(), "", layout.toStdString(), variant.toStdString(), "");
}

QCursor MirSurface::cursor() const
{
    return m_cursor;
}

Mir::ShellChrome MirSurface::shellChrome() const
{
    return m_shellChrome;
}

QString MirSurface::keymapLayout() const
{
    return m_keyMap.first;
}

QString MirSurface::keymapVariant() const
{
    return m_keyMap.second;
}

void MirSurface::setShellChrome(Mir::ShellChrome shellChrome)
{
    if (m_shellChrome != shellChrome) {
        m_shellChrome = shellChrome;

        Q_EMIT shellChromeChanged(shellChrome);
    }
}

void MirSurface::setScreen(QScreen *screen)
{
    using namespace mir::geometry;
    // in Mir, this means moving the surface in Mir's scene to the matching display
    auto targetScreenTopLeftPx = screen->geometry().topLeft(); // * screen->devicePixelRatio(); GERRY?
    DEBUG_MSG << "moved to" << targetScreenTopLeftPx << "px";
    m_surface->move_to(Point{ X{targetScreenTopLeftPx.x()}, Y{targetScreenTopLeftPx.y()} });
}

void MirSurface::setCursor(const QCursor &cursor)
{
    DEBUG_MSG << "(" << qtCursorShapeToStr(cursor.shape()) << ")";

    m_cursor = cursor;
    Q_EMIT cursorChanged(m_cursor);
}

int MirSurface::minimumWidth() const
{
    return m_minimumWidth;
}

int MirSurface::minimumHeight() const
{
    return m_minimumHeight;
}

int MirSurface::maximumWidth() const
{
    return m_maximumWidth;
}

int MirSurface::maximumHeight() const
{
    return m_maximumHeight;
}

int MirSurface::widthIncrement() const
{
    return m_widthIncrement;
}

int MirSurface::heightIncrement() const
{
    return m_heightIncrement;
}

void MirSurface::setMinimumWidth(int value)
{
    if (value != m_minimumWidth) {
        m_minimumWidth = value;
        Q_EMIT minimumWidthChanged(value);
    }
}

void MirSurface::setMinimumHeight(int value)
{
    if (value != m_minimumHeight) {
        m_minimumHeight = value;
        Q_EMIT minimumHeightChanged(value);
    }
}

void MirSurface::setMaximumWidth(int value)
{
    if (value != m_maximumWidth) {
        m_maximumWidth = value;
        Q_EMIT maximumWidthChanged(value);
    }
}

void MirSurface::setMaximumHeight(int value)
{
    if (value != m_maximumHeight) {
        m_maximumHeight = value;
        Q_EMIT maximumHeightChanged(value);
    }
}

void MirSurface::setWidthIncrement(int value)
{
    if (value != m_widthIncrement) {
        m_widthIncrement = value;
        Q_EMIT widthIncrementChanged(value);
    }
}

void MirSurface::setHeightIncrement(int value)
{
    if (value != m_heightIncrement) {
        m_heightIncrement = value;
        Q_EMIT heightIncrementChanged(value);
    }
}<|MERGE_RESOLUTION|>--- conflicted
+++ resolved
@@ -33,12 +33,9 @@
 // mirserver
 #include <logging.h>
 
-<<<<<<< HEAD
-#include <QScreen>
-=======
 // Qt
 #include <QQmlEngine>
->>>>>>> 0e6cef82
+#include <QScreen>
 
 using namespace qtmir;
 

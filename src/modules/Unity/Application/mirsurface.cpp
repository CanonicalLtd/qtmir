/*
 * Copyright (C) 2015-2016 Canonical, Ltd.
 *
 * This program is free software: you can redistribute it and/or modify it under
 * the terms of the GNU Lesser General Public License version 3, as published by
 * the Free Software Foundation.
 *
 * This program is distributed in the hope that it will be useful, but WITHOUT
 * ANY WARRANTY; without even the implied warranties of MERCHANTABILITY,
 * SATISFACTORY QUALITY, or FITNESS FOR A PARTICULAR PURPOSE.  See the GNU
 * Lesser General Public License for more details.
 *
 * You should have received a copy of the GNU Lesser General Public License
 * along with this program.  If not, see <http://www.gnu.org/licenses/>.
 */

#include "mirsurface.h"
#include "mirsurfacelistmodel.h"
#include "timer.h"
#include "timestamp.h"

// from common dir
#include <debughelpers.h>

// mirserver
#include <surfaceobserver.h>
#include "screen.h"

// Mir
#include <mir/geometry/rectangle.h>
#include <mir/events/event_builders.h>
#include <mir/shell/shell.h>
#include <mir/scene/surface.h>
#include <mir/scene/session.h>
#include <mir_toolkit/event.h>

// mirserver
#include <logging.h>

// Qt
#include <QQmlEngine>
#include <QScreen>

using namespace qtmir;

#define DEBUG_MSG qCDebug(QTMIR_SURFACES).nospace() << "MirSurface[" << (void*)this << "," << appId() <<"]::" << __func__
#define WARNING_MSG qCWarning(QTMIR_SURFACES).nospace() << "MirSurface[" << (void*)this << "," << appId() <<"]::" << __func__

namespace {

// Would be better if QMouseEvent had nativeModifiers
MirInputEventModifiers
getMirModifiersFromQt(Qt::KeyboardModifiers mods)
{
    MirInputEventModifiers m_mods = mir_input_event_modifier_none;
    if (mods & Qt::ShiftModifier)
        m_mods |= mir_input_event_modifier_shift;
    if (mods & Qt::ControlModifier)
        m_mods |= mir_input_event_modifier_ctrl;
    if (mods & Qt::AltModifier)
        m_mods |= mir_input_event_modifier_alt;
    if (mods & Qt::MetaModifier)
        m_mods |= mir_input_event_modifier_meta;

    return m_mods;
}

MirPointerButtons
getMirButtonsFromQt(Qt::MouseButtons buttons)
{
    MirPointerButtons result = 0;
    if (buttons & Qt::LeftButton)
        result |= mir_pointer_button_primary;
    if (buttons & Qt::RightButton)
        result |= mir_pointer_button_secondary;
    if (buttons & Qt::MiddleButton)
        result |= mir_pointer_button_tertiary;
    if (buttons & Qt::BackButton)
        result |= mir_pointer_button_back;
    if (buttons & Qt::ForwardButton)
        result |= mir_pointer_button_forward;

    return result;
}

mir::EventUPtr makeMirEvent(QMouseEvent *qtEvent, MirPointerAction action)
{
    auto timestamp = uncompressTimestamp<qtmir::Timestamp>(qtmir::Timestamp(qtEvent->timestamp()));
    auto modifiers = getMirModifiersFromQt(qtEvent->modifiers());
    auto buttons = getMirButtonsFromQt(qtEvent->buttons());

    return mir::events::make_event(0 /*DeviceID */, timestamp, std::vector<uint8_t>{} /* cookie */, modifiers, action,
                                   buttons, qtEvent->x(), qtEvent->y(), 0, 0, 0, 0);
}

mir::EventUPtr makeMirEvent(QHoverEvent *qtEvent, MirPointerAction action)
{
    auto timestamp = uncompressTimestamp<qtmir::Timestamp>(qtmir::Timestamp(qtEvent->timestamp()));

    MirPointerButtons buttons = 0;

    return mir::events::make_event(0 /*DeviceID */, timestamp, std::vector<uint8_t>{} /* cookie */, mir_input_event_modifier_none, action,
                                   buttons, qtEvent->posF().x(), qtEvent->posF().y(), 0, 0, 0, 0);
}

mir::EventUPtr makeMirEvent(QWheelEvent *qtEvent)
{
    auto timestamp = std::chrono::duration_cast<std::chrono::nanoseconds>(std::chrono::milliseconds(qtEvent->timestamp()));
    auto modifiers = getMirModifiersFromQt(qtEvent->modifiers());
    auto buttons = getMirButtonsFromQt(qtEvent->buttons());

    return mir::events::make_event(0 /*DeviceID */, timestamp, std::vector<uint8_t>{} /* cookie */, modifiers, mir_pointer_action_motion,
                                   buttons, qtEvent->x(), qtEvent->y(),
                                   qtEvent->angleDelta().x(), qtEvent->angleDelta().y(),
                                   0, 0);
}

mir::EventUPtr makeMirEvent(QKeyEvent *qtEvent)
{
    MirKeyboardAction action = mir_keyboard_action_down;
    switch (qtEvent->type())
    {
    case QEvent::KeyPress:
        action = mir_keyboard_action_down;
        break;
    case QEvent::KeyRelease:
        action = mir_keyboard_action_up;
        break;
    default:
        break;
    }
    if (qtEvent->isAutoRepeat())
        action = mir_keyboard_action_repeat;

    return mir::events::make_event(0 /* DeviceID */, uncompressTimestamp<qtmir::Timestamp>(qtmir::Timestamp(qtEvent->timestamp())),
                           std::vector<uint8_t>{} /* cookie */, action, qtEvent->nativeVirtualKey(),
                           qtEvent->nativeScanCode(),
                           qtEvent->nativeModifiers());
}

mir::EventUPtr makeMirEvent(Qt::KeyboardModifiers qmods,
                            const QList<QTouchEvent::TouchPoint> &qtTouchPoints,
                            Qt::TouchPointStates /* qtTouchPointStates */,
                            ulong qtTimestamp)
{
    auto modifiers = getMirModifiersFromQt(qmods);
    auto ev = mir::events::make_event(0, uncompressTimestamp<qtmir::Timestamp>(qtmir::Timestamp(qtTimestamp)),
                                      std::vector<uint8_t>{} /* cookie */, modifiers);

    for (int i = 0; i < qtTouchPoints.count(); ++i) {
        auto touchPoint = qtTouchPoints.at(i);
        auto id = touchPoint.id();

        MirTouchAction action = mir_touch_action_change;
        if (touchPoint.state() == Qt::TouchPointReleased)
        {
            action = mir_touch_action_up;
        }
        if (touchPoint.state() == Qt::TouchPointPressed)
        {
            action = mir_touch_action_down;
        }

        MirTouchTooltype tooltype = mir_touch_tooltype_finger;
        if (touchPoint.flags() & QTouchEvent::TouchPoint::Pen)
            tooltype = mir_touch_tooltype_stylus;

        mir::events::add_touch(*ev, id, action, tooltype,
                               touchPoint.pos().x(), touchPoint.pos().y(),
                               touchPoint.pressure(),
                               touchPoint.rect().width(),
                               touchPoint.rect().height(),
                               0 /* size */);
    }

    return ev;
}

} // namespace {

MirSurface::MirSurface(const std::shared_ptr<mir::scene::Surface>& surface,
        SessionInterface* session,
        mir::shell::Shell* shell,
<<<<<<< HEAD
        std::shared_ptr<SurfaceObserver> observer,
        const CreationHints &creationHints)
=======
        const std::shared_ptr<SurfaceObserver>& observer)
>>>>>>> 677960e1
    : MirSurfaceInterface()
    , m_surface(surface)
    , m_session(session)
    , m_shell(shell)
    , m_firstFrameDrawn(false)
    , m_orientationAngle(Mir::Angle0)
    , m_textureUpdated(false)
    , m_currentFrameNumber(0)
    , m_live(true)
    , m_shellChrome(Mir::NormalChrome)
{
    DEBUG_MSG << "()";

    m_minimumWidth = creationHints.minWidth;
    m_minimumHeight = creationHints.minHeight;
    m_maximumWidth = creationHints.maxWidth;
    m_maximumHeight = creationHints.maxHeight;
    m_widthIncrement = creationHints.widthIncrement;
    m_heightIncrement = creationHints.heightIncrement;
    m_shellChrome = creationHints.shellChrome;

    m_surfaceObserver = observer;
    if (observer) {
        connect(observer.get(), &SurfaceObserver::framesPosted, this, &MirSurface::onFramesPostedObserved);
        connect(observer.get(), &SurfaceObserver::attributeChanged, this, &MirSurface::onAttributeChanged);
        connect(observer.get(), &SurfaceObserver::nameChanged, this, &MirSurface::nameChanged);
        connect(observer.get(), &SurfaceObserver::cursorChanged, this, &MirSurface::setCursor);
        connect(observer.get(), &SurfaceObserver::minimumWidthChanged, this, &MirSurface::setMinimumWidth);
        connect(observer.get(), &SurfaceObserver::minimumHeightChanged, this, &MirSurface::setMinimumHeight);
        connect(observer.get(), &SurfaceObserver::maximumWidthChanged, this, &MirSurface::setMaximumWidth);
        connect(observer.get(), &SurfaceObserver::maximumHeightChanged, this, &MirSurface::setMaximumHeight);
        connect(observer.get(), &SurfaceObserver::widthIncrementChanged, this, &MirSurface::setWidthIncrement);
        connect(observer.get(), &SurfaceObserver::heightIncrementChanged, this, &MirSurface::setHeightIncrement);
        connect(observer.get(), &SurfaceObserver::shellChromeChanged, this, [&](MirShellChrome shell_chrome) {
            setShellChrome(static_cast<Mir::ShellChrome>(shell_chrome));
        });
        observer->setListener(this);
    }

    connect(session, &QObject::destroyed, this, &MirSurface::onSessionDestroyed);

    connect(&m_frameDropperTimer, &QTimer::timeout,
            this, &MirSurface::dropPendingBuffer);
    // Rationale behind the frame dropper and its interval value:
    //
    // We want to give ample room for Qt scene graph to have a chance to fetch and render
    // the next pending buffer before we take the drastic action of dropping it (so don't set
    // it anywhere close to our target render interval).
    //
    // We also want to guarantee a minimal frames-per-second (fps) frequency for client applications
    // as they get stuck on swap_buffers() if there's no free buffer to swap to yet (ie, they
    // are all pending consumption by the compositor, us). But on the other hand, we don't want
    // that minimal fps to be too high as that would mean this timer would be triggered way too often
    // for nothing causing unnecessary overhead as actually dropping frames from an app should
    // in practice rarely happen.
    m_frameDropperTimer.setInterval(200);
    m_frameDropperTimer.setSingleShot(false);

    QQmlEngine::setObjectOwnership(this, QQmlEngine::CppOwnership);

    setCloseTimer(new Timer);
}

MirSurface::~MirSurface()
{
    qCDebug(QTMIR_SURFACES).nospace() << "MirSurface[" << (void*)this << "]::~MirSurface() viewCount=" << m_views.count();

    Q_ASSERT(m_views.isEmpty());

    QMutexLocker locker(&m_mutex);
    m_surface->remove_observer(m_surfaceObserver);

    delete m_closeTimer;

    Q_EMIT destroyed(this); // Early warning, while MirSurface methods can still be accessed.
}

void MirSurface::onFramesPostedObserved()
{
    if (!m_firstFrameDrawn) {
        m_firstFrameDrawn = true;
        Q_EMIT firstFrameDrawn();
    }

    // restart the frame dropper so that items have enough time to render the next frame.
    m_frameDropperTimer.start();

    Q_EMIT framesPosted();
}

void MirSurface::onAttributeChanged(const MirSurfaceAttrib attribute, const int /*value*/)
{
    switch (attribute) {
    case mir_surface_attrib_type:
        Q_EMIT typeChanged(type());
        break;
    case mir_surface_attrib_state:
        Q_EMIT stateChanged(state());
        break;
    case mir_surface_attrib_visibility:
        Q_EMIT visibleChanged(visible());
        break;
    default:
        break;
    }
}

Mir::Type MirSurface::type() const
{
    switch (m_surface->type()) {
    case mir_surface_type_normal:
        return Mir::NormalType;

    case mir_surface_type_utility:
        return Mir::UtilityType;

    case mir_surface_type_dialog:
        return Mir::DialogType;

    case mir_surface_type_gloss:
        return Mir::GlossType;

    case mir_surface_type_freestyle:
        return Mir::FreeStyleType;

    case mir_surface_type_menu:
        return Mir::MenuType;

    case mir_surface_type_inputmethod:
        return Mir::InputMethodType;

    case mir_surface_type_satellite:
        return Mir::SatelliteType;

    case mir_surface_type_tip:
        return Mir::TipType;

    default:
        return Mir::UnknownType;
    }
}

void MirSurface::dropPendingBuffer()
{
    QMutexLocker locker(&m_mutex);

    const void* const userId = (void*)123;  // TODO: Multimonitor support

    int framesPending = m_surface->buffers_ready_for_compositor(userId);
    if (framesPending > 0) {
        m_textureUpdated = false;

        locker.unlock();
        if (updateTexture()) {
            DEBUG_MSG << "() dropped=1 left=" << framesPending-1;
        } else {
            // If we haven't managed to update the texture, don't keep banging away.
            m_frameDropperTimer.stop();
            DEBUG_MSG << "() dropped=0" << " left=" << framesPending << " - failed to upate texture";
        }
        Q_EMIT frameDropped();
    } else {
        // The client can't possibly be blocked in swap buffers if the
        // queue is empty. So we can safely enter deep sleep now. If the
        // client provides any new frames, the timer will get restarted
        // via scheduleTextureUpdate()...
        m_frameDropperTimer.stop();
    }
}

void MirSurface::stopFrameDropper()
{
    DEBUG_MSG << "()";
    m_frameDropperTimer.stop();
}

void MirSurface::startFrameDropper()
{
    DEBUG_MSG << "()";
    if (!m_frameDropperTimer.isActive()) {
        m_frameDropperTimer.start();
    }
}

QSharedPointer<QSGTexture> MirSurface::texture()
{
    QMutexLocker locker(&m_mutex);

    if (!m_texture) {
        QSharedPointer<QSGTexture> texture(new MirBufferSGTexture);
        m_texture = texture.toWeakRef();
        return texture;
    } else {
        return m_texture.toStrongRef();
    }
}

bool MirSurface::updateTexture()
{
    QMutexLocker locker(&m_mutex);

    MirBufferSGTexture *texture = static_cast<MirBufferSGTexture*>(m_texture.data());
    if (!texture) return false;

    if (m_textureUpdated) {
        return texture->hasBuffer();
    }

    const void* const userId = (void*)123;
    auto renderables = m_surface->generate_renderables(userId);

    if (renderables.size() > 0 &&
            (m_surface->buffers_ready_for_compositor(userId) > 0 || !texture->hasBuffer())
        ) {
        // Avoid holding two buffers for the compositor at the same time. Thus free the current
        // before acquiring the next
        texture->freeBuffer();
        texture->setBuffer(renderables[0]->buffer());
        ++m_currentFrameNumber;

        if (texture->textureSize() != m_size) {
            m_size = texture->textureSize();
            QMetaObject::invokeMethod(this, "emitSizeChanged", Qt::QueuedConnection);
        }

        m_textureUpdated = true;
    }

    if (m_surface->buffers_ready_for_compositor(userId) > 0) {
        // restart the frame dropper to give MirSurfaceItems enough time to render the next frame.
        // queued since the timer lives in a different thread
        QMetaObject::invokeMethod(&m_frameDropperTimer, "start", Qt::QueuedConnection);
    }

    return texture->hasBuffer();
}

void MirSurface::onCompositorSwappedBuffers()
{
    QMutexLocker locker(&m_mutex);
    m_textureUpdated = false;
}

bool MirSurface::numBuffersReadyForCompositor()
{
    QMutexLocker locker(&m_mutex);
    const void* const userId = (void*)123;
    return m_surface->buffers_ready_for_compositor(userId);
}

void MirSurface::setFocused(bool value)
{
    if (m_focused == value)
        return;

    m_focused = value;
    Q_EMIT focusedChanged(value);
}

void MirSurface::setViewActiveFocus(qintptr viewId, bool value)
{
    if (value && !m_activelyFocusedViews.contains(viewId)) {
        m_activelyFocusedViews.insert(viewId);
        updateActiveFocus();
    } else if (!value && (m_activelyFocusedViews.contains(viewId) || m_neverSetSurfaceFocus)) {
        m_activelyFocusedViews.remove(viewId);
        updateActiveFocus();
    }
}

void MirSurface::updateActiveFocus()
{
    if (!m_session) {
        return;
    }

    // Temporary hotfix for http://pad.lv/1483752
    if (m_session->childSessions()->rowCount() > 0) {
        // has child trusted session, ignore any focus change attempts
        DEBUG_MSG << "() has child trusted session, ignore any focus change attempts";
        return;
    }

    if (m_activelyFocusedViews.isEmpty()) {
        DEBUG_MSG << "() unfocused";
        m_shell->set_surface_attribute(m_session->session(), m_surface, mir_surface_attrib_focus, mir_surface_unfocused);
    } else {
        DEBUG_MSG << "() focused";
        m_shell->set_surface_attribute(m_session->session(), m_surface, mir_surface_attrib_focus, mir_surface_focused);
    }

    m_neverSetSurfaceFocus = false;
}

void MirSurface::close()
{
    if (m_closingState != NotClosing) {
        return;
    }

    DEBUG_MSG << "()";

    m_closingState = Closing;
    Q_EMIT closeRequested();
    m_closeTimer->start();

    if (m_surface) {
        m_surface->request_client_surface_close();
    }
}

void MirSurface::resize(int width, int height)
{
    int mirWidth = m_surface->size().width.as_int();
    int mirHeight = m_surface->size().height.as_int();

    bool mirSizeIsDifferent = width != mirWidth || height != mirHeight;

    if (clientIsRunning() && mirSizeIsDifferent) {
        mir::geometry::Size newMirSize(width, height);
        m_surface->resize(newMirSize);
        DEBUG_MSG << " old (" << mirWidth << "," << mirHeight << ")"
                  << ", new (" << width << "," << height << ")";
    }
}

QSize MirSurface::size() const
{
    return m_size;
}

Mir::State MirSurface::state() const
{
    switch (m_surface->state()) {
    case mir_surface_state_unknown:
        return Mir::UnknownState;
    case mir_surface_state_restored:
        return Mir::RestoredState;
    case mir_surface_state_minimized:
        return Mir::MinimizedState;
    case mir_surface_state_maximized:
        return Mir::MaximizedState;
    case mir_surface_state_vertmaximized:
        return Mir::VertMaximizedState;
    case mir_surface_state_fullscreen:
        return Mir::FullscreenState;
    case mir_surface_state_horizmaximized:
        return Mir::HorizMaximizedState;
    case mir_surface_state_hidden:
        return Mir::HiddenState;
    default:
        return Mir::UnknownState;
    }
}

Mir::OrientationAngle MirSurface::orientationAngle() const
{
    return m_orientationAngle;
}

void MirSurface::setOrientationAngle(Mir::OrientationAngle angle)
{
    MirOrientation mirOrientation;

    if (angle == m_orientationAngle) {
        return;
    }

    m_orientationAngle = angle;

    switch (angle) {
    case Mir::Angle0:
        mirOrientation = mir_orientation_normal;
        break;
    case Mir::Angle90:
        mirOrientation = mir_orientation_right;
        break;
    case Mir::Angle180:
        mirOrientation = mir_orientation_inverted;
        break;
    case Mir::Angle270:
        mirOrientation = mir_orientation_left;
        break;
    default:
        qCWarning(QTMIR_SURFACES, "Unsupported orientation angle: %d", angle);
        return;
    }

    if (m_surface) {
        m_surface->set_orientation(mirOrientation);
    }

    Q_EMIT orientationAngleChanged(angle);
}

QString MirSurface::name() const
{
    return QString::fromStdString(m_surface->name());
}

void MirSurface::setState(Mir::State qmlState)
{
    int mirState;

    switch (qmlState) {
    default:
    case Mir::UnknownState:
        mirState = mir_surface_state_unknown;
        break;

    case Mir::RestoredState:
        mirState = mir_surface_state_restored;
        break;

    case Mir::MinimizedState:
        mirState = mir_surface_state_minimized;
        break;

    case Mir::MaximizedState:
        mirState = mir_surface_state_maximized;
        break;

    case Mir::VertMaximizedState:
        mirState = mir_surface_state_vertmaximized;
        break;

    case Mir::FullscreenState:
        mirState = mir_surface_state_fullscreen;
        break;

    case Mir::HorizMaximizedState:
        mirState = mir_surface_state_horizmaximized;
        break;

    case Mir::HiddenState:
        mirState = mir_surface_state_hidden;
        break;
    }

    m_shell->set_surface_attribute(m_session->session(), m_surface, mir_surface_attrib_state, mirState);
}

void MirSurface::setLive(bool value)
{
    if (value != m_live) {
        DEBUG_MSG << "(" << value << ")";
        m_live = value;
        Q_EMIT liveChanged(value);
        if (m_views.isEmpty() && !m_live) {
            deleteLater();
        }
    }
}

bool MirSurface::live() const
{
    return m_live;
}

bool MirSurface::visible() const
{
    return m_surface->query(mir_surface_attrib_visibility) == mir_surface_visibility_exposed;
}

void MirSurface::mousePressEvent(QMouseEvent *event)
{
    auto ev = makeMirEvent(event, mir_pointer_action_button_down);
    m_surface->consume(ev.get());
    event->accept();
}

void MirSurface::mouseMoveEvent(QMouseEvent *event)
{
    auto ev = makeMirEvent(event, mir_pointer_action_motion);
    m_surface->consume(ev.get());
    event->accept();
}

void MirSurface::mouseReleaseEvent(QMouseEvent *event)
{
    auto ev = makeMirEvent(event, mir_pointer_action_button_up);
    m_surface->consume(ev.get());
    event->accept();
}

void MirSurface::hoverEnterEvent(QHoverEvent *event)
{
    auto ev = makeMirEvent(event, mir_pointer_action_enter);
    m_surface->consume(ev.get());
    event->accept();
}

void MirSurface::hoverLeaveEvent(QHoverEvent *event)
{
    auto ev = makeMirEvent(event, mir_pointer_action_leave);
    m_surface->consume(ev.get());
    event->accept();
}

void MirSurface::hoverMoveEvent(QHoverEvent *event)
{
    auto ev = makeMirEvent(event, mir_pointer_action_motion);
    m_surface->consume(ev.get());
    event->accept();
}

void MirSurface::wheelEvent(QWheelEvent *event)
{
    auto ev = makeMirEvent(event);
    m_surface->consume(ev.get());
    event->accept();
}

void MirSurface::keyPressEvent(QKeyEvent *qtEvent)
{
    auto ev = makeMirEvent(qtEvent);
    m_surface->consume(ev.get());
    qtEvent->accept();
}

void MirSurface::keyReleaseEvent(QKeyEvent *qtEvent)
{
    auto ev = makeMirEvent(qtEvent);
    m_surface->consume(ev.get());
    qtEvent->accept();
}

void MirSurface::touchEvent(Qt::KeyboardModifiers mods,
                            const QList<QTouchEvent::TouchPoint> &touchPoints,
                            Qt::TouchPointStates touchPointStates,
                            ulong timestamp)
{
    auto ev = makeMirEvent(mods, touchPoints, touchPointStates, timestamp);
    m_surface->consume(ev.get());
}

bool MirSurface::clientIsRunning() const
{
    return (m_session &&
            (m_session->state() == Session::State::Running
             || m_session->state() == Session::State::Starting
             || m_session->state() == Session::State::Suspending))
        || !m_session;
}

bool MirSurface::isBeingDisplayed() const
{
    return !m_views.isEmpty();
}

void MirSurface::registerView(qintptr viewId)
{
    m_views.insert(viewId, MirSurface::View{false});
    DEBUG_MSG << "(" << viewId << ")" << " after=" << m_views.count();
    if (m_views.count() == 1) {
        Q_EMIT isBeingDisplayedChanged();
    }
}

void MirSurface::unregisterView(qintptr viewId)
{
    m_views.remove(viewId);
    DEBUG_MSG << "(" << viewId << ")" << " after=" << m_views.count() << " live=" << m_live;
    if (m_views.count() == 0) {
        Q_EMIT isBeingDisplayedChanged();
        if (m_session.isNull() || !m_live) {
            deleteLater();
        }
    }
    updateVisibility();
    setViewActiveFocus(viewId, false);
}

void MirSurface::setViewVisibility(qintptr viewId, bool visible)
{
    if (!m_views.contains(viewId)) return;

    m_views[viewId].visible = visible;
    updateVisibility();
}

void MirSurface::updateVisibility()
{
    // FIXME: https://bugs.launchpad.net/ubuntu/+source/unity8/+bug/1514556
    return;

    bool newVisible = false;
    QHashIterator<qintptr, View> i(m_views);
    while (i.hasNext()) {
        i.next();
        newVisible |= i.value().visible;
    }

    if (newVisible != visible()) {
        DEBUG_MSG << "(" << newVisible << ")";

        m_surface->configure(mir_surface_attrib_visibility,
                             newVisible ? mir_surface_visibility_exposed : mir_surface_visibility_occluded);
    }
}

unsigned int MirSurface::currentFrameNumber() const
{
    QMutexLocker locker(&m_mutex);
    return m_currentFrameNumber;
}

void MirSurface::onSessionDestroyed()
{
    if (m_views.isEmpty()) {
        deleteLater();
    }
}

void MirSurface::emitSizeChanged()
{
    Q_EMIT sizeChanged(m_size);
}

QString MirSurface::appId() const
{
    QString appId;

    if (m_session && m_session->application()) {
        appId = m_session->application()->appId();
    } else {
        appId.append("-");
    }
    return appId;
}

void MirSurface::setKeymap(const QString &layoutPlusVariant)
{
    if (m_keymap == layoutPlusVariant) {
        return;
    }

    DEBUG_MSG << "(" << layoutPlusVariant << ")";

    m_keymap = layoutPlusVariant;
    Q_EMIT keymapChanged(m_keymap);

    applyKeymap();
}

QString MirSurface::keymap() const
{
    return m_keymap;
}

void MirSurface::applyKeymap()
{
    QStringList stringList = m_keymap.split("+", QString::SkipEmptyParts);

    QString layout = stringList[0];
    QString variant;

    if (stringList.count() > 1) {
        variant = stringList[1];
    }

    if (layout.isEmpty()) {
        WARNING_MSG << "Setting keymap with empty layout is not supported";
        return;
    }

    m_surface->set_keymap(MirInputDeviceId(), "", layout.toStdString(), variant.toStdString(), "");
}

QCursor MirSurface::cursor() const
{
    return m_cursor;
}

Mir::ShellChrome MirSurface::shellChrome() const
{
    return m_shellChrome;
}

void MirSurface::setShellChrome(Mir::ShellChrome shellChrome)
{
    if (m_shellChrome != shellChrome) {
        m_shellChrome = shellChrome;

        Q_EMIT shellChromeChanged(shellChrome);
    }
}

void MirSurface::setScreen(QScreen *screen)
{
    using namespace mir::geometry;
    // in Mir, this means moving the surface in Mir's scene to the matching display
    auto targetScreenTopLeftPx = screen->geometry().topLeft(); // * screen->devicePixelRatio(); GERRY?
    DEBUG_MSG << "moved to" << targetScreenTopLeftPx << "px";
    m_surface->move_to(Point{ X{targetScreenTopLeftPx.x()}, Y{targetScreenTopLeftPx.y()} });
}

void MirSurface::setCursor(const QCursor &cursor)
{
    DEBUG_MSG << "(" << qtCursorShapeToStr(cursor.shape()) << ")";

    m_cursor = cursor;
    Q_EMIT cursorChanged(m_cursor);
}

int MirSurface::minimumWidth() const
{
    return m_minimumWidth;
}

int MirSurface::minimumHeight() const
{
    return m_minimumHeight;
}

int MirSurface::maximumWidth() const
{
    return m_maximumWidth;
}

int MirSurface::maximumHeight() const
{
    return m_maximumHeight;
}

int MirSurface::widthIncrement() const
{
    return m_widthIncrement;
}

int MirSurface::heightIncrement() const
{
    return m_heightIncrement;
}

void MirSurface::setMinimumWidth(int value)
{
    if (value != m_minimumWidth) {
        m_minimumWidth = value;
        Q_EMIT minimumWidthChanged(value);
    }
}

void MirSurface::setMinimumHeight(int value)
{
    if (value != m_minimumHeight) {
        m_minimumHeight = value;
        Q_EMIT minimumHeightChanged(value);
    }
}

void MirSurface::setMaximumWidth(int value)
{
    if (value != m_maximumWidth) {
        m_maximumWidth = value;
        Q_EMIT maximumWidthChanged(value);
    }
}

void MirSurface::setMaximumHeight(int value)
{
    if (value != m_maximumHeight) {
        m_maximumHeight = value;
        Q_EMIT maximumHeightChanged(value);
    }
}

void MirSurface::setWidthIncrement(int value)
{
    if (value != m_widthIncrement) {
        m_widthIncrement = value;
        Q_EMIT widthIncrementChanged(value);
    }
}

void MirSurface::setHeightIncrement(int value)
{
    if (value != m_heightIncrement) {
        m_heightIncrement = value;
        Q_EMIT heightIncrementChanged(value);
    }
}

bool MirSurface::focused() const
{
    return m_focused;
}

void MirSurface::requestFocus()
{
    DEBUG_MSG << "()";
    Q_EMIT focusRequested();
}

void MirSurface::raise()
{
    DEBUG_MSG << "()";
    Q_EMIT raiseRequested();
}

void MirSurface::onCloseTimedOut()
{
    Q_ASSERT(m_closingState == Closing);

    DEBUG_MSG << "()";

    m_closingState = CloseOverdue;

    m_session->session()->destroy_surface(m_surface);
}

void MirSurface::setCloseTimer(AbstractTimer *timer)
{
    bool timerWasRunning = false;

    if (m_closeTimer) {
        timerWasRunning = m_closeTimer->isRunning();
        delete m_closeTimer;
    }

    m_closeTimer = timer;
    m_closeTimer->setInterval(3000);
    m_closeTimer->setSingleShot(true);
    connect(m_closeTimer, &AbstractTimer::timeout, this, &MirSurface::onCloseTimedOut);

    if (timerWasRunning) {
        m_closeTimer->start();
    }
}<|MERGE_RESOLUTION|>--- conflicted
+++ resolved
@@ -178,15 +178,11 @@
 
 } // namespace {
 
-MirSurface::MirSurface(const std::shared_ptr<mir::scene::Surface>& surface,
+MirSurface::MirSurface(std::shared_ptr<mir::scene::Surface> surface,
         SessionInterface* session,
         mir::shell::Shell* shell,
-<<<<<<< HEAD
         std::shared_ptr<SurfaceObserver> observer,
         const CreationHints &creationHints)
-=======
-        const std::shared_ptr<SurfaceObserver>& observer)
->>>>>>> 677960e1
     : MirSurfaceInterface()
     , m_surface(surface)
     , m_session(session)
@@ -839,7 +835,7 @@
 
 void MirSurface::applyKeymap()
 {
-    QStringList stringList = m_keymap.split("+", QString::SkipEmptyParts);
+    QStringList stringList = m_keymap.split('+', QString::SkipEmptyParts);
 
     QString layout = stringList[0];
     QString variant;

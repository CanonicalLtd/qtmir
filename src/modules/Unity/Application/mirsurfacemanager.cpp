--- conflicted
+++ resolved
@@ -177,10 +177,7 @@
     Q_EMIT surfaceDestroyed(qmlSurface);
 }
 
-<<<<<<< HEAD
-void MirSurfaceManager::onSurfaceModified(const std::shared_ptr<mir::scene::Surface> & surface,
-                                          MirWindowManager::SurfaceProperty property,
-                                          const QVariant &value)
+MirSurfaceInterface* MirSurfaceManager::inputMethodSurface() const
 {
     qCDebug(QTMIR_SURFACES) << "MirSurfaceManager::onSurfaceModified - surface=" << surface.get()
                             << "surface.name=" << surface->name().c_str()
@@ -204,11 +201,13 @@
     if (property == MirWindowManager::ShellChrome) {
         qmlSurface->setShellChrome(value.value<Mir::ShellChrome>());
     }
-=======
-MirSurfaceInterface* MirSurfaceManager::inputMethodSurface() const
+}
+
+void MirSurfaceManager::onSurfaceModified(const std::shared_ptr<mir::scene::Surface> & surface,
+                                          MirWindowManager::SurfaceProperty property,
+                                          const QVariant &value)
 {
     return m_inputMethodSurface;
->>>>>>> e0e7bf03
 }
 
 } // namespace qtmir
/*
 * Copyright (C) 2013-2014 Canonical, Ltd.
 *
 * This program is free software: you can redistribute it and/or modify it under
 * the terms of the GNU Lesser General Public License version 3, as published by
 * the Free Software Foundation.
 *
 * This program is distributed in the hope that it will be useful, but WITHOUT
 * ANY WARRANTY; without even the implied warranties of MERCHANTABILITY,
 * SATISFACTORY QUALITY, or FITNESS FOR A PARTICULAR PURPOSE.  See the GNU
 * Lesser General Public License for more details.
 *
 * You should have received a copy of the GNU Lesser General Public License
 * along with this program.  If not, see <http://www.gnu.org/licenses/>.
 */

// Qt
#include <QGuiApplication>
#include <QMutexLocker>

// local
#include "debughelpers.h"
#include "mirsurfacemanager.h"
#include "application_manager.h"

// QPA mirserver
#include "nativeinterface.h"
#include "mirserverconfiguration.h"
#include "sessionlistener.h"
#include "surfaceconfigurator.h"
#include "logging.h"
#include "promptsessionlistener.h"

// mir
#include <mir/scene/prompt_session.h>
#include <mir/scene/prompt_session_manager.h>


Q_LOGGING_CATEGORY(QTMIR_SURFACES, "qtmir.surfaces")

namespace ms = mir::scene;

namespace qtmir {

MirSurfaceManager *MirSurfaceManager::the_surface_manager = nullptr;


void connectToSessionListener(MirSurfaceManager *manager, SessionListener *listener)
{
    QObject::connect(listener, &SessionListener::sessionCreatedSurface,
                     manager, &MirSurfaceManager::onSessionCreatedSurface);
    QObject::connect(listener, &SessionListener::sessionDestroyingSurface,
                     manager, &MirSurfaceManager::onSessionDestroyingSurface);
}

void connectToSurfaceConfigurator(MirSurfaceManager *manager, SurfaceConfigurator *surfaceConfigurator)
{
    QObject::connect(surfaceConfigurator, &SurfaceConfigurator::surfaceAttributeChanged,
                     manager, &MirSurfaceManager::onSurfaceAttributeChanged);
}

void connectToPromptSessionListener(MirSurfaceManager * manager, PromptSessionListener * listener)
{
    QObject::connect(listener, &PromptSessionListener::promptProviderAdded,
                     manager, &MirSurfaceManager::onPromptProviderAdded);
    QObject::connect(listener, &PromptSessionListener::promptProviderRemoved,
                     manager, &MirSurfaceManager::onPromptProviderRemoved);
}

MirSurfaceManager* MirSurfaceManager::singleton()
{
    if (!the_surface_manager) {

        NativeInterface *nativeInterface = dynamic_cast<NativeInterface*>(QGuiApplication::platformNativeInterface());

        if (!nativeInterface) {
            qCritical("ERROR: Unity.Application QML plugin requires use of the 'mirserver' QPA plugin");
            QGuiApplication::quit();
            return nullptr;
        }

        SessionListener *sessionListener = static_cast<SessionListener*>(nativeInterface->nativeResourceForIntegration("SessionListener"));
        SurfaceConfigurator *surfaceConfigurator = static_cast<SurfaceConfigurator*>(nativeInterface->nativeResourceForIntegration("SessionConfigurator"));
        PromptSessionListener *promptSessionListener = static_cast<PromptSessionListener*>(nativeInterface->nativeResourceForIntegration("PromptSessionListener"));

        the_surface_manager = new MirSurfaceManager(nativeInterface->m_mirConfig);

        connectToSessionListener(the_surface_manager, sessionListener);
        connectToSurfaceConfigurator(the_surface_manager, surfaceConfigurator);
        connectToPromptSessionListener(the_surface_manager, promptSessionListener);
    }
    return the_surface_manager;
}

MirSurfaceManager::MirSurfaceManager(
        const QSharedPointer<MirServerConfiguration>& mirConfig,
        QObject *parent)
    : QAbstractListModel(parent)
    , m_mirConfig(mirConfig)
{
    qCDebug(QTMIR_SURFACES) << "MirSurfaceManager::MirSurfaceManager - this=" << this;
<<<<<<< HEAD
=======
    setObjectName("qtmir::SurfaceManager");

    NativeInterface *nativeInterface = dynamic_cast<NativeInterface*>(QGuiApplication::platformNativeInterface());

    if (!nativeInterface) {
        qCritical("ERROR: Unity.Application QML plugin requires use of the 'mirserver' QPA plugin");
        QGuiApplication::quit();
        return;
    }

    SessionListener *sessionListener = static_cast<SessionListener*>(nativeInterface->nativeResourceForIntegration("SessionListener"));
    SurfaceConfigurator *surfaceConfigurator = static_cast<SurfaceConfigurator*>(nativeInterface->nativeResourceForIntegration("SessionConfigurator"));

    QObject::connect(sessionListener, &SessionListener::sessionCreatedSurface,
                     this, &MirSurfaceManager::onSessionCreatedSurface);
    QObject::connect(sessionListener, &SessionListener::sessionDestroyingSurface,
                     this, &MirSurfaceManager::onSessionDestroyingSurface);

    QObject::connect(surfaceConfigurator, &SurfaceConfigurator::surfaceAttributeChanged,
                     this, &MirSurfaceManager::onSurfaceAttributeChanged);
>>>>>>> 58095ba7
}

MirSurfaceManager::~MirSurfaceManager()
{
    qCDebug(QTMIR_SURFACES) << "MirSurfaceManager::~MirSurfaceManager - this=" << this;

    m_mirSurfaceToItemHash.clear();
}

QHash<int, QByteArray> MirSurfaceManager::roleNames() const
{
    QHash<int, QByteArray> roleNames;
    roleNames.insert(RoleSurface, "surface");
    return roleNames;
}

void MirSurfaceManager::onSessionCreatedSurface(const mir::scene::Session *session,
                                                const std::shared_ptr<mir::scene::Surface> &surface)
{
    qCDebug(QTMIR_SURFACES) << "MirSurfaceManager::onSessionCreatedSurface - session=" << session
                            << "surface=" << surface.get() << "surface.name=" << surface->name().c_str();

    ApplicationManager* appMgr = static_cast<ApplicationManager*>(ApplicationManager::singleton());

    Application* application = appMgr->findApplicationWithSession(session, false);
    auto qmlSurface = new MirSurfaceItem(surface, application);
    {
        QMutexLocker lock(&m_mutex);
        m_mirSurfaceToItemHash.insert(surface.get(), qmlSurface);
        m_mirSessionToItemHash.insert(session, qmlSurface);
    }

    beginInsertRows(QModelIndex(), 0, 0);
    m_surfaceItems.prepend(qmlSurface);
    endInsertRows();
    Q_EMIT countChanged();

    if (application)
        application->setSurface(qmlSurface);

    // Only notify QML of surface creation once it has drawn its first frame.
    connect(qmlSurface, &MirSurfaceItem::firstFrameDrawn, [&](MirSurfaceItem *item) {
        Q_EMIT surfaceCreated(item);

        QMutexLocker lock(&m_mutex);
        beginInsertRows(QModelIndex(), 0, 0);
        m_surfaceItems.prepend(item);
        endInsertRows();
        Q_EMIT countChanged();
    });

    // clean up after MirSurfaceItem is destroyed
    connect(qmlSurface, &MirSurfaceItem::destroyed, [&](QObject *item) {
        auto mirSurfaceItem = static_cast<MirSurfaceItem*>(item);
        {
            QMutexLocker lock(&m_mutex);
            m_mirSurfaceToItemHash.remove(m_mirSurfaceToItemHash.key(mirSurfaceItem));
            m_mirSessionToItemHash.remove(m_mirSessionToItemHash.key(mirSurfaceItem));
        }

        int i = m_surfaceItems.indexOf(mirSurfaceItem);
        if (i != -1) {
            beginRemoveRows(QModelIndex(), i, i);
            m_surfaceItems.removeAt(i);
            endRemoveRows();
            Q_EMIT countChanged();
        }
    });

    refreshPromptSessionSurfaces(session);
}

void MirSurfaceManager::onSessionDestroyingSurface(const mir::scene::Session *session,
                                                   const std::shared_ptr<mir::scene::Surface> &surface)
{
    qCDebug(QTMIR_SURFACES) << "MirSurfaceManager::onSessionDestroyingSurface - session=" << session
                            << "surface=" << surface.get() << "surface.name=" << surface->name().c_str();

    auto it = m_mirSurfaceToItemHash.find(surface.get());
    if (it != m_mirSurfaceToItemHash.end()) {
        Q_EMIT surfaceDestroyed(*it);
        MirSurfaceItem* item = it.value();
<<<<<<< HEAD
        item->setEnabled(false);
=======
        item->setEnabled(false); //disable input events
>>>>>>> 58095ba7
        Q_EMIT item->surfaceDestroyed();

        {
            QMutexLocker lock(&m_mutex);
            m_mirSurfaceToItemHash.remove(m_mirSurfaceToItemHash.key(item));
            m_mirSessionToItemHash.remove(m_mirSessionToItemHash.key(item));
        }

        int i = m_surfaceItems.indexOf(item);
        if (i != -1) {
            beginRemoveRows(QModelIndex(), i, i);
            m_surfaceItems.removeAt(i);
            endRemoveRows();
            Q_EMIT countChanged();
        }

        return;
    }

    qCritical() << "MirSurfaceManager::onSessionDestroyingSurface: unable to find MirSurfaceItem corresponding"
                << "to surface=" << surface.get() << "surface.name=" << surface->name().c_str();

    refreshPromptSessionSurfaces(session);
}

void MirSurfaceManager::onPromptProviderAdded(const mir::scene::PromptSession *promptSession,
                                              const std::shared_ptr<mir::scene::Session> &)
{
    ApplicationManager* appMgr = static_cast<ApplicationManager*>(ApplicationManager::singleton());
    Application* application = appMgr->findApplicationWithPromptSession(promptSession);

    refreshPromptSessionSurfaces(application);
}

void MirSurfaceManager::onPromptProviderRemoved(const mir::scene::PromptSession *promptSession,
                                                const std::shared_ptr<mir::scene::Session> &)
{
    ApplicationManager* appMgr = static_cast<ApplicationManager*>(ApplicationManager::singleton());
    Application* application = appMgr->findApplicationWithPromptSession(promptSession);

    refreshPromptSessionSurfaces(application);
}

// NB: Surface might be a dangling pointer here, so refrain from dereferencing it.
void MirSurfaceManager::onSurfaceAttributeChanged(const ms::Surface *surface,
                                                  const MirSurfaceAttrib attribute, const int value)
{
    qCDebug(QTMIR_SURFACES) << "MirSurfaceManager::onSurfaceAttributeChanged - surface=" << surface
                            << qPrintable(mirSurfaceAttribAndValueToString(attribute, value));

    QMutexLocker lock(&m_mutex);
    auto it = m_mirSurfaceToItemHash.find(surface);
    if (it != m_mirSurfaceToItemHash.end()) {
        it.value()->setAttribute(attribute, value);
    }
}

int MirSurfaceManager::rowCount(const QModelIndex & /*parent*/) const
{
    return m_surfaceItems.count();
}

QVariant MirSurfaceManager::data(const QModelIndex & index, int role) const
{
    if (index.row() >= 0 && index.row() < m_surfaceItems.count()) {
        MirSurfaceItem *surfaceItem = m_surfaceItems.at(index.row());
        switch (role) {
            case RoleSurface:
                return QVariant::fromValue(surfaceItem);
            default:
                return QVariant();
        }
    } else {
        return QVariant();
    }
}

MirSurfaceItem* MirSurfaceManager::getSurface(int index)
{
    return m_surfaceItems[index];
}

void getSurfaceDecendents(MirSurfaceItem* item, QList<MirSurfaceItem*>& surfaceChildren)
{
    item->foreachChildSurface([&surfaceChildren](MirSurfaceItem* child) {
        surfaceChildren.append(child);
        getSurfaceDecendents(child, surfaceChildren);
    });
}

void MirSurfaceManager::refreshPromptSessionSurfaces(const mir::scene::Session* session)
{
    ApplicationManager* appMgr = static_cast<ApplicationManager*>(ApplicationManager::singleton());
    Application* application = appMgr->findApplicationWithSession(session, true);

    refreshPromptSessionSurfaces(application);
}

void MirSurfaceManager::refreshPromptSessionSurfaces(const Application* application)
{
    // Re-contruct the child surface heirachy from prompt session providers.
    // Each provider becomes the parent surface of the next surface,
    // with the application surface at the top of the heirachy.

    if (!application)
        return;
    qCDebug(QTMIR_SURFACES) << "MirSurfaceManager::refreshPromptSessionSurfaces - appId=" << application->name();

    std::shared_ptr<ms::PromptSessionManager> manager = m_mirConfig->the_prompt_session_manager();

    MirSurfaceItem* parentItem = application->surface();
    if (!parentItem) {
        return;
    }

    QList<MirSurfaceItem*> surfaceChildren;
    getSurfaceDecendents(parentItem, surfaceChildren);

    auto refreshFn = [&](const std::shared_ptr<mir::scene::PromptSession>& promptSession) {

        manager->for_each_provider_in(promptSession,
            [&](const std::shared_ptr<ms::Session> &session) {
                QMutexLocker lock(&m_mutex);

                auto it = m_mirSessionToItemHash.find(session.get());
                MirSurfaceItem *surfaceItem = nullptr;
                while (it != m_mirSessionToItemHash.end() && it.key() == session.get()) {
                    surfaceItem = it.value();

                    qCDebug(QTMIR_SURFACES) << "MirSurfaceManager::refreshPromptSessionSurfaces - " << surfaceItem->name() << "->setParent(" << parentItem->name() << ")";
                    surfaceItem->setParentSurface(parentItem);
                    surfaceChildren.removeOne(surfaceItem);

                    ++it;
                }
                // last session surface is parent of next provider session surface.
                if (surfaceItem) {
                    parentItem = surfaceItem;
                }
            });

        for (MirSurfaceItem* item : surfaceChildren) {
            qCDebug(QTMIR_SURFACES) << "MirSurfaceManager::rehostPromptSessionSurfaces - remove: " << item->name() << " from " << item->parentSurface()->name();
            Q_EMIT item->removed();
        }
    };

    application->foreachPromptSession(refreshFn);
}

} // namespace qtmir<|MERGE_RESOLUTION|>--- conflicted
+++ resolved
@@ -99,29 +99,7 @@
     , m_mirConfig(mirConfig)
 {
     qCDebug(QTMIR_SURFACES) << "MirSurfaceManager::MirSurfaceManager - this=" << this;
-<<<<<<< HEAD
-=======
     setObjectName("qtmir::SurfaceManager");
-
-    NativeInterface *nativeInterface = dynamic_cast<NativeInterface*>(QGuiApplication::platformNativeInterface());
-
-    if (!nativeInterface) {
-        qCritical("ERROR: Unity.Application QML plugin requires use of the 'mirserver' QPA plugin");
-        QGuiApplication::quit();
-        return;
-    }
-
-    SessionListener *sessionListener = static_cast<SessionListener*>(nativeInterface->nativeResourceForIntegration("SessionListener"));
-    SurfaceConfigurator *surfaceConfigurator = static_cast<SurfaceConfigurator*>(nativeInterface->nativeResourceForIntegration("SessionConfigurator"));
-
-    QObject::connect(sessionListener, &SessionListener::sessionCreatedSurface,
-                     this, &MirSurfaceManager::onSessionCreatedSurface);
-    QObject::connect(sessionListener, &SessionListener::sessionDestroyingSurface,
-                     this, &MirSurfaceManager::onSessionDestroyingSurface);
-
-    QObject::connect(surfaceConfigurator, &SurfaceConfigurator::surfaceAttributeChanged,
-                     this, &MirSurfaceManager::onSurfaceAttributeChanged);
->>>>>>> 58095ba7
 }
 
 MirSurfaceManager::~MirSurfaceManager()
@@ -204,11 +182,7 @@
     if (it != m_mirSurfaceToItemHash.end()) {
         Q_EMIT surfaceDestroyed(*it);
         MirSurfaceItem* item = it.value();
-<<<<<<< HEAD
-        item->setEnabled(false);
-=======
         item->setEnabled(false); //disable input events
->>>>>>> 58095ba7
         Q_EMIT item->surfaceDestroyed();
 
         {
@@ -293,6 +267,7 @@
 
 void getSurfaceDecendents(MirSurfaceItem* item, QList<MirSurfaceItem*>& surfaceChildren)
 {
+    // recursive function. fetch all decendent surface items as a list.
     item->foreachChildSurface([&surfaceChildren](MirSurfaceItem* child) {
         surfaceChildren.append(child);
         getSurfaceDecendents(child, surfaceChildren);

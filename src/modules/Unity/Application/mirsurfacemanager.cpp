/*
 * Copyright (C) 2013-2016 Canonical, Ltd.
 *
 * This program is free software: you can redistribute it and/or modify it under
 * the terms of the GNU Lesser General Public License version 3, as published by
 * the Free Software Foundation.
 *
 * This program is distributed in the hope that it will be useful, but WITHOUT
 * ANY WARRANTY; without even the implied warranties of MERCHANTABILITY,
 * SATISFACTORY QUALITY, or FITNESS FOR A PARTICULAR PURPOSE.  See the GNU
 * Lesser General Public License for more details.
 *
 * You should have received a copy of the GNU Lesser General Public License
 * along with this program.  If not, see <http://www.gnu.org/licenses/>.
 */

#include "mirsurfacemanager.h"

// Qt
#include <QGuiApplication>
#include <QMutexLocker>

// local
#include "mirsurface.h"
#include "sessionmanager.h"
#include "application_manager.h"
#include "tracepoints.h" // generated from tracepoints.tp

// common
#include <debughelpers.h>

// QPA mirserver
#include "nativeinterface.h"
#include "sessionlistener.h"
#include "logging.h"
#include "creationhints.h"

<<<<<<< HEAD
=======
// mir
#include <mir/scene/surface.h>


Q_LOGGING_CATEGORY(QTMIR_SURFACES, "qtmir.surfaces")

>>>>>>> 716eba5a
namespace ms = mir::scene;

namespace qtmir {

MirSurfaceManager *MirSurfaceManager::instance = nullptr;


void connectToSessionListener(MirSurfaceManager *manager, SessionListener *listener)
{
    QObject::connect(listener, &SessionListener::sessionCreatedSurface,
                     manager, &MirSurfaceManager::onSessionCreatedSurface);
    QObject::connect(listener, &SessionListener::sessionDestroyingSurface,
                     manager, &MirSurfaceManager::onSessionDestroyingSurface);
}

MirSurfaceManager* MirSurfaceManager::singleton()
{
    if (!instance) {

        NativeInterface *nativeInterface = dynamic_cast<NativeInterface*>(QGuiApplication::platformNativeInterface());

        if (!nativeInterface) {
            qCritical("ERROR: Unity.Application QML plugin requires use of the 'mirserver' QPA plugin");
            QGuiApplication::quit();
            return nullptr;
        }

        SessionListener *sessionListener = static_cast<SessionListener*>(nativeInterface->nativeResourceForIntegration("SessionListener"));
        mir::shell::Shell *shell = static_cast<mir::shell::Shell*>(nativeInterface->nativeResourceForIntegration("Shell"));

        instance = new MirSurfaceManager(shell, SessionManager::singleton());

        connectToSessionListener(instance, sessionListener);
    }
    return instance;
}

MirSurfaceManager::MirSurfaceManager(
        mir::shell::Shell* shell,
        SessionManager* sessionManager,
        QObject* parent)
    : QObject(parent)
    , m_shell(shell)
    , m_sessionManager(sessionManager)
{
    qCDebug(QTMIR_SURFACES) << "MirSurfaceManager::MirSurfaceManager - this=" << this;
    setObjectName("qtmir::SurfaceManager");
}

MirSurfaceManager::~MirSurfaceManager()
{
    qCDebug(QTMIR_SURFACES) << "MirSurfaceManager::~MirSurfaceManager - this=" << this;

    m_mirSurfaceToQmlSurfaceHash.clear();
}

void MirSurfaceManager::onSessionCreatedSurface(const mir::scene::Session *mirSession,
                                                const std::shared_ptr<mir::scene::Surface> &surface,
                                                const std::shared_ptr<SurfaceObserver> &observer,
                                                qtmir::CreationHints creationHints)
{
    qCDebug(QTMIR_SURFACES) << "MirSurfaceManager::onSessionCreatedSurface - mirSession=" << mirSession
                            << "surface=" << surface.get() << "surface.name=" << surface->name().c_str()
                            << "creationHints=" << creationHints.toString();

    SessionInterface* session = m_sessionManager->findSession(mirSession);
    auto qmlSurface = new MirSurface(surface, session, m_shell, observer, creationHints);
    {
        QMutexLocker lock(&m_mutex);
        m_mirSurfaceToQmlSurfaceHash.insert(surface.get(), qmlSurface);
    }

    if (session)
        session->registerSurface(qmlSurface);

    if (qmlSurface->type() == Mir::InputMethodType) {
        m_inputMethodSurface = qmlSurface;
        Q_EMIT inputMethodSurfaceChanged();
    }

    // Only notify QML of surface creation once it has drawn its first frame.
    connect(qmlSurface, &MirSurfaceInterface::firstFrameDrawn, this, [=]() {
        tracepoint(qtmir, firstFrameDrawn);
        Q_EMIT surfaceCreated(qmlSurface);
    });

    // clean up after MirSurface is destroyed
    connect(qmlSurface, &QObject::destroyed, this, [&](QObject *obj) {
        auto qmlSurface = static_cast<MirSurfaceInterface*>(obj);
        {
            QMutexLocker lock(&m_mutex);
            m_mirSurfaceToQmlSurfaceHash.remove(m_mirSurfaceToQmlSurfaceHash.key(qmlSurface));
        }

        tracepoint(qtmir, surfaceDestroyed);
    });
    tracepoint(qtmir, surfaceCreated);
}

void MirSurfaceManager::onSessionDestroyingSurface(const mir::scene::Session *session,
                                                   const std::shared_ptr<mir::scene::Surface> &surface)
{
    qCDebug(QTMIR_SURFACES) << "MirSurfaceManager::onSessionDestroyingSurface - session=" << session
                            << "surface=" << surface.get() << "surface.name=" << surface->name().c_str();

    MirSurfaceInterface* qmlSurface = nullptr;
    {
        QMutexLocker lock(&m_mutex);
        auto it = m_mirSurfaceToQmlSurfaceHash.find(surface.get());
        if (it != m_mirSurfaceToQmlSurfaceHash.end()) {
            qmlSurface = it.value();
            m_mirSurfaceToQmlSurfaceHash.erase(it);
        } else {
            qCritical() << "MirSurfaceManager::onSessionDestroyingSurface: unable to find MirSurface corresponding"
                        << "to surface=" << surface.get() << "surface.name=" << surface->name().c_str();
            return;
        }
    }

    if (qmlSurface->type() == Mir::InputMethodType) {
        m_inputMethodSurface = nullptr;
        Q_EMIT inputMethodSurfaceChanged();
    }

    qmlSurface->setLive(false);
    Q_EMIT surfaceDestroyed(qmlSurface);
}

MirSurfaceInterface* MirSurfaceManager::inputMethodSurface() const
{
    return m_inputMethodSurface;
}

} // namespace qtmir<|MERGE_RESOLUTION|>--- conflicted
+++ resolved
@@ -35,15 +35,10 @@
 #include "logging.h"
 #include "creationhints.h"
 
-<<<<<<< HEAD
-=======
 // mir
 #include <mir/scene/surface.h>
 
 
-Q_LOGGING_CATEGORY(QTMIR_SURFACES, "qtmir.surfaces")
-
->>>>>>> 716eba5a
 namespace ms = mir::scene;
 
 namespace qtmir {

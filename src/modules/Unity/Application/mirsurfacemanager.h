/*
 * Copyright (C) 2013-2015 Canonical, Ltd.
 *
 * This program is free software: you can redistribute it and/or modify it under
 * the terms of the GNU Lesser General Public License version 3, as published by
 * the Free Software Foundation.
 *
 * This program is distributed in the hope that it will be useful, but WITHOUT
 * ANY WARRANTY; without even the implied warranties of MERCHANTABILITY,
 * SATISFACTORY QUALITY, or FITNESS FOR A PARTICULAR PURPOSE.  See the GNU
 * Lesser General Public License for more details.
 *
 * You should have received a copy of the GNU Lesser General Public License
 * along with this program.  If not, see <http://www.gnu.org/licenses/>.
 */

#ifndef MIR_SURFACE_MANAGER_H
#define MIR_SURFACE_MANAGER_H

// std
#include <memory>

// Qt
#include <QObject>
#include <QHash>
#include <QMutex>
#include <QSharedPointer>

// Mir
#include <mir_toolkit/common.h>

<<<<<<< HEAD
// QPA server
#include "windowmanagerlistener.h"

=======
// mirserver qpa
#include <sizehints.h>
>>>>>>> 6c418efd

namespace mir {
    namespace scene {
        class Surface;
        class Session;
        class PromptSession;
    }
    namespace shell { class Shell; }
}

class MirServer;
class SurfaceObserver;

namespace qtmir {

class Application;
class ApplicationManager;
class MirSurfaceInterface;
class SessionManager;

class MirSurfaceManager : public QObject
{
    Q_OBJECT

public:
    explicit MirSurfaceManager(
        const QSharedPointer<MirServer>& mirServer,
        mir::shell::Shell *shell,
        SessionManager* sessionManager,
        QObject *parent = 0
    );
    ~MirSurfaceManager();

    static MirSurfaceManager* singleton();

Q_SIGNALS:
    void surfaceCreated(MirSurfaceInterface* surface);
    void surfaceDestroyed(MirSurfaceInterface* surface);

public Q_SLOTS:
    void onSessionCreatedSurface(const mir::scene::Session *,
                                 const std::shared_ptr<mir::scene::Surface> &,
                                 std::shared_ptr<SurfaceObserver> const&,
                                 qtmir::SizeHints);
    void onSessionDestroyingSurface(const mir::scene::Session *, const std::shared_ptr<mir::scene::Surface> &);

    void onSurfaceModified(const std::shared_ptr<mir::scene::Surface> &,
                           WindowManagerListener::SurfaceProperty property,
                           const QVariant& value);

protected:
    QHash<const mir::scene::Surface *, MirSurfaceInterface *> m_mirSurfaceToQmlSurfaceHash;
    QMutex m_mutex;

private:
    QSharedPointer<MirServer> m_mirServer;
    mir::shell::Shell *const m_shell;
    SessionManager* m_sessionManager;
    static MirSurfaceManager *instance;
};

} // namespace qtmir

#endif // MIR_SURFACE_MANAGER_H<|MERGE_RESOLUTION|>--- conflicted
+++ resolved
@@ -29,14 +29,9 @@
 // Mir
 #include <mir_toolkit/common.h>
 
-<<<<<<< HEAD
-// QPA server
-#include "windowmanagerlistener.h"
-
-=======
 // mirserver qpa
 #include <sizehints.h>
->>>>>>> 6c418efd
+#include <mirwindowmanager.h>
 
 namespace mir {
     namespace scene {
@@ -84,7 +79,7 @@
     void onSessionDestroyingSurface(const mir::scene::Session *, const std::shared_ptr<mir::scene::Surface> &);
 
     void onSurfaceModified(const std::shared_ptr<mir::scene::Surface> &,
-                           WindowManagerListener::SurfaceProperty property,
+                           MirWindowManager::SurfaceProperty property,
                            const QVariant& value);
 
 protected:

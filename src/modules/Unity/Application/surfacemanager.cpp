--- conflicted
+++ resolved
@@ -94,13 +94,8 @@
             << "]";
     }
 
-<<<<<<< HEAD
     auto mirSession = windowInfo.window().application();
-    SessionInterface* session = m_sessionManager->findSession(mirSession.get());
-=======
-    auto mirSession = window.windowInfo.window().application();
     SessionInterface* session = ApplicationManager::singleton()->findSession(mirSession.get());
->>>>>>> 2cbe5c8f
 
     const auto parentSurface = find(windowInfo.parent());
     const auto surface = new MirSurface(window, m_windowController, session, parentSurface);

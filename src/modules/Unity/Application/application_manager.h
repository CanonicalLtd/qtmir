--- conflicted
+++ resolved
@@ -86,18 +86,7 @@
     int rowCount(const QModelIndex & parent = QModelIndex()) const override;
     QVariant data(const QModelIndex & index, int role) const override;
 
-<<<<<<< HEAD
-    SessionInterface *findSession(const mir::scene::Session* session) const;
-=======
-    Q_INVOKABLE void move(int from, int to);
-
-    bool isEmpty() const { return rowCount() == 0; }
-
-    const QList<Application*> &list() const { return m_applications; }
-    qtmir::Application* findApplicationWithPid(const pid_t pid) const;
-
     SessionInterface *findSession(const mir::scene::Session* session) const override;
->>>>>>> 3b664be9
 
 public Q_SLOTS:
     void authorizeSession(const pid_t pid, bool &authorized);

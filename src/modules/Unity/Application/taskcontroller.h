/*
 * Copyright (C) 2014-2015 Canonical, Ltd.
 *
 * This program is free software: you can redistribute it and/or modify it under
 * the terms of the GNU Lesser General Public License version 3, as published by
 * the Free Software Foundation.
 *
 * This program is distributed in the hope that it will be useful, but WITHOUT
 * ANY WARRANTY; without even the implied warranties of MERCHANTABILITY,
 * SATISFACTORY QUALITY, or FITNESS FOR A PARTICULAR PURPOSE.  See the GNU
 * Lesser General Public License for more details.
 *
 * You should have received a copy of the GNU Lesser General Public License
 * along with this program.  If not, see <http://www.gnu.org/licenses/>.
 *
 */

#ifndef QTMIR_TASK_CONTROLLER_H
#define QTMIR_TASK_CONTROLLER_H

#include <QObject>
#include <QString>
#include <QStringList>
#include <QFileInfo>

namespace qtmir
{

class TaskController : public QObject
{
    Q_OBJECT

public:
    enum class Error
    {
        APPLICATION_CRASHED,
        APPLICATION_FAILED_TO_START
    };

    TaskController(const TaskController&) = delete;
    virtual ~TaskController() = default;

    TaskController& operator=(const TaskController&) = delete;

    virtual pid_t primaryPidForAppId(const QString &appId) = 0;
    virtual bool appIdHasProcessId(const QString &appId, pid_t pid) = 0;

    virtual bool stop(const QString &appId) = 0;
    virtual bool start(const QString &appId, const QStringList &arguments) = 0;

    virtual bool suspend(const QString &appId) = 0;
    virtual bool resume(const QString &appId) = 0;

<<<<<<< HEAD
    bool appIdHasProcessId(const QString &appId, const pid_t pid) const;
    ApplicationInfo *getInfoForApp(const QString &appId) const;
=======
    virtual QFileInfo findDesktopFileForAppId(const QString &appId) const = 0;
>>>>>>> 6c418efd

Q_SIGNALS:
    void processStarting(const QString &appId);
    void applicationStarted(const QString &appId);
    void processStopped(const QString &appId);
    void processSuspended(const QString &appId);
    void focusRequested(const QString &appId);
    void resumeRequested(const QString &appId);

    void processFailed(const QString &appId, TaskController::Error error);

protected:
    TaskController() = default;
};

} // namespace qtmir

#endif // QTMIR_TASK_CONTROLLER_H<|MERGE_RESOLUTION|>--- conflicted
+++ resolved
@@ -21,10 +21,11 @@
 #include <QObject>
 #include <QString>
 #include <QStringList>
-#include <QFileInfo>
 
 namespace qtmir
 {
+
+class ApplicationInfo;
 
 class TaskController : public QObject
 {
@@ -42,7 +43,6 @@
 
     TaskController& operator=(const TaskController&) = delete;
 
-    virtual pid_t primaryPidForAppId(const QString &appId) = 0;
     virtual bool appIdHasProcessId(const QString &appId, pid_t pid) = 0;
 
     virtual bool stop(const QString &appId) = 0;
@@ -51,12 +51,7 @@
     virtual bool suspend(const QString &appId) = 0;
     virtual bool resume(const QString &appId) = 0;
 
-<<<<<<< HEAD
-    bool appIdHasProcessId(const QString &appId, const pid_t pid) const;
-    ApplicationInfo *getInfoForApp(const QString &appId) const;
-=======
-    virtual QFileInfo findDesktopFileForAppId(const QString &appId) const = 0;
->>>>>>> 6c418efd
+    virtual qtmir::ApplicationInfo *getInfoForApp(const QString &appId) const = 0;
 
 Q_SIGNALS:
     void processStarting(const QString &appId);

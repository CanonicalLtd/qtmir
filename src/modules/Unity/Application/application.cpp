/*
 * Copyright (C) 2013-2015 Canonical, Ltd.
 *
 * This program is free software: you can redistribute it and/or modify it under
 * the terms of the GNU Lesser General Public License version 3, as published by
 * the Free Software Foundation.
 *
 * This program is distributed in the hope that it will be useful, but WITHOUT
 * ANY WARRANTY; without even the implied warranties of MERCHANTABILITY,
 * SATISFACTORY QUALITY, or FITNESS FOR A PARTICULAR PURPOSE.  See the GNU
 * Lesser General Public License for more details.
 *
 * You should have received a copy of the GNU Lesser General Public License
 * along with this program.  If not, see <http://www.gnu.org/licenses/>.
 */

// local
#include "application.h"
#include "application_manager.h"
#include "desktopfilereader.h"
#include "session.h"
#include "sharedwakelock.h"
#include "taskcontroller.h"

// common
#include <debughelpers.h>

// QPA mirserver
#include "logging.h"

// mir
#include <mir/scene/session.h>
#include <mir/scene/snapshot.h>

namespace ms = mir::scene;

namespace qtmir
{

QStringList Application::lifecycleExceptions;

Application::Application(const QSharedPointer<SharedWakelock>& sharedWakelock,
                         DesktopFileReader *desktopFileReader,
                         const QStringList &arguments,
                         ApplicationManager *parent)
    : ApplicationInfoInterface(desktopFileReader->appId(), parent)
    , m_sharedWakelock(sharedWakelock)
    , m_desktopData(desktopFileReader)
    , m_pid(0)
    , m_stage((m_desktopData->stageHint() == "SideStage") ? Application::SideStage : Application::MainStage)
    , m_state(InternalState::Starting)
    , m_focused(false)
    , m_arguments(arguments)
    , m_session(nullptr)
    , m_requestedState(RequestedRunning)
    , m_processState(ProcessUnknown)
{
    qCDebug(QTMIR_APPLICATIONS) << "Application::Application - appId=" << desktopFileReader->appId();

    // Because m_state is InternalState::Starting
    acquireWakelock();

    // FIXME(greyback) need to save long appId internally until ubuntu-app-launch can hide it from us
    m_longAppId = desktopFileReader->file().remove(QRegExp(".desktop$")).split('/').last();

    m_supportedOrientations = m_desktopData->supportedOrientations();

    m_rotatesWindowContents = m_desktopData->rotatesWindowContents();
}

Application::~Application()
{
    qCDebug(QTMIR_APPLICATIONS) << "Application::~Application";

    // (ricmm) -- To be on the safe side, better wipe the application QML compile cache if it crashes on startup
    if (m_processState == Application::ProcessUnknown
            || state() == Application::Starting
            || state() == Application::Running) {
        wipeQMLCache();
    }

    delete m_session;
    delete m_desktopData;
}


void Application::wipeQMLCache()
{
    QString path(QDir::homePath() + QStringLiteral("/.cache/QML/Apps/"));
    QDir dir(path);
    QStringList apps = dir.entryList();
    for (int i = 0; i < apps.size(); i++) {
        if (apps.at(i).contains(appId())) {
            qCDebug(QTMIR_APPLICATIONS) << "Application appId=" << apps.at(i) << " Wiping QML Cache";
            dir.cd(apps.at(i));
            dir.removeRecursively();
            break;
        }
    }
}

bool Application::isValid() const
{
    return m_desktopData->loaded();
}

QString Application::desktopFile() const
{
    return m_desktopData->file();
}

QString Application::appId() const
{
    return m_desktopData->appId();
}

QString Application::name() const
{
    return m_desktopData->name();
}

QString Application::comment() const
{
    return m_desktopData->comment();
}

QUrl Application::icon() const
{
    QString iconString = m_desktopData->icon();
    QString pathString = m_desktopData->path();

    if (QFileInfo(iconString).exists()) {
        return QUrl(iconString);
    } else if (QFileInfo(pathString + '/' + iconString).exists()) {
        return QUrl(pathString + '/' + iconString);
    } else {
        return QUrl("image://theme/" + iconString);
    }
}

QString Application::splashTitle() const
{
    return m_desktopData->splashTitle();
}

QUrl Application::splashImage() const
{
    if (m_desktopData->splashImage().isEmpty()) {
        return QUrl();
    } else {
        QFileInfo imageFileInfo(m_desktopData->path(), m_desktopData->splashImage());
        if (imageFileInfo.exists()) {
            return QUrl::fromLocalFile(imageFileInfo.canonicalFilePath());
        } else {
            qCWarning(QTMIR_APPLICATIONS)
                << QString("Application(%1).splashImage file does not exist: \"%2\". Ignoring it.")
                    .arg(appId()).arg(imageFileInfo.absoluteFilePath());

            return QUrl();
        }
    }
}

QColor Application::colorFromString(const QString &colorString, const char *colorName) const
{
    // NB: If a colour which is not fully opaque is specified in the desktop file, it will
    //     be ignored and the default colour will be used instead.
    QColor color;

    if (colorString.isEmpty()) {
        color.setRgba(qRgba(0, 0, 0, 0));
    } else {
        color.setNamedColor(colorString);

        if (color.isValid()) {
            // Force a fully opaque color.
            color.setAlpha(255);
        } else {
            color.setRgba(qRgba(0, 0, 0, 0));
            qCWarning(QTMIR_APPLICATIONS) << QString("Invalid %1: \"%2\"")
                .arg(colorName).arg(colorString);
        }
    }

    return color;
}

const char* Application::internalStateToStr(InternalState state)
{
    switch (state) {
    case InternalState::Starting:
        return "Starting";
    case InternalState::Running:
        return "Running";
    case InternalState::RunningInBackground:
        return "RunningInBackground";
    case InternalState::SuspendingWaitSession:
        return "SuspendingWaitSession";
    case InternalState::SuspendingWaitProcess:
        return "SuspendingWaitProcess";
    case InternalState::Suspended:
        return "Suspended";
    case InternalState::DiedUnexpectedly:
        return "DiedUnexpectedly";
    case InternalState::Stopped:
        return "Stopped";
    default:
        return "???";
    }
}

bool Application::splashShowHeader() const
{
    QString showHeader = m_desktopData->splashShowHeader();
    if (showHeader.toLower() == "true") {
        return true;
    } else {
        return false;
    }
}

QColor Application::splashColor() const
{
    QString colorStr = m_desktopData->splashColor();
    return colorFromString(colorStr, "splashColor");
}

QColor Application::splashColorHeader() const
{
    QString colorStr = m_desktopData->splashColorHeader();
    return colorFromString(colorStr, "splashColorHeader");
}

QColor Application::splashColorFooter() const
{
    QString colorStr = m_desktopData->splashColorFooter();
    return colorFromString(colorStr, "splashColorFooter");
}

QString Application::exec() const
{
    return m_desktopData->exec();
}

Application::Stage Application::stage() const
{
    return m_stage;
}

Application::Stages Application::supportedStages() const
{
    return m_supportedStages;
}

Application::State Application::state() const
{
    // The public state is a simplified version of the internal one as our consumers
    // don't have to know or care about all the nasty details.
    switch (m_state) {
    case InternalState::Starting:
        return Starting;
    case InternalState::Running:
    case InternalState::RunningInBackground:
    case InternalState::SuspendingWaitSession:
    case InternalState::SuspendingWaitProcess:
        return Running;
    case InternalState::Suspended:
        return Suspended;
    case InternalState::Stopped:
    default:
        return Stopped;
    }
}

Application::RequestedState Application::requestedState() const
{
    return m_requestedState;
}

void Application::setRequestedState(RequestedState value)
{
    if (m_requestedState == value) {
        // nothing to do
        return;
    }

    qCDebug(QTMIR_APPLICATIONS) << "Application::setRequestedState - appId=" << appId()
                                << "requestedState=" << applicationStateToStr(value);
    m_requestedState = value;
    Q_EMIT requestedStateChanged(m_requestedState);

    applyRequestedState();
}

void Application::applyRequestedState()
{
    if (m_state == InternalState::Running && m_processState == ProcessRunning
            && m_requestedState == RequestedSuspended) {
        suspend();
    } else if ((m_state == InternalState::Suspended
                || m_state == InternalState::SuspendingWaitSession
                || m_state == InternalState::RunningInBackground)
            && m_requestedState == RequestedRunning) {
        resume();
    } else if (m_state == InternalState::DiedUnexpectedly && m_requestedState == RequestedRunning) {
        respawn();
    }
}

bool Application::focused() const
{
    return m_focused;
}

bool Application::fullscreen() const
{
    return m_session ? m_session->fullscreen() : false;
}

bool Application::canBeResumed() const
{
    return m_processState != ProcessUnknown;
}

pid_t Application::pid() const
{
    return m_pid;
}

void Application::setPid(pid_t pid)
{
    m_pid = pid;
}

void Application::setArguments(const QStringList arguments)
{
    m_arguments = arguments;
}

void Application::setSession(SessionInterface *newSession)
{
    qCDebug(QTMIR_APPLICATIONS) << "Application::setSession - appId=" << appId() << "session=" << newSession;

    if (newSession == m_session)
        return;

    if (m_session) {
        m_session->disconnect(this);
        m_session->setApplication(nullptr);
        m_session->setParent(nullptr);
    }

    bool oldFullscreen = fullscreen();
    m_session = newSession;

    if (m_session) {
        m_session->setParent(this);
        m_session->setApplication(this);

        switch (m_state) {
        case InternalState::Starting:
        case InternalState::Running:
        case InternalState::RunningInBackground:
            m_session->resume();
            break;
        case InternalState::SuspendingWaitSession:
        case InternalState::SuspendingWaitProcess:
        case InternalState::Suspended:
            m_session->suspend();
            break;
        case InternalState::Stopped:
        default:
            m_session->stop();
            break;
        }

        connect(m_session, &SessionInterface::stateChanged, this, &Application::onSessionStateChanged);
        connect(m_session, &SessionInterface::fullscreenChanged, this, &Application::fullscreenChanged);

        if (oldFullscreen != fullscreen())
            Q_EMIT fullscreenChanged(fullscreen());
    }

    Q_EMIT sessionChanged(m_session);
}

void Application::setStage(Application::Stage stage)
{
    qCDebug(QTMIR_APPLICATIONS) << "Application::setStage - appId=" << appId() << "stage=" << stage;

    if (m_stage != stage) {
        if (stage | m_supportedStages) {
            return;
        }

        m_stage = stage;
        Q_EMIT stageChanged(stage);
    }
}

void Application::setState(Application::InternalState state)
{
    if (m_state == state) {
        return;
    }

    qCDebug(QTMIR_APPLICATIONS) << "Application::setState - appId=" << appId()
        << "state=" << internalStateToStr(state);

    auto oldPublicState = this->state();
    m_state = state;

    switch (m_state) {
        case InternalState::Starting:
        case InternalState::Running:
            acquireWakelock();
            break;
        case InternalState::RunningInBackground:
            releaseWakelock();
            break;
        case InternalState::Suspended:
            releaseWakelock();
            break;
        case InternalState::DiedUnexpectedly:
            releaseWakelock();
            break;
        case InternalState::Stopped:
            Q_EMIT stopped();
            releaseWakelock();
            break;
        case InternalState::SuspendingWaitSession:
        case InternalState::SuspendingWaitProcess:
            // transitory states. leave as it is
        default:
            break;
    };

    if (this->state() != oldPublicState) {
        Q_EMIT stateChanged(this->state());
    }

    applyRequestedState();
}

void Application::setFocused(bool focused)
{
    qCDebug(QTMIR_APPLICATIONS) << "Application::setFocused - appId=" << appId() << "focused=" << focused;

    if (m_focused != focused) {
        m_focused = focused;
        Q_EMIT focusedChanged(focused);
    }
}

void Application::setProcessState(ProcessState newProcessState)
{
    if (m_processState != newProcessState) {
        m_processState = newProcessState;

        if (m_processState == ProcessRunning) {
            if (m_state == InternalState::DiedUnexpectedly) {
                setState(InternalState::Starting);
            }
        } else if (m_processState == ProcessSuspended) {
            Q_ASSERT(m_state == InternalState::SuspendingWaitProcess);
            setState(InternalState::Suspended);
        } else if (m_processState == ProcessStopped) {
            // we assume the session always stop before the process
            Q_ASSERT(!m_session || m_session->state() == Session::Stopped);
            if (m_state == InternalState::Starting) {
                setState(InternalState::Stopped);
            } else {
                Q_ASSERT(m_state == InternalState::Stopped
                        || m_state == InternalState::DiedUnexpectedly);
            }
        }

        applyRequestedState();
    }
}

Application::ProcessState Application::processState() const
{
    return m_processState;
}

void Application::suspend()
{
    Q_ASSERT(m_state == InternalState::Running);
    Q_ASSERT(m_session != nullptr);

    if (!lifecycleExceptions.filter(appId().section('_',0,0)).empty()) {
        // Present in exceptions list.
        // There's no need to keep the wakelock as the process is never suspended
        // and thus has no cleanup to perform when (for example) the display is
        // blanked.
        setState(InternalState::RunningInBackground);
    } else {
        setState(InternalState::SuspendingWaitSession);
        m_session->suspend();
    }
}

void Application::resume()
{
    if (m_state == InternalState::Suspended) {
        setState(InternalState::Running);
        Q_EMIT resumeProcessRequested();
        if (m_processState == ProcessSuspended) {
            setProcessState(ProcessRunning); // should we wait for a resumed() signal?
        }
        m_session->resume();
    } else if (m_state == InternalState::SuspendingWaitSession) {
        setState(InternalState::Running);
        m_session->resume();
    } else if (m_state == InternalState::RunningInBackground) {
        setState(InternalState::Running);
    }
}

void Application::respawn()
{
    qCDebug(QTMIR_APPLICATIONS) << "Application::respawn - appId=" << appId();

    setState(InternalState::Starting);

    Q_EMIT startProcessRequested();
}

QString Application::longAppId() const
{
    return m_longAppId;
}

Qt::ScreenOrientations Application::supportedOrientations() const
{
    return m_supportedOrientations;
}

<<<<<<< HEAD
SessionInterface* Application::session() const
=======
bool Application::rotatesWindowContents() const
{
    return m_rotatesWindowContents;
}

Session* Application::session() const
>>>>>>> 6c80fd64
{
    return m_session;
}

void Application::acquireWakelock() const
{
    if (appId() == "unity8-dash")
        return;

    m_sharedWakelock->acquire(this);
}

void Application::releaseWakelock() const
{
    if (appId() == "unity8-dash")
        return;

    m_sharedWakelock->release(this);
}

void Application::onSessionStateChanged(Session::State sessionState)
{
    switch (sessionState) {
    case Session::Starting:
        break;
    case Session::Running:
        if (m_state == InternalState::Starting) {
            setState(InternalState::Running);
        }
        break;
    case Session::Suspending:
        break;
    case Session::Suspended:
        Q_ASSERT(m_state == InternalState::SuspendingWaitSession);
        setState(InternalState::SuspendingWaitProcess);
        Q_EMIT suspendProcessRequested();
        break;
    case Session::Stopped:
        if (!canBeResumed()
                || m_state == InternalState::Starting
                || m_state == InternalState::Running) {
            /*  1. application is not managed by upstart
             *  2. application is managed by upstart, but has stopped before it managed
             *     to create a surface, we can assume it crashed on startup, and thus
             *     cannot be resumed
             *  3. application is managed by upstart and is in foreground (i.e. has
             *     Running state), if Mir reports the application disconnects, it
             *     either crashed or stopped itself.
             */
            setState(InternalState::Stopped);
        } else {
            setState(InternalState::DiedUnexpectedly);
        }
    default:
        break;
    }
}

} // namespace qtmir<|MERGE_RESOLUTION|>--- conflicted
+++ resolved
@@ -537,16 +537,12 @@
     return m_supportedOrientations;
 }
 
-<<<<<<< HEAD
+bool Application::rotatesWindowContents() const
+{
+    return m_rotatesWindowContents;
+}
+
 SessionInterface* Application::session() const
-=======
-bool Application::rotatesWindowContents() const
-{
-    return m_rotatesWindowContents;
-}
-
-Session* Application::session() const
->>>>>>> 6c80fd64
 {
     return m_session;
 }

/*
 * Copyright (C) 2013-2015 Canonical, Ltd.
 *
 * This program is free software: you can redistribute it and/or modify it under
 * the terms of the GNU Lesser General Public License version 3, as published by
 * the Free Software Foundation.
 *
 * This program is distributed in the hope that it will be useful, but WITHOUT
 * ANY WARRANTY; without even the implied warranties of MERCHANTABILITY,
 * SATISFACTORY QUALITY, or FITNESS FOR A PARTICULAR PURPOSE.  See the GNU
 * Lesser General Public License for more details.
 *
 * You should have received a copy of the GNU Lesser General Public License
 * along with this program.  If not, see <http://www.gnu.org/licenses/>.
 */

// local
#include "application.h"
#include "application_manager.h"
#include "desktopfilereader.h"
#include "session.h"
#include "sharedwakelock.h"
#include "taskcontroller.h"

// common
#include <debughelpers.h>

// QPA mirserver
#include "logging.h"

// mir
#include <mir/scene/session.h>
#include <mir/scene/snapshot.h>

namespace ms = mir::scene;

namespace qtmir
{

Application::Application(const QSharedPointer<SharedWakelock>& sharedWakelock,
                         DesktopFileReader *desktopFileReader,
                         const QStringList &arguments,
                         ApplicationManager *parent)
    : ApplicationInfoInterface(desktopFileReader->appId(), parent)
    , m_sharedWakelock(sharedWakelock)
    , m_desktopData(desktopFileReader)
    , m_pid(0)
    , m_stage((m_desktopData->stageHint() == "SideStage") ? Application::SideStage : Application::MainStage)
    , m_state(InternalState::Starting)
    , m_focused(false)
    , m_arguments(arguments)
    , m_session(nullptr)
    , m_requestedState(RequestedRunning)
    , m_processState(ProcessUnknown)
{
    qCDebug(QTMIR_APPLICATIONS) << "Application::Application - appId=" << desktopFileReader->appId();

    // Because m_state is InternalState::Starting
    acquireWakelock();

    // FIXME(greyback) need to save long appId internally until ubuntu-app-launch can hide it from us
    m_longAppId = desktopFileReader->file().remove(QRegExp(".desktop$")).split('/').last();

    m_supportedOrientations = m_desktopData->supportedOrientations();

    m_rotatesWindowContents = m_desktopData->rotatesWindowContents();
}

Application::~Application()
{
    qCDebug(QTMIR_APPLICATIONS) << "Application::~Application";

    // (ricmm) -- To be on the safe side, better wipe the application QML compile cache if it crashes on startup
    if (m_processState == Application::ProcessUnknown) {
        wipeQMLCache();
    }

    switch (m_state) {
    case InternalState::Starting:
    case InternalState::Running:
    case InternalState::RunningInBackground:
    case InternalState::SuspendingWaitSession:
    case InternalState::SuspendingWaitProcess:
        wipeQMLCache();
        break;
    case InternalState::Closing:
    case InternalState::Suspended:
    case InternalState::StoppedResumable:
        break;
    case InternalState::Stopped:
        if (m_processState == Application::ProcessFailed) { // process crashed
            wipeQMLCache();
        }
        break;
    }

    if (m_session) {
        m_session->setApplication(nullptr);
        delete m_session;
    }
    delete m_desktopData;
}


void Application::wipeQMLCache()
{
    QString path(QDir::homePath() + QStringLiteral("/.cache/QML/Apps/"));
    QDir dir(path);
    QStringList apps = dir.entryList();
    for (int i = 0; i < apps.size(); i++) {
        if (apps.at(i).contains(appId())) {
            qCDebug(QTMIR_APPLICATIONS) << "Application appId=" << apps.at(i) << " Wiping QML Cache";
            dir.cd(apps.at(i));
            dir.removeRecursively();
            break;
        }
    }
}

bool Application::isValid() const
{
    return m_desktopData->loaded();
}

QString Application::desktopFile() const
{
    return m_desktopData->file();
}

QString Application::appId() const
{
    return m_desktopData->appId();
}

QString Application::name() const
{
    return m_desktopData->name();
}

QString Application::comment() const
{
    return m_desktopData->comment();
}

QUrl Application::icon() const
{
    QString iconString = m_desktopData->icon();
    QString pathString = m_desktopData->path();

    if (QFileInfo(iconString).exists()) {
        return QUrl(iconString);
    } else if (QFileInfo(pathString + '/' + iconString).exists()) {
        return QUrl(pathString + '/' + iconString);
    } else {
        return QUrl("image://theme/" + iconString);
    }
}

QString Application::splashTitle() const
{
    return m_desktopData->splashTitle();
}

QUrl Application::splashImage() const
{
    if (m_desktopData->splashImage().isEmpty()) {
        return QUrl();
    } else {
        QFileInfo imageFileInfo(m_desktopData->path(), m_desktopData->splashImage());
        if (imageFileInfo.exists()) {
            return QUrl::fromLocalFile(imageFileInfo.canonicalFilePath());
        } else {
            qCWarning(QTMIR_APPLICATIONS)
                << QString("Application(%1).splashImage file does not exist: \"%2\". Ignoring it.")
                    .arg(appId()).arg(imageFileInfo.absoluteFilePath());

            return QUrl();
        }
    }
}

QColor Application::colorFromString(const QString &colorString, const char *colorName) const
{
    // NB: If a colour which is not fully opaque is specified in the desktop file, it will
    //     be ignored and the default colour will be used instead.
    QColor color;

    if (colorString.isEmpty()) {
        color.setRgba(qRgba(0, 0, 0, 0));
    } else {
        color.setNamedColor(colorString);

        if (color.isValid()) {
            // Force a fully opaque color.
            color.setAlpha(255);
        } else {
            color.setRgba(qRgba(0, 0, 0, 0));
            qCWarning(QTMIR_APPLICATIONS) << QString("Invalid %1: \"%2\"")
                .arg(colorName).arg(colorString);
        }
    }

    return color;
}

const char* Application::internalStateToStr(InternalState state)
{
    switch (state) {
    case InternalState::Starting:
        return "Starting";
    case InternalState::Running:
        return "Running";
    case InternalState::SuspendingWaitSession:
        return "SuspendingWaitSession";
    case InternalState::SuspendingWaitProcess:
        return "SuspendingWaitProcess";
    case InternalState::Suspended:
        return "Suspended";
    case InternalState::Closing:
        return "Closing";
    case InternalState::StoppedResumable:
        return "StoppedResumable";
    case InternalState::Stopped:
        return "Stopped";
    default:
        return "???";
    }
}

bool Application::splashShowHeader() const
{
    QString showHeader = m_desktopData->splashShowHeader();
    if (showHeader.toLower() == "true") {
        return true;
    } else {
        return false;
    }
}

QColor Application::splashColor() const
{
    QString colorStr = m_desktopData->splashColor();
    return colorFromString(colorStr, "splashColor");
}

QColor Application::splashColorHeader() const
{
    QString colorStr = m_desktopData->splashColorHeader();
    return colorFromString(colorStr, "splashColorHeader");
}

QColor Application::splashColorFooter() const
{
    QString colorStr = m_desktopData->splashColorFooter();
    return colorFromString(colorStr, "splashColorFooter");
}

QString Application::exec() const
{
    return m_desktopData->exec();
}

Application::Stage Application::stage() const
{
    return m_stage;
}

Application::Stages Application::supportedStages() const
{
    return m_supportedStages;
}

Application::State Application::state() const
{
    // The public state is a simplified version of the internal one as our consumers
    // don't have to know or care about all the nasty details.
    switch (m_state) {
    case InternalState::Starting:
        return Starting;
    case InternalState::Running:
    case InternalState::SuspendingWaitSession:
    case InternalState::SuspendingWaitProcess:
    case InternalState::Closing:
        return Running;
    case InternalState::Suspended:
        return Suspended;
    case InternalState::Stopped:
    default:
        return Stopped;
    }
}

Application::RequestedState Application::requestedState() const
{
    return m_requestedState;
}

void Application::setRequestedState(RequestedState value)
{
    if (m_requestedState == value) {
        // nothing to do
        return;
    }

    qCDebug(QTMIR_APPLICATIONS) << "Application::setRequestedState - appId=" << appId()
                                << "requestedState=" << applicationStateToStr(value);
    m_requestedState = value;
    Q_EMIT requestedStateChanged(m_requestedState);

    applyRequestedState();
}

void Application::applyRequestedState()
{
    if (m_requestedState == RequestedRunning) {
        applyRequestedRunning();
    } else {
        applyRequestedSuspended();
    }
}

void Application::applyRequestedRunning()
{
    switch (m_state) {
    case InternalState::Starting:
        // should leave the app alone until it reaches Running state
        break;
    case InternalState::Running:
        // already where it's wanted to be
        break;
    case InternalState::SuspendingWaitSession:
    case InternalState::Suspended:
        resume();
        break;
    case InternalState::SuspendingWaitProcess:
        // should leave the app alone until it reaches Suspended state
        break;
    case InternalState::Closing:
        break;
    case InternalState::StoppedResumable:
        respawn();
        break;
    case InternalState::Stopped:
        // dead end.
        break;
    }
}

void Application::applyRequestedSuspended()
{
    switch (m_state) {
    case InternalState::Starting:
        // should leave the app alone until it reaches Running state
        break;
    case InternalState::Running:
        if (m_processState == ProcessRunning) {
            suspend();
        } else {
            // we can't suspend it since we have no information on the app process
            Q_ASSERT(m_processState == ProcessUnknown);
        }
        break;
    case InternalState::SuspendingWaitSession:
    case InternalState::SuspendingWaitProcess:
    case InternalState::Suspended:
        // it's already going where we it's wanted
        break;
    case InternalState::Closing:
        // don't suspend while it is closing
        break;
    case InternalState::StoppedResumable:
    case InternalState::Stopped:
        // the app doesn't have a process in the first place, so there's nothing to suspend
        break;
    }
}

bool Application::focused() const
{
    return m_focused;
}

bool Application::fullscreen() const
{
    return m_session ? m_session->fullscreen() : false;
}

bool Application::canBeResumed() const
{
    return m_processState != ProcessUnknown;
}

pid_t Application::pid() const
{
    return m_pid;
}

void Application::setPid(pid_t pid)
{
    m_pid = pid;
}

void Application::close()
{
    qCDebug(QTMIR_APPLICATIONS) << "Application::close - appId=" << appId();

    switch (m_state) {
    case InternalState::Starting:
    case InternalState::Running:
        setInternalState(InternalState::Closing);
        break;
    case InternalState::RunningInBackground:
    case InternalState::SuspendingWaitSession:
    case InternalState::SuspendingWaitProcess:
    case InternalState::Suspended:
        setRequestedState(RequestedRunning);
        setInternalState(InternalState::Closing);
        break;
    case InternalState::Closing:
        // already on the way
        break;
    case InternalState::StoppedResumable:
    case InternalState::Stopped:
        // too late
        break;
    }
}

void Application::setArguments(const QStringList arguments)
{
    m_arguments = arguments;
}

void Application::setSession(SessionInterface *newSession)
{
    qCDebug(QTMIR_APPLICATIONS) << "Application::setSession - appId=" << appId() << "session=" << newSession;

    if (newSession == m_session)
        return;

    if (m_session) {
        m_session->disconnect(this);
        m_session->setApplication(nullptr);
        m_session->setParent(nullptr);
    }

    bool oldFullscreen = fullscreen();
    m_session = newSession;

    if (m_session) {
        m_session->setParent(this);
        m_session->setApplication(this);

        switch (m_state) {
        case InternalState::Starting:
        case InternalState::Running:
<<<<<<< HEAD
=======
        case InternalState::RunningInBackground:
        case InternalState::Closing:
>>>>>>> 504a7d0e
            m_session->resume();
            break;
        case InternalState::SuspendingWaitSession:
        case InternalState::SuspendingWaitProcess:
        case InternalState::Suspended:
            m_session->suspend();
            break;
        case InternalState::Stopped:
        default:
            m_session->stop();
            break;
        }

        connect(m_session, &SessionInterface::stateChanged, this, &Application::onSessionStateChanged);
        connect(m_session, &SessionInterface::fullscreenChanged, this, &Application::fullscreenChanged);

        if (oldFullscreen != fullscreen())
            Q_EMIT fullscreenChanged(fullscreen());
    } else {
        // this can only happen after the session has stopped and QML code called Session::release()
        Q_ASSERT(m_state == InternalState::Stopped || m_state == InternalState::StoppedResumable);
    }

    Q_EMIT sessionChanged(m_session);
}

void Application::setStage(Application::Stage stage)
{
    qCDebug(QTMIR_APPLICATIONS) << "Application::setStage - appId=" << appId() << "stage=" << stage;

    if (m_stage != stage) {
        if (stage | m_supportedStages) {
            return;
        }

        m_stage = stage;
        Q_EMIT stageChanged(stage);
    }
}

void Application::setInternalState(Application::InternalState state)
{
    if (m_state == state) {
        return;
    }

    qCDebug(QTMIR_APPLICATIONS) << "Application::setInternalState - appId=" << appId()
        << "state=" << internalStateToStr(state);

    auto oldPublicState = this->state();
    m_state = state;

    switch (m_state) {
        case InternalState::Starting:
        case InternalState::Running:
            acquireWakelock();
            break;
        case InternalState::Suspended:
            releaseWakelock();
            break;
        case InternalState::Closing:
            acquireWakelock();
            break;
        case InternalState::StoppedResumable:
            releaseWakelock();
            break;
        case InternalState::Stopped:
            Q_EMIT stopped();
            releaseWakelock();
            break;
        case InternalState::SuspendingWaitSession:
        case InternalState::SuspendingWaitProcess:
            // transitory states. leave as it is
        default:
            break;
    };

    if (this->state() != oldPublicState) {
        Q_EMIT stateChanged(this->state());
    }

    applyRequestedState();
}

void Application::setFocused(bool focused)
{
    qCDebug(QTMIR_APPLICATIONS) << "Application::setFocused - appId=" << appId() << "focused=" << focused;

    if (m_focused != focused) {
        m_focused = focused;
        Q_EMIT focusedChanged(focused);
    }
}

void Application::setProcessState(ProcessState newProcessState)
{
    if (m_processState == newProcessState) {
        return;
    }

    m_processState = newProcessState;

    switch (m_processState) {
    case ProcessUnknown:
        // it would be a coding error
        Q_ASSERT(false);
        break;
    case ProcessRunning:
        if (m_state == InternalState::StoppedResumable) {
            setInternalState(InternalState::Starting);
        }
        break;
    case ProcessSuspended:
        Q_ASSERT(m_state == InternalState::SuspendingWaitProcess);
        setInternalState(InternalState::Suspended);
        break;
    case ProcessFailed:
        // we assume the session always stop before the process
        Q_ASSERT(!m_session || m_session->state() == Session::Stopped);

        if (m_state == InternalState::Starting) {
            // that was way too soon. let it go away
            setInternalState(InternalState::Stopped);
        } else {
            Q_ASSERT(m_state == InternalState::Stopped
                    || m_state == InternalState::StoppedResumable);
        }
        break;
    case ProcessStopped:
        // we assume the session always stop before the process
        Q_ASSERT(!m_session || m_session->state() == Session::Stopped);

        if (m_state == InternalState::Starting) {
            // that was way too soon. let it go away
            setInternalState(InternalState::Stopped);
        } else if (m_state == InternalState::StoppedResumable ||
                   m_state == InternalState::Closing) {
            // The application stopped nicely, likely closed itself. Thus not meant to be resumed later.
            setInternalState(InternalState::Stopped);
        } else {
            Q_ASSERT(m_state == InternalState::Stopped);
        }
        break;
    }

    applyRequestedState();
}

void Application::suspend()
{
    Q_ASSERT(m_state == InternalState::Running);
    Q_ASSERT(m_session != nullptr);

    setInternalState(InternalState::SuspendingWaitSession);
    m_session->suspend();
}

void Application::resume()
{
    if (m_state == InternalState::Suspended) {
        setInternalState(InternalState::Running);
        Q_EMIT resumeProcessRequested();
        if (m_processState == ProcessSuspended) {
            setProcessState(ProcessRunning); // should we wait for a resumed() signal?
        }
        m_session->resume();
    } else if (m_state == InternalState::SuspendingWaitSession) {
        setInternalState(InternalState::Running);
        m_session->resume();
    }
}

void Application::respawn()
{
    qCDebug(QTMIR_APPLICATIONS) << "Application::respawn - appId=" << appId();

    setInternalState(InternalState::Starting);

    Q_EMIT startProcessRequested();
}

bool Application::isTouchApp() const
{
    return m_desktopData->isTouchApp();
}

QString Application::longAppId() const
{
    return m_longAppId;
}

Qt::ScreenOrientations Application::supportedOrientations() const
{
    return m_supportedOrientations;
}

bool Application::rotatesWindowContents() const
{
    return m_rotatesWindowContents;
}

SessionInterface* Application::session() const
{
    return m_session;
}

void Application::acquireWakelock() const
{
    if (appId() == "unity8-dash")
        return;

    m_sharedWakelock->acquire(this);
}

void Application::releaseWakelock() const
{
    if (appId() == "unity8-dash")
        return;

    m_sharedWakelock->release(this);
}

void Application::onSessionStateChanged(Session::State sessionState)
{
    switch (sessionState) {
    case Session::Starting:
        break;
    case Session::Running:
        if (m_state == InternalState::Starting) {
            setInternalState(InternalState::Running);
        }
        break;
    case Session::Suspending:
        break;
    case Session::Suspended:
        Q_ASSERT(m_state == InternalState::SuspendingWaitSession);
        setInternalState(InternalState::SuspendingWaitProcess);
        Q_EMIT suspendProcessRequested();
        break;
    case Session::Stopped:
        if (!canBeResumed()
                || m_state == InternalState::Starting
                || m_state == InternalState::Running
                || m_state == InternalState::Closing) {
            /*  1. application is not managed by upstart
             *  2. application is managed by upstart, but has stopped before it managed
             *     to create a surface, we can assume it crashed on startup, and thus
             *     cannot be resumed
             *  3. application is managed by upstart and is in foreground (i.e. has
             *     Running state), if Mir reports the application disconnects, it
             *     either crashed or stopped itself.
             * 4. We're expecting the application to stop after a close request
             */
            setInternalState(InternalState::Stopped);
        } else {
            setInternalState(InternalState::StoppedResumable);
        }
    }
}

} // namespace qtmir<|MERGE_RESOLUTION|>--- conflicted
+++ resolved
@@ -454,11 +454,7 @@
         switch (m_state) {
         case InternalState::Starting:
         case InternalState::Running:
-<<<<<<< HEAD
-=======
-        case InternalState::RunningInBackground:
         case InternalState::Closing:
->>>>>>> 504a7d0e
             m_session->resume();
             break;
         case InternalState::SuspendingWaitSession:

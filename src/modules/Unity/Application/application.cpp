--- conflicted
+++ resolved
@@ -201,15 +201,10 @@
         return "SuspendingWaitProcess";
     case InternalState::Suspended:
         return "Suspended";
-<<<<<<< HEAD
     case InternalState::Closing:
         return "Closing";
-    case InternalState::DiedUnexpectedly:
-        return "DiedUnexpectedly";
-=======
     case InternalState::StoppedUnexpectedly:
         return "StoppedUnexpectedly";
->>>>>>> 9d44e2ab
     case InternalState::Stopped:
         return "Stopped";
     default:
@@ -327,6 +322,8 @@
     case InternalState::SuspendingWaitProcess:
         // should leave the app alone until it reaches Suspended state
         break;
+    case InternalState::Closing:
+        break;
     case InternalState::StoppedUnexpectedly:
         respawn();
         break;
@@ -356,6 +353,9 @@
     case InternalState::Suspended:
         // it's already going where we it's wanted
         break;
+    case InternalState::Closing:
+        resume();
+        break;
     case InternalState::StoppedUnexpectedly:
     case InternalState::Stopped:
         // the app doesn't have a process in the first place, so there's nothing to suspend
@@ -387,7 +387,7 @@
 {
     qCDebug(QTMIR_APPLICATIONS) << "Application::close - appId=" << appId();
 
-    setState(InternalState::Closing);
+    setInternalState(InternalState::Closing);
 }
 
 void Application::setPid(pid_t pid)
@@ -423,12 +423,8 @@
         switch (m_state) {
         case InternalState::Starting:
         case InternalState::Running:
-<<<<<<< HEAD
-        case InternalState::RunningWithoutWakelock:
+        case InternalState::RunningInBackground:
         case InternalState::Closing:
-=======
-        case InternalState::RunningInBackground:
->>>>>>> 9d44e2ab
             m_session->resume();
             break;
         case InternalState::SuspendingWaitSession:
@@ -489,14 +485,9 @@
         case InternalState::Suspended:
             releaseWakelock();
             break;
-<<<<<<< HEAD
-
         case InternalState::Closing:
             if (m_closeTimer != 0) break;
             if (m_session) {
-                if (oldPublicState == Application::Suspended) {
-                    resume();
-                }
                 if (m_session->close()) {
                     m_closeTimer = startTimer(3000);
                     break;
@@ -504,11 +495,7 @@
             }
             kill();
             return;
-
-        case InternalState::DiedUnexpectedly:
-=======
         case InternalState::StoppedUnexpectedly:
->>>>>>> 9d44e2ab
             releaseWakelock();
             break;
         case InternalState::Stopped:
@@ -602,11 +589,12 @@
             setProcessState(ProcessRunning); // should we wait for a resumed() signal?
         }
         m_session->resume();
-    } else if (m_state == InternalState::Closing) {
+    } else if (m_state == InternalState::Closing) { // stay in Closing state
         Q_EMIT resumeProcessRequested();
         if (m_processState == ProcessSuspended) {
             setProcessState(ProcessRunning); // should we wait for a resumed() signal?
         }
+        m_session->resume();
     } else if (m_state == InternalState::SuspendingWaitSession) {
         setInternalState(InternalState::Running);
         m_session->resume();

--- conflicted
+++ resolved
@@ -53,11 +53,8 @@
     , m_arguments(arguments)
     , m_suspendTimer(new QTimer(this))
     , m_surface(nullptr)
-<<<<<<< HEAD
     , m_promptSessionManager(promptSessionManager)
-=======
     , m_screenShotGuard(new Guard)
->>>>>>> 266cd383
 {
     qCDebug(QTMIR_APPLICATIONS) << "Application::Application - appId=" << desktopFileReader->appId() << "state=" << state;
 

--- conflicted
+++ resolved
@@ -46,12 +46,8 @@
     , m_sharedWakelock(sharedWakelock)
     , m_appInfo(appInfo)
     , m_pid(0)
-<<<<<<< HEAD
     , m_stage(Application::MainStage)
     , m_supportedStages(Application::MainStage|Application::SideStage)
-=======
-    , m_stage((desktopFileReader->stageHint() == QLatin1String("SideStage")) ? Application::SideStage : Application::MainStage)
->>>>>>> 677960e1
     , m_state(InternalState::Starting)
     , m_arguments(arguments)
     , m_session(nullptr)
@@ -67,15 +63,9 @@
     // Because m_state is InternalState::Starting
     acquireWakelock();
 
-<<<<<<< HEAD
     m_supportedOrientations = m_appInfo->supportedOrientations();
 
     m_rotatesWindowContents = m_appInfo->rotatesWindowContents();
-=======
-    // FIXME(greyback) need to save long appId internally until ubuntu-app-launch can hide it from us
-    const QStringList splitFileName = desktopFileReader->file().remove(QRegExp(QStringLiteral(".desktop$"))).split('/');
-    m_longAppId = splitFileName.last();
->>>>>>> 677960e1
 
     setStopTimer(new Timer);
 
@@ -165,24 +155,7 @@
 
 QUrl Application::splashImage() const
 {
-<<<<<<< HEAD
     return m_appInfo->splashImage();
-=======
-    if (m_desktopData->splashImage().isEmpty()) {
-        return QUrl();
-    } else {
-        QFileInfo imageFileInfo(m_desktopData->path(), m_desktopData->splashImage());
-        if (imageFileInfo.exists()) {
-            return QUrl::fromLocalFile(imageFileInfo.canonicalFilePath());
-        } else {
-            qCWarning(QTMIR_APPLICATIONS)
-                << QStringLiteral("Application(%1).splashImage file does not exist: \"%2\". Ignoring it.")
-                    .arg(appId(), imageFileInfo.absoluteFilePath());
-
-            return QUrl();
-        }
-    }
->>>>>>> 677960e1
 }
 
 QColor Application::colorFromString(const QString &colorString, const char *colorName) const
@@ -237,16 +210,7 @@
 
 bool Application::splashShowHeader() const
 {
-<<<<<<< HEAD
     return m_appInfo->splashShowHeader();
-=======
-    QString showHeader = m_desktopData->splashShowHeader();
-    if (showHeader.toLower() == QLatin1String("true")) {
-        return true;
-    } else {
-        return false;
-    }
->>>>>>> 677960e1
 }
 
 QColor Application::splashColor() const

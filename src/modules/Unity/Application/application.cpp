/*
 * Copyright (C) 2013-2017 Canonical, Ltd.
 *
 * This program is free software: you can redistribute it and/or modify it under
 * the terms of the GNU Lesser General Public License version 3, as published by
 * the Free Software Foundation.
 *
 * This program is distributed in the hope that it will be useful, but WITHOUT
 * ANY WARRANTY; without even the implied warranties of MERCHANTABILITY,
 * SATISFACTORY QUALITY, or FITNESS FOR A PARTICULAR PURPOSE.  See the GNU
 * Lesser General Public License for more details.
 *
 * You should have received a copy of the GNU Lesser General Public License
 * along with this program.  If not, see <http://www.gnu.org/licenses/>.
 */

// local
#include "application.h"
#include "applicationinfo.h"
#include "application_manager.h"
#include "mirsurfaceinterface.h"
#include "session.h"
#include "sharedwakelock.h"
#include "timer.h"

// common
#include <debughelpers.h>

// QPA mirserver
#include "logging.h"
#include "initialsurfacesizes.h"

// Unity API
#include <unity/shell/application/MirSurfaceInterface.h>

// std
#include <csignal>

namespace unityapp = unity::shell::application;

#define DEBUG_MSG qCDebug(QTMIR_APPLICATIONS).nospace() << "Application[" << appId() <<"]::" << __func__
#define INFO_MSG qCInfo(QTMIR_APPLICATIONS).nospace() << "Application[" << appId() <<"]::" << __func__

namespace qtmir
{

Application::Application(const QSharedPointer<SharedWakelock>& sharedWakelock,
                         const QSharedPointer<ApplicationInfo>& appInfo,
                         const QStringList &arguments,
                         ApplicationManager *parent)
    : ApplicationInfoInterface(appInfo->appId(), parent)
    , m_sharedWakelock(sharedWakelock)
    , m_appInfo(appInfo)
    , m_supportedStages(Application::MainStage|Application::SideStage)
    , m_state(InternalState::Starting)
    , m_arguments(arguments)
    , m_requestedState(RequestedRunning)
    , m_processState(ProcessUnknown)
    , m_stopTimer(nullptr)
    , m_exemptFromLifecycle(false)
    , m_proxyPromptSurfaceList(new ProxySurfaceListModel(this))
{
    INFO_MSG << "()";

    // Because m_state is InternalState::Starting
    acquireWakelock();

    m_supportedOrientations = m_appInfo->supportedOrientations();

    m_rotatesWindowContents = m_appInfo->rotatesWindowContents();

    setStopTimer(new Timer);

    connect(&m_surfaceList, &unityapp::MirSurfaceListInterface::countChanged, this, &unityapp::ApplicationInfoInterface::surfaceCountChanged);
}

Application::~Application()
{
    INFO_MSG << "()";

    // (ricmm) -- To be on the safe side, better wipe the application QML compile cache if it crashes on startup
    if (m_processState == Application::ProcessUnknown) {
        wipeQMLCache();
    }

    switch (m_state) {
    case InternalState::Starting:
    case InternalState::Running:
    case InternalState::RunningInBackground:
    case InternalState::SuspendingWaitSession:
    case InternalState::SuspendingWaitProcess:
        wipeQMLCache();
        break;
    case InternalState::Suspended:
    case InternalState::StoppedResumable:
        break;
    case InternalState::Stopped:
        if (m_processState == Application::ProcessFailed) { // process crashed
            wipeQMLCache();
        }
        break;
    }

    for (SessionInterface *session : m_sessions) {
        session->setApplication(nullptr);
        delete session;
    }
    m_sessions.clear();

    delete m_stopTimer;
}


void Application::wipeQMLCache()
{
    QString path(QStandardPaths::writableLocation(QStandardPaths::GenericCacheLocation) + QStringLiteral("/QML/Apps/"));
    QDir dir(path);
    QStringList apps = dir.entryList();
    for (int i = 0; i < apps.size(); i++) {
        if (apps.at(i).contains(appId())) {
            qCDebug(QTMIR_APPLICATIONS) << "Application appId=" << apps.at(i) << " Wiping QML Cache";
            dir.cd(apps.at(i));
            dir.removeRecursively();
            break;
        }
    }
}

bool Application::isValid() const
{
    return !appId().isEmpty();
}

QString Application::appId() const
{
    return m_appInfo->appId();
}

QString Application::name() const
{
    return m_appInfo->name();
}

QString Application::comment() const
{
    return m_appInfo->comment();
}

QUrl Application::icon() const
{
    return m_appInfo->icon();
}

QString Application::splashTitle() const
{
    return m_appInfo->splashTitle();
}

QUrl Application::splashImage() const
{
    return m_appInfo->splashImage();
}

QColor Application::colorFromString(const QString &colorString, const char *colorName) const
{
    // NB: If a colour which is not fully opaque is specified in the desktop file, it will
    //     be ignored and the default colour will be used instead.
    QColor color;

    if (colorString.isEmpty()) {
        color.setRgba(qRgba(0, 0, 0, 0));
    } else {
        color.setNamedColor(colorString);

        if (color.isValid()) {
            // Force a fully opaque color.
            color.setAlpha(255);
        } else {
            color.setRgba(qRgba(0, 0, 0, 0));
            qCWarning(QTMIR_APPLICATIONS) << QStringLiteral("Invalid %1: \"%2\"")
                .arg(colorName, colorString);
        }
    }

    return color;
}

const char* Application::internalStateToStr(InternalState state)
{
    switch (state) {
    case InternalState::Starting:
        return "Starting";
    case InternalState::Running:
        return "Running";
    case InternalState::RunningInBackground:
        return "RunningInBackground";
    case InternalState::SuspendingWaitSession:
        return "SuspendingWaitSession";
    case InternalState::SuspendingWaitProcess:
        return "SuspendingWaitProcess";
    case InternalState::Suspended:
        return "Suspended";
    case InternalState::StoppedResumable:
        return "StoppedResumable";
    case InternalState::Stopped:
        return "Stopped";
    default:
        return "???";
    }
}

bool Application::splashShowHeader() const
{
    return m_appInfo->splashShowHeader();
}

QColor Application::splashColor() const
{
    QString colorStr = m_appInfo->splashColor();
    return colorFromString(colorStr, "splashColor");
}

QColor Application::splashColorHeader() const
{
    QString colorStr = m_appInfo->splashColorHeader();
    return colorFromString(colorStr, "splashColorHeader");
}

QColor Application::splashColorFooter() const
{
    QString colorStr = m_appInfo->splashColorFooter();
    return colorFromString(colorStr, "splashColorFooter");
}

Application::Stages Application::supportedStages() const
{
    return m_supportedStages;
}

Application::State Application::state() const
{
    // The public state is a simplified version of the internal one as our consumers
    // don't have to know or care about all the nasty details.
    switch (m_state) {
    case InternalState::Starting:
        return Starting;
    case InternalState::Running:
    case InternalState::RunningInBackground:
        return Running;
    case InternalState::SuspendingWaitSession:
    case InternalState::SuspendingWaitProcess:
    case InternalState::Suspended:
        return Suspended;
    case InternalState::StoppedResumable:
    case InternalState::Stopped:
    default:
        return Stopped;
    }
}

Application::RequestedState Application::requestedState() const
{
    return m_requestedState;
}

void Application::setRequestedState(RequestedState value)
{
    if (m_requestedState == value) {
        // nothing to do
        return;
    }

    INFO_MSG << "(requestedState=" << applicationStateToStr(value) << ")";

    m_requestedState = value;
    Q_EMIT requestedStateChanged(m_requestedState);

    updateState();
}

void Application::updateState()
{
    SessionInterface *singleSession = m_sessions.count() == 1 ? m_sessions[0] : nullptr;

    if ((m_sessions.isEmpty() && m_state != InternalState::Starting && m_state != InternalState::StoppedResumable)
        ||
        (singleSession && singleSession->surfaceList()->isEmpty() && singleSession->hasClosingSurfaces())) {
        // As we might not be able to go to Closing state right now (eg, SuspendingWaitProcess),
        // store the intent in a separate variable.
        m_closing = true;
    }

    bool lostAllSurfaces = singleSession && singleSession->surfaceList()->isEmpty() && singleSession->hadSurface()
            && !singleSession->hasClosingSurfaces();

    if (m_closing || (lostAllSurfaces && m_state != InternalState::StoppedResumable)) {
        applyClosing();
    } else if (m_requestedState == RequestedRunning || (singleSession && singleSession->hasClosingSurfaces())) {
        applyRequestedRunning();
    } else {
        applyRequestedSuspended();
    }
}

void Application::applyClosing()
{
    switch (m_state) {
    case InternalState::Starting:
        // can't be
        Q_ASSERT(false);
        break;
    case InternalState::Running:
    case InternalState::RunningInBackground:
        if (!m_stopTimer->isRunning()) {
            m_stopTimer->start();
        }
        if (m_closing) {
            Q_EMIT closing();
        }
        break;
    case InternalState::SuspendingWaitSession:
    case InternalState::Suspended:
        resume();
        break;
    case InternalState::SuspendingWaitProcess:
        // should leave the app alone until it reaches Suspended state
        break;
    case InternalState::StoppedResumable:
        setInternalState(InternalState::Stopped);
        break;
    case InternalState::Stopped:
        break;
    }
}

void Application::applyRequestedRunning()
{
    // We might be coming back from having lost all surfaces
    if (m_stopTimer->isRunning()) {
        m_stopTimer->stop();
    }

    switch (m_state) {
    case InternalState::Starting:
        // should leave the app alone until it reaches Running state
        break;
    case InternalState::Running:
        // already where it's wanted to be
        break;
    case InternalState::RunningInBackground:
    case InternalState::SuspendingWaitSession:
    case InternalState::Suspended:
        resume();
        break;
    case InternalState::SuspendingWaitProcess:
        // should leave the app alone until it reaches Suspended state
        break;
    case InternalState::StoppedResumable:
        respawn();
        break;
    case InternalState::Stopped:
        // dead end.
        break;
    }
}

void Application::applyRequestedSuspended()
{
    // We might be coming back from having lost all surfaces
    if (m_stopTimer->isRunning()) {
        m_stopTimer->stop();
    }

    switch (m_state) {
    case InternalState::Starting:
        // should leave the app alone until it reaches Running state
        break;
    case InternalState::Running:
        if (m_processState == ProcessRunning) {
            suspend();
        } else {
            // we can't suspend it since we have no information on the app process
            Q_ASSERT(m_processState == ProcessUnknown);
        }
        break;
    case InternalState::RunningInBackground:
    case InternalState::SuspendingWaitSession:
    case InternalState::SuspendingWaitProcess:
    case InternalState::Suspended:
        // it's already going where we it's wanted
        break;
    case InternalState::StoppedResumable:
    case InternalState::Stopped:
        // the app doesn't have a process in the first place, so there's nothing to suspend
        break;
    }
}

bool Application::focused() const
{
    for (auto session : m_sessions) {
        if (session->focused()) {
            return true;
        }
    }
    return false;
}

bool Application::fullscreen() const
{
    for (auto session : m_sessions) {
        if (session->fullscreen()) {
            return true;
        }
    }
    return false;
}

void Application::close()
{
    INFO_MSG << "()";

    switch (m_state) {
    case InternalState::Starting:
        stop();
        // Don't wait for a confirmation.
        setInternalState(InternalState::Stopped);
        break;
    case InternalState::Running:
    case InternalState::RunningInBackground:
    case InternalState::SuspendingWaitSession:
    case InternalState::SuspendingWaitProcess:
    case InternalState::Suspended:
        for (auto session : m_sessions) {
            session->close();
        }
        break;
    case InternalState::StoppedResumable:
        // session stopped while suspended. Stop it for good now.
        setInternalState(InternalState::Stopped);
        break;
    case InternalState::Stopped:
        // too late
        break;
    }
}

void Application::setArguments(const QStringList &arguments)
{
    m_arguments = arguments;
}

void Application::removeSession(SessionInterface *session)
{
    if (!m_sessions.contains(session))
        return;

    m_surfaceList.removeSurfaceList(session->surfaceList());
    m_proxyPromptSurfaceList->setSourceList(nullptr);
    session->disconnect(this);
    session->surfaceList()->disconnect(this);
    session->setApplication(nullptr);
    session->setParent(nullptr);

    m_sessions.removeAll(session);

    InitialSurfaceSizes::remove(session->pid());
}

void Application::addSession(SessionInterface *newSession)
{
    INFO_MSG << "(session=" << newSession << ")";

    if (!newSession || m_sessions.contains(newSession))
        return;

    bool oldFullscreen = fullscreen();
    m_sessions << newSession;

    newSession->setParent(this);
    newSession->setApplication(this);

<<<<<<< HEAD
        switch (m_state) {
        case InternalState::Starting:
        case InternalState::Running:
        case InternalState::RunningInBackground:
            m_session->resume();
            break;
        case InternalState::SuspendingWaitSession:
        case InternalState::SuspendingWaitProcess:
        case InternalState::Suspended:
            m_session->suspend();
            break;
        case InternalState::Stopped:
        default:
            m_session->stop();
            break;
        }

        connect(m_session, &SessionInterface::stateChanged, this, &Application::onSessionStateChanged);
        connect(m_session, &SessionInterface::fullscreenChanged, this, &Application::fullscreenChanged);
        connect(m_session, &SessionInterface::hasClosingSurfacesChanged, this, &Application::updateState);
        connect(m_session, &SessionInterface::focusRequested, this, &Application::focusRequested);
        connect(m_session->surfaceList(), &MirSurfaceListModel::emptyChanged, this, &Application::updateState);
        connect(m_session, &SessionInterface::focusedChanged, this, [&](bool focused) {
            qCDebug(QTMIR_APPLICATIONS).nospace() << "Application[" << appId() <<"]::focusedChanged(" << focused << ")";
            Q_EMIT focusedChanged(focused);
        });

        if (oldFullscreen != fullscreen())
            Q_EMIT fullscreenChanged(fullscreen());

        m_proxySurfaceList->setSourceList(m_session->surfaceList());
        m_proxyPromptSurfaceList->setSourceList(m_session->promptSurfaceList());
    } else {
        // this can only happen after the session has stopped
        Q_ASSERT(m_state == InternalState::Stopped || m_state == InternalState::StoppedResumable);
=======
    switch (m_state) {
    case InternalState::Starting:
    case InternalState::Running:
    case InternalState::RunningInBackground:
    case InternalState::Closing:
        newSession->resume();
        break;
    case InternalState::SuspendingWaitSession:
    case InternalState::SuspendingWaitProcess:
    case InternalState::Suspended:
        newSession->suspend();
        break;
    case InternalState::Stopped:
    default:
        newSession->stop();
        break;
    }

    connect(newSession, &SessionInterface::stateChanged, this, &Application::onSessionStateChanged);
    connect(newSession, &SessionInterface::fullscreenChanged, this, &Application::fullscreenChanged);
    connect(newSession, &SessionInterface::hasClosingSurfacesChanged, this, &Application::updateState);
    connect(newSession, &SessionInterface::focusRequested, this, &Application::focusRequested);
    connect(newSession->surfaceList(), &MirSurfaceListModel::emptyChanged, this, &Application::updateState);
    connect(newSession, &SessionInterface::focusedChanged, this, [&](bool focused) {
        qCDebug(QTMIR_APPLICATIONS).nospace() << "Application[" << appId() <<"]::focusedChanged(" << focused << ")";
        Q_EMIT focusedChanged(focused);
    });

    if (m_initialSurfaceSize.isValid() && newSession->pid() != 0) {
        InitialSurfaceSizes::set(newSession->pid(), m_initialSurfaceSize);
>>>>>>> 6fb00e5e
    }

    if (oldFullscreen != fullscreen())
        Q_EMIT fullscreenChanged(fullscreen());

    m_surfaceList.addSurfaceList(newSession->surfaceList());
    m_proxyPromptSurfaceList->setSourceList(newSession->promptSurfaceList());
}

void Application::setInternalState(Application::InternalState state)
{
    if (m_state == state) {
        return;
    }

    INFO_MSG << "(state=" << internalStateToStr(state) << ")";

    auto oldPublicState = this->state();
    m_state = state;

    switch (m_state) {
        case InternalState::Starting:
        case InternalState::Running:
            acquireWakelock();
            break;
        case InternalState::RunningInBackground:
        case InternalState::Suspended:
            releaseWakelock();
            break;
        case InternalState::StoppedResumable:
            releaseWakelock();
            break;
        case InternalState::Stopped:
            Q_EMIT stopped();
            releaseWakelock();
            break;
        case InternalState::SuspendingWaitSession:
        case InternalState::SuspendingWaitProcess:
            // transitory states. leave as it is
        default:
            break;
    };

    if (this->state() != oldPublicState) {
        Q_EMIT stateChanged(this->state());
    }

    updateState();
}

void Application::setProcessState(ProcessState newProcessState)
{
    if (m_processState == newProcessState) {
        return;
    }

    m_processState = newProcessState;

    switch (m_processState) {
    case ProcessUnknown:
        // it would be a coding error
        Q_ASSERT(false);
        break;
    case ProcessRunning:
        if (m_state == InternalState::StoppedResumable) {
            setInternalState(InternalState::Starting);
        }
        break;
    case ProcessSuspended:
        Q_ASSERT(m_state == InternalState::SuspendingWaitProcess);
        setInternalState(InternalState::Suspended);
        break;
    case ProcessFailed:
        // we assume the session always stop before the process
        Q_ASSERT(m_sessions.isEmpty() || combinedSessionState() == Session::Stopped);

        if (m_state == InternalState::Starting) {
            // that was way too soon. let it go away
            setInternalState(InternalState::Stopped);
        } else {
            Q_ASSERT(m_state == InternalState::Stopped
                    || m_state == InternalState::StoppedResumable);
        }
        break;
    case ProcessStopped:
        // we assume the session always stop before the process
        Q_ASSERT(m_sessions.isEmpty() || combinedSessionState() == Session::Stopped);

        if (m_state == InternalState::Starting) {
            // that was way too soon. let it go away
            setInternalState(InternalState::Stopped);
        } else if (m_state == InternalState::StoppedResumable) {
            // The application stopped nicely, likely closed itself. Thus not meant to be resumed later.
            setInternalState(InternalState::Stopped);
        } else {
            Q_ASSERT(m_state == InternalState::Stopped);
        }
        break;
    }

    updateState();
}

void Application::suspend()
{
    INFO_MSG << "()";

    Q_ASSERT(m_state == InternalState::Running);
    Q_ASSERT(!m_sessions.isEmpty());

    if (exemptFromLifecycle()) {
        // There's no need to keep the wakelock as the process is never suspended
        // and thus has no cleanup to perform when (for example) the display is
        // blanked.
        setInternalState(InternalState::RunningInBackground);
    } else {
        setInternalState(InternalState::SuspendingWaitSession);
        for (auto session : m_sessions) {
            session->suspend();
        }
    }
}

void Application::resume()
{
    INFO_MSG << "()";

    if (m_state == InternalState::Suspended || m_state == InternalState::SuspendingWaitProcess) {
        Q_EMIT resumeProcessRequested();
        setInternalState(InternalState::Running);
        if (m_processState == ProcessSuspended) {
            setProcessState(ProcessRunning); // should we wait for a resumed() signal?
        }
        for (auto session : m_sessions) {
            session->resume();
        }
    } else if (m_state == InternalState::SuspendingWaitSession) {
        setInternalState(InternalState::Running);
        for (auto session : m_sessions) {
            session->resume();
        }
    } else if (m_state == InternalState::RunningInBackground) {
        setInternalState(InternalState::Running);
    }
}

void Application::respawn()
{
    INFO_MSG << "()";

    setInternalState(InternalState::Starting);

    Q_EMIT startProcessRequested();
}

void Application::stop()
{
    INFO_MSG << "()";

    Q_EMIT stopProcessRequested();
}

bool Application::isTouchApp() const
{
    return m_appInfo->isTouchApp();
}

bool Application::exemptFromLifecycle() const
{
    return m_exemptFromLifecycle;
}

void Application::setExemptFromLifecycle(bool exemptFromLifecycle)
{
    if (m_exemptFromLifecycle != exemptFromLifecycle)
    {
        INFO_MSG << "(" << exemptFromLifecycle << ")";
        // We don't adjust current suspension state, we only care about exempt
        // status going into a suspend.
        m_exemptFromLifecycle = exemptFromLifecycle;
        Q_EMIT exemptFromLifecycleChanged(m_exemptFromLifecycle);
    }
}

Qt::ScreenOrientations Application::supportedOrientations() const
{
    return m_supportedOrientations;
}

bool Application::rotatesWindowContents() const
{
    return m_rotatesWindowContents;
}

void Application::acquireWakelock() const
{
    if (appId() == QLatin1String("unity8-dash"))
        return;

    m_sharedWakelock->acquire(this);
}

void Application::releaseWakelock() const
{
    if (appId() == QLatin1String("unity8-dash"))
        return;

    m_sharedWakelock->release(this);
}

SessionInterface::State Application::combinedSessionState()
{
    // This doesn't make sense when there are no sessions
    Q_ASSERT(m_sessions.count() > 0);

    if (m_sessions.count() == 1) {
        // easy case
        return m_sessions[0]->state();
    }

    SessionInterface::State combinedState = SessionInterface::Stopped;
    for (auto session : m_sessions) {
        if (session->state() > combinedState) {
            combinedState = session->state();
        }
    }
    return combinedState;
}

void Application::onSessionStateChanged()
{
    switch (combinedSessionState()) {
    case Session::Starting:
        break;
    case Session::Running:
        if (m_state == InternalState::Starting) {
            setInternalState(InternalState::Running);
        }
        break;
    case Session::Suspending:
        break;
    case Session::Suspended:
        Q_ASSERT(m_state == InternalState::SuspendingWaitSession);
        setInternalState(InternalState::SuspendingWaitProcess);
        Q_EMIT suspendProcessRequested();
        break;
    case Session::Stopped:
        onSessionStopped();
    }
}

void Application::onSessionStopped()
{
    switch (m_state) {
    case InternalState::Starting:
        /* application has stopped before it managed to create a surface, we can
           assume it crashed on startup, and thus cannot be resumed */
        setInternalState(InternalState::Stopped);
        break;
    case InternalState::Running:
        /* application is on foreground, if Mir reports the application disconnects,
           it either crashed or stopped itself. Either way, it must go away. */
        setInternalState(InternalState::Stopped);
        break;
    case InternalState::RunningInBackground:
        if (m_processState == Application::ProcessFailed) {
            /* killed by the Out-Of-Memory killer while in background. Keep it in the window list
               as the user didn't want it to go away */
            setInternalState(InternalState::StoppedResumable);
        } else {
            /* the application closed itself while in the background. Let it go away */
            setInternalState(InternalState::Stopped);
        }
        break;
    case InternalState::SuspendingWaitSession:
    case InternalState::SuspendingWaitProcess:
        if (m_processState == Application::ProcessFailed) {
            /* killed by the Out-Of-Memory killer while suspended (or getting there), keep it around as the user
               doesn't expect it to disappear */
            setInternalState(InternalState::StoppedResumable);
        } else {
            /* Session stopped normally while we're waiting for suspension */
            stop();
            setInternalState(InternalState::Stopped);
        }
        break;
    case InternalState::Suspended:
        if (m_processState != ProcessUnknown) {
            /* If the user explicly closed this application, we would have it resumed before doing so.
               Since this is not the case, keep it around. */
            setInternalState(InternalState::StoppedResumable);
        } else {
            /* We're not able to respawn this application because it's not managed by upstart
               (probably was launched via cmd line by user) */
            setInternalState(InternalState::Stopped);
        }
        break;
    case InternalState::StoppedResumable:
    case InternalState::Stopped:
        /* NOOP */
        break;
    }
}

void Application::setStopTimer(AbstractTimer *timer)
{
    delete m_stopTimer;

    m_stopTimer = timer;
    m_stopTimer->setInterval(1000);
    m_stopTimer->setSingleShot(true);
    connect(m_stopTimer, &Timer::timeout, this, &Application::stop);
}

QSize Application::initialSurfaceSize() const
{
    return m_initialSurfaceSize;
}

void Application::setInitialSurfaceSize(const QSize &size)
{
    DEBUG_MSG << "(size=" << size << ")";

    if (size != m_initialSurfaceSize) {
        m_initialSurfaceSize = size;
        if (m_initialSurfaceSize.isValid()) {
            for (auto session : m_sessions) {
                InitialSurfaceSizes::set(session->pid(), size);
            }
        }
        Q_EMIT initialSurfaceSizeChanged(m_initialSurfaceSize);
    }
}

unityapp::MirSurfaceListInterface* Application::surfaceList() const
{
    return &m_surfaceList;
}

unityapp::MirSurfaceListInterface* Application::promptSurfaceList() const
{
    return m_proxyPromptSurfaceList;
}

void Application::requestFocus()
{
    if (m_surfaceList.rowCount() > 0) {
        INFO_MSG << "() - Requesting focus for most recent toplevel app surface";

        for (int i = 0; i < m_surfaceList.count(); ++i) {
            auto surface = static_cast<MirSurfaceInterface*>(m_surfaceList.get(i));
            if (!surface->parentSurface()) {
                surface->requestFocus();
                break;
            }
        }
    } else {
        INFO_MSG << "() - emitting focusRequested()";
        Q_EMIT focusRequested();
    }
}

void Application::terminate()
{
    for (auto session : m_sessions) {
        kill(session->pid(), SIGTERM);
    }
}

QVector<SessionInterface*> Application::sessions() const
{
    return m_sessions;
}

} // namespace qtmir<|MERGE_RESOLUTION|>--- conflicted
+++ resolved
@@ -480,48 +480,10 @@
     newSession->setParent(this);
     newSession->setApplication(this);
 
-<<<<<<< HEAD
-        switch (m_state) {
-        case InternalState::Starting:
-        case InternalState::Running:
-        case InternalState::RunningInBackground:
-            m_session->resume();
-            break;
-        case InternalState::SuspendingWaitSession:
-        case InternalState::SuspendingWaitProcess:
-        case InternalState::Suspended:
-            m_session->suspend();
-            break;
-        case InternalState::Stopped:
-        default:
-            m_session->stop();
-            break;
-        }
-
-        connect(m_session, &SessionInterface::stateChanged, this, &Application::onSessionStateChanged);
-        connect(m_session, &SessionInterface::fullscreenChanged, this, &Application::fullscreenChanged);
-        connect(m_session, &SessionInterface::hasClosingSurfacesChanged, this, &Application::updateState);
-        connect(m_session, &SessionInterface::focusRequested, this, &Application::focusRequested);
-        connect(m_session->surfaceList(), &MirSurfaceListModel::emptyChanged, this, &Application::updateState);
-        connect(m_session, &SessionInterface::focusedChanged, this, [&](bool focused) {
-            qCDebug(QTMIR_APPLICATIONS).nospace() << "Application[" << appId() <<"]::focusedChanged(" << focused << ")";
-            Q_EMIT focusedChanged(focused);
-        });
-
-        if (oldFullscreen != fullscreen())
-            Q_EMIT fullscreenChanged(fullscreen());
-
-        m_proxySurfaceList->setSourceList(m_session->surfaceList());
-        m_proxyPromptSurfaceList->setSourceList(m_session->promptSurfaceList());
-    } else {
-        // this can only happen after the session has stopped
-        Q_ASSERT(m_state == InternalState::Stopped || m_state == InternalState::StoppedResumable);
-=======
     switch (m_state) {
     case InternalState::Starting:
     case InternalState::Running:
     case InternalState::RunningInBackground:
-    case InternalState::Closing:
         newSession->resume();
         break;
     case InternalState::SuspendingWaitSession:
@@ -547,7 +509,6 @@
 
     if (m_initialSurfaceSize.isValid() && newSession->pid() != 0) {
         InitialSurfaceSizes::set(newSession->pid(), m_initialSurfaceSize);
->>>>>>> 6fb00e5e
     }
 
     if (oldFullscreen != fullscreen())
@@ -758,7 +719,7 @@
     m_sharedWakelock->release(this);
 }
 
-SessionInterface::State Application::combinedSessionState()
+SessionInterface::State Application::combinedSessionState() const
 {
     // This doesn't make sense when there are no sessions
     Q_ASSERT(m_sessions.count() > 0);

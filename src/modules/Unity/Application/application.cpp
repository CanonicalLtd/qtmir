/*
 * Copyright (C) 2013-2015 Canonical, Ltd.
 *
 * This program is free software: you can redistribute it and/or modify it under
 * the terms of the GNU Lesser General Public License version 3, as published by
 * the Free Software Foundation.
 *
 * This program is distributed in the hope that it will be useful, but WITHOUT
 * ANY WARRANTY; without even the implied warranties of MERCHANTABILITY,
 * SATISFACTORY QUALITY, or FITNESS FOR A PARTICULAR PURPOSE.  See the GNU
 * Lesser General Public License for more details.
 *
 * You should have received a copy of the GNU Lesser General Public License
 * along with this program.  If not, see <http://www.gnu.org/licenses/>.
 */

// local
#include "application.h"
#include "applicationinfo.h"
#include "application_manager.h"
#include "session.h"
#include "sharedwakelock.h"
#include "timer.h"

// common
#include <debughelpers.h>

// QPA mirserver
#include "logging.h"

// mir
#include <mir/scene/session.h>
#include <mir/scene/snapshot.h>

namespace ms = mir::scene;

namespace qtmir
{

Application::Application(const QSharedPointer<SharedWakelock>& sharedWakelock,
                         ApplicationInfo *appInfo,
                         const QStringList &arguments,
                         ApplicationManager *parent)
    : ApplicationInfoInterface(appInfo->appId(), parent)
    , m_sharedWakelock(sharedWakelock)
    , m_appInfo(appInfo)
    , m_pid(0)
    , m_stage(Application::MainStage)
    , m_state(InternalState::Starting)
    , m_focused(false)
    , m_arguments(arguments)
    , m_session(nullptr)
    , m_requestedState(RequestedRunning)
    , m_processState(ProcessUnknown)
    , m_closeTimer(nullptr)
    , m_exemptFromLifecycle(false)
{
    qCDebug(QTMIR_APPLICATIONS) << "Application::Application - appId=" << appInfo->appId();

    // Because m_state is InternalState::Starting
    acquireWakelock();

    m_supportedOrientations = m_appInfo->supportedOrientations();

<<<<<<< HEAD
    m_rotatesWindowContents = m_appInfo->rotatesWindowContents();
=======
    m_supportedOrientations = m_desktopData->supportedOrientations();

    m_rotatesWindowContents = m_desktopData->rotatesWindowContents();

    setCloseTimer(new Timer);
>>>>>>> 6c418efd
}

Application::~Application()
{
    qCDebug(QTMIR_APPLICATIONS) << "Application::~Application";

    // (ricmm) -- To be on the safe side, better wipe the application QML compile cache if it crashes on startup
    if (m_processState == Application::ProcessUnknown) {
        wipeQMLCache();
    }

    switch (m_state) {
    case InternalState::Starting:
    case InternalState::Running:
    case InternalState::RunningInBackground:
    case InternalState::SuspendingWaitSession:
    case InternalState::SuspendingWaitProcess:
        wipeQMLCache();
        break;
    case InternalState::Closing:
    case InternalState::Suspended:
    case InternalState::StoppedResumable:
        break;
    case InternalState::Stopped:
        if (m_processState == Application::ProcessFailed) { // process crashed
            wipeQMLCache();
        }
        break;
    }

    if (m_session) {
        m_session->setApplication(nullptr);
        delete m_session;
    }
<<<<<<< HEAD
    delete m_appInfo;
=======
    delete m_desktopData;
    delete m_closeTimer;
>>>>>>> 6c418efd
}


void Application::wipeQMLCache()
{
    QString path(QStandardPaths::writableLocation(QStandardPaths::GenericCacheLocation) + QStringLiteral("/QML/Apps/"));
    QDir dir(path);
    QStringList apps = dir.entryList();
    for (int i = 0; i < apps.size(); i++) {
        if (apps.at(i).contains(appId())) {
            qCDebug(QTMIR_APPLICATIONS) << "Application appId=" << apps.at(i) << " Wiping QML Cache";
            dir.cd(apps.at(i));
            dir.removeRecursively();
            break;
        }
    }
}

bool Application::isValid() const
{
    return !appId().isEmpty();
}

QString Application::appId() const
{
    return m_appInfo->appId();
}

QString Application::name() const
{
    return m_appInfo->name();
}

QString Application::comment() const
{
    return m_appInfo->comment();
}

QUrl Application::icon() const
{
    return m_appInfo->icon();
}

QString Application::splashTitle() const
{
    return m_appInfo->splashTitle();
}

QUrl Application::splashImage() const
{
    return m_appInfo->splashImage();
}

QColor Application::colorFromString(const QString &colorString, const char *colorName) const
{
    // NB: If a colour which is not fully opaque is specified in the desktop file, it will
    //     be ignored and the default colour will be used instead.
    QColor color;

    if (colorString.isEmpty()) {
        color.setRgba(qRgba(0, 0, 0, 0));
    } else {
        color.setNamedColor(colorString);

        if (color.isValid()) {
            // Force a fully opaque color.
            color.setAlpha(255);
        } else {
            color.setRgba(qRgba(0, 0, 0, 0));
            qCWarning(QTMIR_APPLICATIONS) << QString("Invalid %1: \"%2\"")
                .arg(colorName).arg(colorString);
        }
    }

    return color;
}

const char* Application::internalStateToStr(InternalState state)
{
    switch (state) {
    case InternalState::Starting:
        return "Starting";
    case InternalState::Running:
        return "Running";
    case InternalState::RunningInBackground:
        return "RunningInBackground";
    case InternalState::SuspendingWaitSession:
        return "SuspendingWaitSession";
    case InternalState::SuspendingWaitProcess:
        return "SuspendingWaitProcess";
    case InternalState::Suspended:
        return "Suspended";
    case InternalState::Closing:
        return "Closing";
    case InternalState::StoppedResumable:
        return "StoppedResumable";
    case InternalState::Stopped:
        return "Stopped";
    default:
        return "???";
    }
}

bool Application::splashShowHeader() const
{
    return m_appInfo->splashShowHeader();
}

QColor Application::splashColor() const
{
    QString colorStr = m_appInfo->splashColor();
    return colorFromString(colorStr, "splashColor");
}

QColor Application::splashColorHeader() const
{
    QString colorStr = m_appInfo->splashColorHeader();
    return colorFromString(colorStr, "splashColorHeader");
}

QColor Application::splashColorFooter() const
{
    QString colorStr = m_appInfo->splashColorFooter();
    return colorFromString(colorStr, "splashColorFooter");
}

Application::Stage Application::stage() const
{
    return m_stage;
}

Application::Stages Application::supportedStages() const
{
    return m_supportedStages;
}

Application::State Application::state() const
{
    // The public state is a simplified version of the internal one as our consumers
    // don't have to know or care about all the nasty details.
    switch (m_state) {
    case InternalState::Starting:
        return Starting;
    case InternalState::Running:
    case InternalState::RunningInBackground:
    case InternalState::SuspendingWaitSession:
    case InternalState::SuspendingWaitProcess:
    case InternalState::Closing:
        return Running;
    case InternalState::Suspended:
        return Suspended;
    case InternalState::StoppedResumable:
    case InternalState::Stopped:
    default:
        return Stopped;
    }
}

Application::RequestedState Application::requestedState() const
{
    return m_requestedState;
}

void Application::setRequestedState(RequestedState value)
{
    if (m_requestedState == value) {
        // nothing to do
        return;
    }

    qCDebug(QTMIR_APPLICATIONS) << "Application::setRequestedState - appId=" << appId()
                                << "requestedState=" << applicationStateToStr(value);
    m_requestedState = value;
    Q_EMIT requestedStateChanged(m_requestedState);

    applyRequestedState();
}

void Application::applyRequestedState()
{
    if (m_requestedState == RequestedRunning) {
        applyRequestedRunning();
    } else {
        applyRequestedSuspended();
    }
}

void Application::applyRequestedRunning()
{
    switch (m_state) {
    case InternalState::Starting:
        // should leave the app alone until it reaches Running state
        break;
    case InternalState::Running:
        // already where it's wanted to be
        break;
    case InternalState::RunningInBackground:
    case InternalState::SuspendingWaitSession:
    case InternalState::Suspended:
        resume();
        break;
    case InternalState::SuspendingWaitProcess:
        // should leave the app alone until it reaches Suspended state
        break;
    case InternalState::Closing:
        break;
    case InternalState::StoppedResumable:
        respawn();
        break;
    case InternalState::Stopped:
        // dead end.
        break;
    }
}

void Application::applyRequestedSuspended()
{
    switch (m_state) {
    case InternalState::Starting:
        // should leave the app alone until it reaches Running state
        break;
    case InternalState::Running:
        if (m_processState == ProcessRunning) {
            suspend();
        } else {
            // we can't suspend it since we have no information on the app process
            Q_ASSERT(m_processState == ProcessUnknown);
        }
        break;
    case InternalState::RunningInBackground:
    case InternalState::SuspendingWaitSession:
    case InternalState::SuspendingWaitProcess:
    case InternalState::Suspended:
        // it's already going where we it's wanted
        break;
    case InternalState::Closing:
        // don't suspend while it is closing
        break;
    case InternalState::StoppedResumable:
    case InternalState::Stopped:
        // the app doesn't have a process in the first place, so there's nothing to suspend
        break;
    }
}

bool Application::focused() const
{
    return m_focused;
}

bool Application::fullscreen() const
{
    return m_session ? m_session->fullscreen() : false;
}

bool Application::canBeResumed() const
{
    return m_processState != ProcessUnknown;
}

pid_t Application::pid() const
{
    return m_pid;
}

void Application::close()
{
    qCDebug(QTMIR_APPLICATIONS) << "Application::close - appId=" << appId();

    switch (m_state) {
    case InternalState::Starting:
        stop();
        break;
    case InternalState::Running:
        doClose();
        break;
    case InternalState::RunningInBackground:
    case InternalState::SuspendingWaitSession:
    case InternalState::SuspendingWaitProcess:
    case InternalState::Suspended:
        setRequestedState(RequestedRunning);
        doClose();
        break;
    case InternalState::Closing:
        // already on the way
        break;
    case InternalState::StoppedResumable:
        // session stopped while suspended. Stop it for good now.
        setInternalState(InternalState::Stopped);
        break;
    case InternalState::Stopped:
        // too late
        break;
    }
}

void Application::doClose()
{
    Q_ASSERT(!m_closeTimer->isRunning());;
    Q_ASSERT(m_session != nullptr);

    m_session->close();
    m_closeTimer->start();
    setInternalState(InternalState::Closing);
}

void Application::setPid(pid_t pid)
{
    m_pid = pid;
}

void Application::setArguments(const QStringList arguments)
{
    m_arguments = arguments;
}

void Application::setSession(SessionInterface *newSession)
{
    qCDebug(QTMIR_APPLICATIONS) << "Application::setSession - appId=" << appId() << "session=" << newSession;

    if (newSession == m_session)
        return;

    if (m_session) {
        m_session->disconnect(this);
        m_session->setApplication(nullptr);
        m_session->setParent(nullptr);
    }

    bool oldFullscreen = fullscreen();
    m_session = newSession;

    if (m_session) {
        m_session->setParent(this);
        m_session->setApplication(this);

        switch (m_state) {
        case InternalState::Starting:
        case InternalState::Running:
        case InternalState::RunningInBackground:
        case InternalState::Closing:
            m_session->resume();
            break;
        case InternalState::SuspendingWaitSession:
        case InternalState::SuspendingWaitProcess:
        case InternalState::Suspended:
            m_session->suspend();
            break;
        case InternalState::Stopped:
        default:
            m_session->stop();
            break;
        }

        connect(m_session, &SessionInterface::stateChanged, this, &Application::onSessionStateChanged);
        connect(m_session, &SessionInterface::fullscreenChanged, this, &Application::fullscreenChanged);

        if (oldFullscreen != fullscreen())
            Q_EMIT fullscreenChanged(fullscreen());
    } else {
        // this can only happen after the session has stopped and QML code called Session::release()
        Q_ASSERT(m_state == InternalState::Stopped || m_state == InternalState::StoppedResumable);
    }

    Q_EMIT sessionChanged(m_session);
}

void Application::setStage(Application::Stage stage)
{
    qCDebug(QTMIR_APPLICATIONS) << "Application::setStage - appId=" << appId() << "stage=" << stage;

    if (m_stage != stage) {
        if (stage | m_supportedStages) {
            return;
        }

        m_stage = stage;
        Q_EMIT stageChanged(stage);
    }
}

void Application::setInternalState(Application::InternalState state)
{
    if (m_state == state) {
        return;
    }

    qCDebug(QTMIR_APPLICATIONS) << "Application::setInternalState - appId=" << appId()
        << "state=" << internalStateToStr(state);

    auto oldPublicState = this->state();
    m_state = state;

    switch (m_state) {
        case InternalState::Starting:
        case InternalState::Running:
            acquireWakelock();
            break;
        case InternalState::RunningInBackground:
        case InternalState::Suspended:
            releaseWakelock();
            break;
        case InternalState::Closing:
            acquireWakelock();
            break;
        case InternalState::StoppedResumable:
            releaseWakelock();
            break;
        case InternalState::Stopped:
            Q_EMIT stopped();
            releaseWakelock();
            break;
        case InternalState::SuspendingWaitSession:
        case InternalState::SuspendingWaitProcess:
            // transitory states. leave as it is
        default:
            break;
    };

    if (this->state() != oldPublicState) {
        Q_EMIT stateChanged(this->state());
    }

    applyRequestedState();
}

void Application::setFocused(bool focused)
{
    qCDebug(QTMIR_APPLICATIONS) << "Application::setFocused - appId=" << appId() << "focused=" << focused;

    if (m_focused != focused) {
        m_focused = focused;
        Q_EMIT focusedChanged(focused);
    }
}

void Application::setProcessState(ProcessState newProcessState)
{
    if (m_processState == newProcessState) {
        return;
    }

    m_processState = newProcessState;

    switch (m_processState) {
    case ProcessUnknown:
        // it would be a coding error
        Q_ASSERT(false);
        break;
    case ProcessRunning:
        if (m_state == InternalState::StoppedResumable) {
            setInternalState(InternalState::Starting);
        }
        break;
    case ProcessSuspended:
        if (m_state == InternalState::Closing) {
            // If we get a process suspension event while we're closing, resume the process.
            Q_EMIT resumeProcessRequested();
        } else {
            setInternalState(InternalState::Suspended);
        }
        break;
    case ProcessFailed:
        // we assume the session always stop before the process
        Q_ASSERT(!m_session || m_session->state() == Session::Stopped);

        if (m_state == InternalState::Starting) {
            // that was way too soon. let it go away
            setInternalState(InternalState::Stopped);
        } else {
            Q_ASSERT(m_state == InternalState::Stopped
                    || m_state == InternalState::StoppedResumable);
        }
        break;
    case ProcessStopped:
        // we assume the session always stop before the process
        Q_ASSERT(!m_session || m_session->state() == Session::Stopped);

        if (m_state == InternalState::Starting) {
            // that was way too soon. let it go away
            setInternalState(InternalState::Stopped);
        } else if (m_state == InternalState::StoppedResumable ||
                   m_state == InternalState::Closing) {
            // The application stopped nicely, likely closed itself. Thus not meant to be resumed later.
            setInternalState(InternalState::Stopped);
        } else {
            Q_ASSERT(m_state == InternalState::Stopped);
        }
        break;
    }

    applyRequestedState();
}

void Application::suspend()
{
    qCDebug(QTMIR_APPLICATIONS) << "Application::suspend - appId=" << appId();

    Q_ASSERT(m_state == InternalState::Running);
    Q_ASSERT(m_session != nullptr);

    if (exemptFromLifecycle()) {
        // There's no need to keep the wakelock as the process is never suspended
        // and thus has no cleanup to perform when (for example) the display is
        // blanked.
        setInternalState(InternalState::RunningInBackground);
    } else {
        setInternalState(InternalState::SuspendingWaitSession);
        m_session->suspend();
    }
}

void Application::resume()
{
    qCDebug(QTMIR_APPLICATIONS) << "Application::resume - appId=" << appId();

    if (m_state == InternalState::Suspended || m_state == InternalState::SuspendingWaitProcess) {
        setInternalState(InternalState::Running);
        Q_EMIT resumeProcessRequested();
        if (m_processState == ProcessSuspended) {
            setProcessState(ProcessRunning); // should we wait for a resumed() signal?
        }
        m_session->resume();
    } else if (m_state == InternalState::SuspendingWaitSession) {
        setInternalState(InternalState::Running);
        m_session->resume();
    } else if (m_state == InternalState::RunningInBackground) {
        setInternalState(InternalState::Running);
    }
}

void Application::respawn()
{
    qCDebug(QTMIR_APPLICATIONS) << "Application::respawn - appId=" << appId();

    setInternalState(InternalState::Starting);

    Q_EMIT startProcessRequested();
}

void Application::stop()
{
    qCDebug(QTMIR_APPLICATIONS) << "Application::stop - appId=" << appId();

    Q_EMIT stopProcessRequested();
}

bool Application::isTouchApp() const
{
    return m_appInfo->isTouchApp();
}

bool Application::exemptFromLifecycle() const
{
    return m_exemptFromLifecycle;
}

void Application::setExemptFromLifecycle(bool exemptFromLifecycle)
{
    if (m_exemptFromLifecycle != exemptFromLifecycle)
    {
        // We don't adjust current suspension state, we only care about exempt
        // status going into a suspend.
        m_exemptFromLifecycle = exemptFromLifecycle;
        Q_EMIT exemptFromLifecycleChanged(m_exemptFromLifecycle);
    }
}

Qt::ScreenOrientations Application::supportedOrientations() const
{
    return m_supportedOrientations;
}

bool Application::rotatesWindowContents() const
{
    return m_rotatesWindowContents;
}

SessionInterface* Application::session() const
{
    return m_session;
}

void Application::acquireWakelock() const
{
    if (appId() == "unity8-dash")
        return;

    m_sharedWakelock->acquire(this);
}

void Application::releaseWakelock() const
{
    if (appId() == "unity8-dash")
        return;

    m_sharedWakelock->release(this);
}

void Application::onSessionStateChanged(Session::State sessionState)
{
    switch (sessionState) {
    case Session::Starting:
        break;
    case Session::Running:
        if (m_state == InternalState::Starting) {
            setInternalState(InternalState::Running);
        }
        break;
    case Session::Suspending:
        break;
    case Session::Suspended:
        Q_ASSERT(m_state == InternalState::SuspendingWaitSession);
        setInternalState(InternalState::SuspendingWaitProcess);
        Q_EMIT suspendProcessRequested();
        break;
    case Session::Stopped:
        if ((m_state == InternalState::SuspendingWaitProcess || m_state == InternalState::SuspendingWaitProcess) &&
             m_processState != Application::ProcessFailed) {
            // Session stopped normally while we're waiting for suspension.
            doClose();
            Q_EMIT resumeProcessRequested();
        } else if (!canBeResumed()
                || m_state == InternalState::Starting
                || m_state == InternalState::Running
                || m_state == InternalState::Closing) {
            /*  1. application is not managed by upstart
             *  2. application is managed by upstart, but has stopped before it managed
             *     to create a surface, we can assume it crashed on startup, and thus
             *     cannot be resumed
             *  3. application is managed by upstart and is in foreground (i.e. has
             *     Running state), if Mir reports the application disconnects, it
             *     either crashed or stopped itself.
             *  4. We're expecting the application to stop after a close request
             */
            setInternalState(InternalState::Stopped);
        } else {
            setInternalState(InternalState::StoppedResumable);
        }
    }
}

void Application::setCloseTimer(AbstractTimer *timer)
{
    delete m_closeTimer;

    m_closeTimer = timer;
    m_closeTimer->setInterval(3000);
    m_closeTimer->setSingleShot(true);
    connect(m_closeTimer, &Timer::timeout, this, &Application::stop);
}

QSize Application::initialSurfaceSize() const
{
    return m_initialSurfaceSize;
}

void Application::setInitialSurfaceSize(const QSize &size)
{
    qCDebug(QTMIR_APPLICATIONS).nospace() << "Application::setInitialSurfaceSize - appId=" << appId()
        << " size=" << size;

    if (size != m_initialSurfaceSize) {
        m_initialSurfaceSize = size;
        Q_EMIT initialSurfaceSizeChanged(m_initialSurfaceSize);
    }
}

} // namespace qtmir<|MERGE_RESOLUTION|>--- conflicted
+++ resolved
@@ -62,15 +62,9 @@
 
     m_supportedOrientations = m_appInfo->supportedOrientations();
 
-<<<<<<< HEAD
     m_rotatesWindowContents = m_appInfo->rotatesWindowContents();
-=======
-    m_supportedOrientations = m_desktopData->supportedOrientations();
-
-    m_rotatesWindowContents = m_desktopData->rotatesWindowContents();
 
     setCloseTimer(new Timer);
->>>>>>> 6c418efd
 }
 
 Application::~Application()
@@ -105,12 +99,8 @@
         m_session->setApplication(nullptr);
         delete m_session;
     }
-<<<<<<< HEAD
     delete m_appInfo;
-=======
-    delete m_desktopData;
     delete m_closeTimer;
->>>>>>> 6c418efd
 }
 
 

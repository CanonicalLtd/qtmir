--- conflicted
+++ resolved
@@ -204,15 +204,10 @@
         return "SuspendingWaitProcess";
     case InternalState::Suspended:
         return "Suspended";
-<<<<<<< HEAD
     case InternalState::Closing:
         return "Closing";
-    case InternalState::StoppedUnexpectedly:
-        return "StoppedUnexpectedly";
-=======
     case InternalState::StoppedResumable:
         return "StoppedResumable";
->>>>>>> 893ffdb7
     case InternalState::Stopped:
         return "Stopped";
     default:
@@ -330,13 +325,9 @@
     case InternalState::SuspendingWaitProcess:
         // should leave the app alone until it reaches Suspended state
         break;
-<<<<<<< HEAD
     case InternalState::Closing:
         break;
-    case InternalState::StoppedUnexpectedly:
-=======
     case InternalState::StoppedResumable:
->>>>>>> 893ffdb7
         respawn();
         break;
     case InternalState::Stopped:
@@ -365,14 +356,10 @@
     case InternalState::Suspended:
         // it's already going where we it's wanted
         break;
-<<<<<<< HEAD
     case InternalState::Closing:
         // can't suspend while it's getting closed
         break;
-    case InternalState::StoppedUnexpectedly:
-=======
     case InternalState::StoppedResumable:
->>>>>>> 893ffdb7
     case InternalState::Stopped:
         // the app doesn't have a process in the first place, so there's nothing to suspend
         break;
@@ -401,7 +388,7 @@
 
 void Application::close()
 {
-    qCDebug(QTMIR_APPLICATIONS) << "Application::close - appId=" << appId();
+    qCDebug(QTMIR_APPLICATIONS) << "Application::close - appId=" << appId() << (int)m_state;
 
     switch (m_state) {
     case InternalState::Starting:
@@ -420,7 +407,7 @@
     case InternalState::Closing:
         // already on the way
         break;
-    case InternalState::StoppedUnexpectedly:
+    case InternalState::StoppedResumable:
     case InternalState::Stopped:
         // too late
         break;
@@ -536,14 +523,10 @@
         case InternalState::Suspended:
             releaseWakelock();
             break;
-<<<<<<< HEAD
         case InternalState::Closing:
             acquireWakelock();
             break;
-        case InternalState::StoppedUnexpectedly:
-=======
         case InternalState::StoppedResumable:
->>>>>>> 893ffdb7
             releaseWakelock();
             break;
         case InternalState::Stopped:
@@ -601,11 +584,7 @@
         Q_ASSERT(!m_session || m_session->state() == Session::Stopped);
 
         if (m_state == InternalState::Starting) {
-<<<<<<< HEAD
-            Q_ASSERT(!m_session);
-=======
             // that was way too soon. let it go away
->>>>>>> 893ffdb7
             setInternalState(InternalState::Stopped);
         } else {
             Q_ASSERT(m_state == InternalState::Stopped
@@ -619,7 +598,8 @@
         if (m_state == InternalState::Starting) {
             // that was way too soon. let it go away
             setInternalState(InternalState::Stopped);
-        } else if (m_state == InternalState::StoppedResumable) {
+        } else if (m_state == InternalState::StoppedResumable ||
+                   m_state == InternalState::Closing) {
             // The application stopped nicely, likely closed itself. Thus not meant to be resumed later.
             setInternalState(InternalState::Stopped);
         } else {

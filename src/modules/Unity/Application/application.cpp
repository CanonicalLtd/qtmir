--- conflicted
+++ resolved
@@ -52,11 +52,8 @@
     , m_session(nullptr)
     , m_requestedState(RequestedRunning)
     , m_processState(ProcessUnknown)
-<<<<<<< HEAD
+    , m_closeTimer(0)
     , m_exemptFromLifecycle(false)
-=======
-    , m_closeTimer(0)
->>>>>>> 85d92681
 {
     qCDebug(QTMIR_APPLICATIONS) << "Application::Application - appId=" << desktopFileReader->appId();
 

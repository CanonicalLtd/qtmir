/*
 * Copyright (C) 2013-2015 Canonical, Ltd.
 *
 * This program is free software: you can redistribute it and/or modify it under
 * the terms of the GNU Lesser General Public License version 3, as published by
 * the Free Software Foundation.
 *
 * This program is distributed in the hope that it will be useful, but WITHOUT
 * ANY WARRANTY; without even the implied warranties of MERCHANTABILITY,
 * SATISFACTORY QUALITY, or FITNESS FOR A PARTICULAR PURPOSE.  See the GNU
 * Lesser General Public License for more details.
 *
 * You should have received a copy of the GNU Lesser General Public License
 * along with this program.  If not, see <http://www.gnu.org/licenses/>.
 */

// local
#include "application.h"
#include "application_manager.h"
#include "desktopfilereader.h"
#include "session.h"
#include "sharedwakelock.h"
#include "taskcontroller.h"

// common
#include <debughelpers.h>

// QPA mirserver
#include "logging.h"

// mir
#include <mir/scene/session.h>
#include <mir/scene/snapshot.h>

namespace ms = mir::scene;

namespace qtmir
{

Application::Application(const QSharedPointer<SharedWakelock>& sharedWakelock,
                         DesktopFileReader *desktopFileReader,
                         const QStringList &arguments,
                         ApplicationManager *parent)
    : ApplicationInfoInterface(desktopFileReader->appId(), parent)
    , m_sharedWakelock(sharedWakelock)
    , m_desktopData(desktopFileReader)
    , m_pid(0)
    , m_stage((desktopFileReader->stageHint() == "SideStage") ? Application::SideStage : Application::MainStage)
    , m_state(InternalState::Starting)
    , m_focused(false)
    , m_arguments(arguments)
    , m_session(nullptr)
    , m_requestedState(RequestedRunning)
    , m_processState(ProcessUnknown)
    , m_closeTimer(0)
{
    qCDebug(QTMIR_APPLICATIONS) << "Application::Application - appId=" << desktopFileReader->appId();

    // Because m_state is InternalState::Starting
    acquireWakelock();

    // FIXME(greyback) need to save long appId internally until ubuntu-app-launch can hide it from us
    m_longAppId = desktopFileReader->file().remove(QRegExp(".desktop$")).split('/').last();

    m_supportedOrientations = m_desktopData->supportedOrientations();

    m_rotatesWindowContents = m_desktopData->rotatesWindowContents();
}

Application::~Application()
{
    qCDebug(QTMIR_APPLICATIONS) << "Application::~Application";

    // (ricmm) -- To be on the safe side, better wipe the application QML compile cache if it crashes on startup
    if (m_processState == Application::ProcessUnknown) {
        wipeQMLCache();
    }

    switch (m_state) {
    case InternalState::Starting:
    case InternalState::Running:
    case InternalState::SuspendingWaitSession:
    case InternalState::SuspendingWaitProcess:
        wipeQMLCache();
        break;
    case InternalState::Closing:
    case InternalState::Suspended:
    case InternalState::StoppedResumable:
        break;
    case InternalState::Stopped:
        if (m_processState == Application::ProcessFailed) { // process crashed
            wipeQMLCache();
        }
        break;
    }

    if (m_session) {
        m_session->setApplication(nullptr);
        delete m_session;
    }
    delete m_desktopData;
}


void Application::wipeQMLCache()
{
    QString path(QDir::homePath() + QStringLiteral("/.cache/QML/Apps/"));
    QDir dir(path);
    QStringList apps = dir.entryList();
    for (int i = 0; i < apps.size(); i++) {
        if (apps.at(i).contains(appId())) {
            qCDebug(QTMIR_APPLICATIONS) << "Application appId=" << apps.at(i) << " Wiping QML Cache";
            dir.cd(apps.at(i));
            dir.removeRecursively();
            break;
        }
    }
}

bool Application::isValid() const
{
    return m_desktopData->loaded();
}

QString Application::desktopFile() const
{
    return m_desktopData->file();
}

QString Application::appId() const
{
    return m_desktopData->appId();
}

QString Application::name() const
{
    return m_desktopData->name();
}

QString Application::comment() const
{
    return m_desktopData->comment();
}

QUrl Application::icon() const
{
    QString iconString = m_desktopData->icon();
    QString pathString = m_desktopData->path();

    if (QFileInfo(iconString).exists()) {
        return QUrl(iconString);
    } else if (QFileInfo(pathString + '/' + iconString).exists()) {
        return QUrl(pathString + '/' + iconString);
    } else {
        return QUrl("image://theme/" + iconString);
    }
}

QString Application::splashTitle() const
{
    return m_desktopData->splashTitle();
}

QUrl Application::splashImage() const
{
    if (m_desktopData->splashImage().isEmpty()) {
        return QUrl();
    } else {
        QFileInfo imageFileInfo(m_desktopData->path(), m_desktopData->splashImage());
        if (imageFileInfo.exists()) {
            return QUrl::fromLocalFile(imageFileInfo.canonicalFilePath());
        } else {
            qCWarning(QTMIR_APPLICATIONS)
                << QString("Application(%1).splashImage file does not exist: \"%2\". Ignoring it.")
                    .arg(appId()).arg(imageFileInfo.absoluteFilePath());

            return QUrl();
        }
    }
}

QColor Application::colorFromString(const QString &colorString, const char *colorName) const
{
    // NB: If a colour which is not fully opaque is specified in the desktop file, it will
    //     be ignored and the default colour will be used instead.
    QColor color;

    if (colorString.isEmpty()) {
        color.setRgba(qRgba(0, 0, 0, 0));
    } else {
        color.setNamedColor(colorString);

        if (color.isValid()) {
            // Force a fully opaque color.
            color.setAlpha(255);
        } else {
            color.setRgba(qRgba(0, 0, 0, 0));
            qCWarning(QTMIR_APPLICATIONS) << QString("Invalid %1: \"%2\"")
                .arg(colorName).arg(colorString);
        }
    }

    return color;
}

const char* Application::internalStateToStr(InternalState state)
{
    switch (state) {
    case InternalState::Starting:
        return "Starting";
    case InternalState::Running:
        return "Running";
    case InternalState::SuspendingWaitSession:
        return "SuspendingWaitSession";
    case InternalState::SuspendingWaitProcess:
        return "SuspendingWaitProcess";
    case InternalState::Suspended:
        return "Suspended";
    case InternalState::Closing:
        return "Closing";
    case InternalState::StoppedResumable:
        return "StoppedResumable";
    case InternalState::Stopped:
        return "Stopped";
    default:
        return "???";
    }
}

bool Application::splashShowHeader() const
{
    QString showHeader = m_desktopData->splashShowHeader();
    if (showHeader.toLower() == "true") {
        return true;
    } else {
        return false;
    }
}

QColor Application::splashColor() const
{
    QString colorStr = m_desktopData->splashColor();
    return colorFromString(colorStr, "splashColor");
}

QColor Application::splashColorHeader() const
{
    QString colorStr = m_desktopData->splashColorHeader();
    return colorFromString(colorStr, "splashColorHeader");
}

QColor Application::splashColorFooter() const
{
    QString colorStr = m_desktopData->splashColorFooter();
    return colorFromString(colorStr, "splashColorFooter");
}

QString Application::exec() const
{
    return m_desktopData->exec();
}

Application::Stage Application::stage() const
{
    return m_stage;
}

Application::Stages Application::supportedStages() const
{
    return m_supportedStages;
}

Application::State Application::state() const
{
    // The public state is a simplified version of the internal one as our consumers
    // don't have to know or care about all the nasty details.
    switch (m_state) {
    case InternalState::Starting:
        return Starting;
    case InternalState::Running:
    case InternalState::SuspendingWaitSession:
    case InternalState::SuspendingWaitProcess:
    case InternalState::Closing:
        return Running;
    case InternalState::Suspended:
        return Suspended;
    case InternalState::Stopped:
    default:
        return Stopped;
    }
}

Application::RequestedState Application::requestedState() const
{
    return m_requestedState;
}

void Application::setRequestedState(RequestedState value)
{
    if (m_requestedState == value) {
        // nothing to do
        return;
    }

    qCDebug(QTMIR_APPLICATIONS) << "Application::setRequestedState - appId=" << appId()
                                << "requestedState=" << applicationStateToStr(value);
    m_requestedState = value;
    Q_EMIT requestedStateChanged(m_requestedState);

    applyRequestedState();
}

void Application::applyRequestedState()
{
    if (m_requestedState == RequestedRunning) {
        applyRequestedRunning();
    } else {
        applyRequestedSuspended();
    }
}

void Application::applyRequestedRunning()
{
    switch (m_state) {
    case InternalState::Starting:
        // should leave the app alone until it reaches Running state
        break;
    case InternalState::Running:
        // already where it's wanted to be
        break;
    case InternalState::SuspendingWaitSession:
    case InternalState::Suspended:
        resume();
        break;
    case InternalState::SuspendingWaitProcess:
        // should leave the app alone until it reaches Suspended state
        break;
    case InternalState::Closing:
        break;
    case InternalState::StoppedResumable:
        respawn();
        break;
    case InternalState::Stopped:
        // dead end.
        break;
    }
}

void Application::applyRequestedSuspended()
{
    switch (m_state) {
    case InternalState::Starting:
        // should leave the app alone until it reaches Running state
        break;
    case InternalState::Running:
        if (m_processState == ProcessRunning) {
            suspend();
        } else {
            // we can't suspend it since we have no information on the app process
            Q_ASSERT(m_processState == ProcessUnknown);
        }
        break;
    case InternalState::SuspendingWaitSession:
    case InternalState::SuspendingWaitProcess:
    case InternalState::Suspended:
        // it's already going where we it's wanted
        break;
    case InternalState::Closing:
        // don't suspend while it is closing
        break;
    case InternalState::StoppedResumable:
    case InternalState::Stopped:
        // the app doesn't have a process in the first place, so there's nothing to suspend
        break;
    }
}

bool Application::focused() const
{
    return m_focused;
}

bool Application::fullscreen() const
{
    return m_session ? m_session->fullscreen() : false;
}

bool Application::canBeResumed() const
{
    return m_processState != ProcessUnknown;
}

pid_t Application::pid() const
{
    return m_pid;
}

void Application::close()
{
    qCDebug(QTMIR_APPLICATIONS) << "Application::close - appId=" << appId();

    switch (m_state) {
    case InternalState::Starting:
        stop();
        break;
    case InternalState::Running:
        doClose();
        break;
    case InternalState::SuspendingWaitSession:
    case InternalState::SuspendingWaitProcess:
    case InternalState::Suspended:
        setRequestedState(RequestedRunning);
        doClose();
        break;
    case InternalState::Closing:
        // already on the way
        break;
    case InternalState::StoppedResumable:
    case InternalState::Stopped:
        // too late
        break;
    }

}

void Application::doClose()
{
    Q_ASSERT(m_closeTimer == 0);
    Q_ASSERT(m_session != nullptr);

    m_session->close();
    m_closeTimer = startTimer(3000);
    setInternalState(InternalState::Closing);
}

void Application::setPid(pid_t pid)
{
    m_pid = pid;
}

void Application::setArguments(const QStringList arguments)
{
    m_arguments = arguments;
}

void Application::setSession(SessionInterface *newSession)
{
    qCDebug(QTMIR_APPLICATIONS) << "Application::setSession - appId=" << appId() << "session=" << newSession;

    if (newSession == m_session)
        return;

    if (m_session) {
        m_session->disconnect(this);
        m_session->setApplication(nullptr);
        m_session->setParent(nullptr);
    }

    bool oldFullscreen = fullscreen();
    m_session = newSession;

    if (m_session) {
        m_session->setParent(this);
        m_session->setApplication(this);

        switch (m_state) {
        case InternalState::Starting:
        case InternalState::Running:
        case InternalState::Closing:
            m_session->resume();
            break;
        case InternalState::SuspendingWaitSession:
        case InternalState::SuspendingWaitProcess:
        case InternalState::Suspended:
            m_session->suspend();
            break;
        case InternalState::Stopped:
        default:
            m_session->stop();
            break;
        }

        connect(m_session, &SessionInterface::stateChanged, this, &Application::onSessionStateChanged);
        connect(m_session, &SessionInterface::fullscreenChanged, this, &Application::fullscreenChanged);

        if (oldFullscreen != fullscreen())
            Q_EMIT fullscreenChanged(fullscreen());
    } else {
        // this can only happen after the session has stopped and QML code called Session::release()
        Q_ASSERT(m_state == InternalState::Stopped || m_state == InternalState::StoppedResumable);
    }

    Q_EMIT sessionChanged(m_session);
}

void Application::setStage(Application::Stage stage)
{
    qCDebug(QTMIR_APPLICATIONS) << "Application::setStage - appId=" << appId() << "stage=" << stage;

    if (m_stage != stage) {
        if (stage | m_supportedStages) {
            return;
        }

        m_stage = stage;
        Q_EMIT stageChanged(stage);
    }
}

void Application::setInternalState(Application::InternalState state)
{
    if (m_state == state) {
        return;
    }

    qCDebug(QTMIR_APPLICATIONS) << "Application::setInternalState - appId=" << appId()
        << "state=" << internalStateToStr(state);

    auto oldPublicState = this->state();
    m_state = state;

    switch (m_state) {
        case InternalState::Starting:
        case InternalState::Running:
            acquireWakelock();
            break;
        case InternalState::Suspended:
            releaseWakelock();
            break;
        case InternalState::Closing:
            acquireWakelock();
            break;
        case InternalState::StoppedResumable:
            releaseWakelock();
            break;
        case InternalState::Stopped:
            Q_EMIT stopped();
            releaseWakelock();
            break;
        case InternalState::SuspendingWaitSession:
        case InternalState::SuspendingWaitProcess:
            // transitory states. leave as it is
        default:
            break;
    };

    if (this->state() != oldPublicState) {
        Q_EMIT stateChanged(this->state());
    }

    applyRequestedState();
}

void Application::setFocused(bool focused)
{
    qCDebug(QTMIR_APPLICATIONS) << "Application::setFocused - appId=" << appId() << "focused=" << focused;

    if (m_focused != focused) {
        m_focused = focused;
        Q_EMIT focusedChanged(focused);
    }
}

void Application::setProcessState(ProcessState newProcessState)
{
    if (m_processState == newProcessState) {
        return;
    }

    m_processState = newProcessState;

    switch (m_processState) {
    case ProcessUnknown:
        // it would be a coding error
        Q_ASSERT(false);
        break;
    case ProcessRunning:
        if (m_state == InternalState::StoppedResumable) {
            setInternalState(InternalState::Starting);
        }
        break;
    case ProcessSuspended:
        Q_ASSERT(m_state == InternalState::SuspendingWaitProcess);
        setInternalState(InternalState::Suspended);
        break;
    case ProcessFailed:
        // we assume the session always stop before the process
        Q_ASSERT(!m_session || m_session->state() == Session::Stopped);

        if (m_state == InternalState::Starting) {
            // that was way too soon. let it go away
            setInternalState(InternalState::Stopped);
        } else {
            Q_ASSERT(m_state == InternalState::Stopped
                    || m_state == InternalState::StoppedResumable);
        }
        break;
    case ProcessStopped:
        // we assume the session always stop before the process
        Q_ASSERT(!m_session || m_session->state() == Session::Stopped);

        if (m_state == InternalState::Starting) {
            // that was way too soon. let it go away
            setInternalState(InternalState::Stopped);
        } else if (m_state == InternalState::StoppedResumable ||
                   m_state == InternalState::Closing) {
            // The application stopped nicely, likely closed itself. Thus not meant to be resumed later.
            setInternalState(InternalState::Stopped);
        } else {
            Q_ASSERT(m_state == InternalState::Stopped);
        }
        break;
    }

    applyRequestedState();
}

void Application::suspend()
{
    qCDebug(QTMIR_APPLICATIONS) << "Application::suspend - appId=" << appId();

    Q_ASSERT(m_state == InternalState::Running);
    Q_ASSERT(m_session != nullptr);

    setInternalState(InternalState::SuspendingWaitSession);
    m_session->suspend();
}

void Application::resume()
{
    qCDebug(QTMIR_APPLICATIONS) << "Application::resume - appId=" << appId();

    if (m_state == InternalState::Suspended) {
        setInternalState(InternalState::Running);
        Q_EMIT resumeProcessRequested();
        if (m_processState == ProcessSuspended) {
            setProcessState(ProcessRunning); // should we wait for a resumed() signal?
        }
        m_session->resume();
    } else if (m_state == InternalState::SuspendingWaitSession) {
        setInternalState(InternalState::Running);
        m_session->resume();
    }
}

void Application::respawn()
{
    qCDebug(QTMIR_APPLICATIONS) << "Application::respawn - appId=" << appId();

    setInternalState(InternalState::Starting);

    Q_EMIT startProcessRequested();
}

<<<<<<< HEAD
void Application::stop()
{
    qCDebug(QTMIR_APPLICATIONS) << "Application::stop - appId=" << appId();

    Q_EMIT stopProcessRequested();
}

void Application::timerEvent(QTimerEvent *event)
{
    if (event->timerId() == m_closeTimer) {
        m_closeTimer = 0;
        stop();
    }
=======
bool Application::isTouchApp() const
{
    return m_desktopData->isTouchApp();
>>>>>>> 6a8afc62
}

QString Application::longAppId() const
{
    return m_longAppId;
}

Qt::ScreenOrientations Application::supportedOrientations() const
{
    return m_supportedOrientations;
}

bool Application::rotatesWindowContents() const
{
    return m_rotatesWindowContents;
}

SessionInterface* Application::session() const
{
    return m_session;
}

void Application::acquireWakelock() const
{
    if (appId() == "unity8-dash")
        return;

    m_sharedWakelock->acquire(this);
}

void Application::releaseWakelock() const
{
    if (appId() == "unity8-dash")
        return;

    m_sharedWakelock->release(this);
}

void Application::onSessionStateChanged(Session::State sessionState)
{
    switch (sessionState) {
    case Session::Starting:
        break;
    case Session::Running:
        if (m_state == InternalState::Starting) {
            setInternalState(InternalState::Running);
        }
        break;
    case Session::Suspending:
        break;
    case Session::Suspended:
        Q_ASSERT(m_state == InternalState::SuspendingWaitSession);
        setInternalState(InternalState::SuspendingWaitProcess);
        Q_EMIT suspendProcessRequested();
        break;
    case Session::Stopped:
        if (!canBeResumed()
                || m_state == InternalState::Starting
                || m_state == InternalState::Running
                || m_state == InternalState::Closing) {
            /*  1. application is not managed by upstart
             *  2. application is managed by upstart, but has stopped before it managed
             *     to create a surface, we can assume it crashed on startup, and thus
             *     cannot be resumed
             *  3. application is managed by upstart and is in foreground (i.e. has
             *     Running state), if Mir reports the application disconnects, it
             *     either crashed or stopped itself.
             *  4. We're expecting the application to stop after a close request
             */
            setInternalState(InternalState::Stopped);
        } else {
            setInternalState(InternalState::StoppedResumable);
        }
    }
}

} // namespace qtmir<|MERGE_RESOLUTION|>--- conflicted
+++ resolved
@@ -652,7 +652,6 @@
     Q_EMIT startProcessRequested();
 }
 
-<<<<<<< HEAD
 void Application::stop()
 {
     qCDebug(QTMIR_APPLICATIONS) << "Application::stop - appId=" << appId();
@@ -666,11 +665,11 @@
         m_closeTimer = 0;
         stop();
     }
-=======
+}
+
 bool Application::isTouchApp() const
 {
     return m_desktopData->isTouchApp();
->>>>>>> 6a8afc62
 }
 
 QString Application::longAppId() const

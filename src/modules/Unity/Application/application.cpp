--- conflicted
+++ resolved
@@ -45,12 +45,8 @@
     , m_sharedWakelock(sharedWakelock)
     , m_appInfo(appInfo)
     , m_pid(0)
-<<<<<<< HEAD
     , m_stage(Application::MainStage)
-=======
-    , m_stage((desktopFileReader->stageHint() == "SideStage") ? Application::SideStage : Application::MainStage)
     , m_supportedStages(Application::MainStage|Application::SideStage)
->>>>>>> 0e6cef82
     , m_state(InternalState::Starting)
     , m_focused(false)
     , m_arguments(arguments)

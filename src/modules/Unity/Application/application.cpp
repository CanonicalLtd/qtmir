/*
 * Copyright (C) 2013-2015 Canonical, Ltd.
 *
 * This program is free software: you can redistribute it and/or modify it under
 * the terms of the GNU Lesser General Public License version 3, as published by
 * the Free Software Foundation.
 *
 * This program is distributed in the hope that it will be useful, but WITHOUT
 * ANY WARRANTY; without even the implied warranties of MERCHANTABILITY,
 * SATISFACTORY QUALITY, or FITNESS FOR A PARTICULAR PURPOSE.  See the GNU
 * Lesser General Public License for more details.
 *
 * You should have received a copy of the GNU Lesser General Public License
 * along with this program.  If not, see <http://www.gnu.org/licenses/>.
 */

// local
#include "application.h"
#include "application_manager.h"
#include "desktopfilereader.h"
#include "session.h"
#include "sharedwakelock.h"
#include "taskcontroller.h"

// common
#include <debughelpers.h>

// QPA mirserver
#include "logging.h"

// mir
#include <mir/scene/session.h>
#include <mir/scene/snapshot.h>

namespace ms = mir::scene;

namespace qtmir
{

Application::Application(const QSharedPointer<SharedWakelock>& sharedWakelock,
                         DesktopFileReader *desktopFileReader,
                         const QStringList &arguments,
                         ApplicationManager *parent)
    : ApplicationInfoInterface(desktopFileReader->appId(), parent)
    , m_sharedWakelock(sharedWakelock)
    , m_desktopData(desktopFileReader)
    , m_pid(0)
<<<<<<< HEAD
    , m_stage((m_desktopData->stageHint() == "SideStage") ? Application::SideStage : Application::MainStage)
    , m_supportedStages(Application::MainStage|Application::SideStage)
=======
    , m_stage((desktopFileReader->stageHint() == "SideStage") ? Application::SideStage : Application::MainStage)
>>>>>>> bf5129ed
    , m_state(InternalState::Starting)
    , m_focused(false)
    , m_arguments(arguments)
    , m_session(nullptr)
    , m_requestedState(RequestedRunning)
    , m_processState(ProcessUnknown)
    , m_closeTimer(0)
    , m_exemptFromLifecycle(false)
{
    qCDebug(QTMIR_APPLICATIONS) << "Application::Application - appId=" << desktopFileReader->appId();

    // Because m_state is InternalState::Starting
    acquireWakelock();

    // FIXME(greyback) need to save long appId internally until ubuntu-app-launch can hide it from us
    m_longAppId = desktopFileReader->file().remove(QRegExp(".desktop$")).split('/').last();

    m_supportedOrientations = m_desktopData->supportedOrientations();

    m_rotatesWindowContents = m_desktopData->rotatesWindowContents();
}

Application::~Application()
{
    qCDebug(QTMIR_APPLICATIONS) << "Application::~Application";

    // (ricmm) -- To be on the safe side, better wipe the application QML compile cache if it crashes on startup
    if (m_processState == Application::ProcessUnknown) {
        wipeQMLCache();
    }

    switch (m_state) {
    case InternalState::Starting:
    case InternalState::Running:
    case InternalState::RunningInBackground:
    case InternalState::SuspendingWaitSession:
    case InternalState::SuspendingWaitProcess:
        wipeQMLCache();
        break;
    case InternalState::Closing:
    case InternalState::Suspended:
    case InternalState::StoppedResumable:
        break;
    case InternalState::Stopped:
        if (m_processState == Application::ProcessFailed) { // process crashed
            wipeQMLCache();
        }
        break;
    }

    if (m_session) {
        m_session->setApplication(nullptr);
        delete m_session;
    }
    delete m_desktopData;
}


void Application::wipeQMLCache()
{
    QString path(QDir::homePath() + QStringLiteral("/.cache/QML/Apps/"));
    QDir dir(path);
    QStringList apps = dir.entryList();
    for (int i = 0; i < apps.size(); i++) {
        if (apps.at(i).contains(appId())) {
            qCDebug(QTMIR_APPLICATIONS) << "Application appId=" << apps.at(i) << " Wiping QML Cache";
            dir.cd(apps.at(i));
            dir.removeRecursively();
            break;
        }
    }
}

bool Application::isValid() const
{
    return m_desktopData->loaded();
}

QString Application::desktopFile() const
{
    return m_desktopData->file();
}

QString Application::appId() const
{
    return m_desktopData->appId();
}

QString Application::name() const
{
    return m_desktopData->name();
}

QString Application::comment() const
{
    return m_desktopData->comment();
}

QUrl Application::icon() const
{
    QString iconString = m_desktopData->icon();
    QString pathString = m_desktopData->path();

    if (QFileInfo(iconString).exists()) {
        return QUrl(iconString);
    } else if (QFileInfo(pathString + '/' + iconString).exists()) {
        return QUrl(pathString + '/' + iconString);
    } else {
        return QUrl("image://theme/" + iconString);
    }
}

QString Application::splashTitle() const
{
    return m_desktopData->splashTitle();
}

QUrl Application::splashImage() const
{
    if (m_desktopData->splashImage().isEmpty()) {
        return QUrl();
    } else {
        QFileInfo imageFileInfo(m_desktopData->path(), m_desktopData->splashImage());
        if (imageFileInfo.exists()) {
            return QUrl::fromLocalFile(imageFileInfo.canonicalFilePath());
        } else {
            qCWarning(QTMIR_APPLICATIONS)
                << QString("Application(%1).splashImage file does not exist: \"%2\". Ignoring it.")
                    .arg(appId()).arg(imageFileInfo.absoluteFilePath());

            return QUrl();
        }
    }
}

QColor Application::colorFromString(const QString &colorString, const char *colorName) const
{
    // NB: If a colour which is not fully opaque is specified in the desktop file, it will
    //     be ignored and the default colour will be used instead.
    QColor color;

    if (colorString.isEmpty()) {
        color.setRgba(qRgba(0, 0, 0, 0));
    } else {
        color.setNamedColor(colorString);

        if (color.isValid()) {
            // Force a fully opaque color.
            color.setAlpha(255);
        } else {
            color.setRgba(qRgba(0, 0, 0, 0));
            qCWarning(QTMIR_APPLICATIONS) << QString("Invalid %1: \"%2\"")
                .arg(colorName).arg(colorString);
        }
    }

    return color;
}

const char* Application::internalStateToStr(InternalState state)
{
    switch (state) {
    case InternalState::Starting:
        return "Starting";
    case InternalState::Running:
        return "Running";
    case InternalState::RunningInBackground:
        return "RunningInBackground";
    case InternalState::SuspendingWaitSession:
        return "SuspendingWaitSession";
    case InternalState::SuspendingWaitProcess:
        return "SuspendingWaitProcess";
    case InternalState::Suspended:
        return "Suspended";
    case InternalState::Closing:
        return "Closing";
    case InternalState::StoppedResumable:
        return "StoppedResumable";
    case InternalState::Stopped:
        return "Stopped";
    default:
        return "???";
    }
}

bool Application::splashShowHeader() const
{
    QString showHeader = m_desktopData->splashShowHeader();
    if (showHeader.toLower() == "true") {
        return true;
    } else {
        return false;
    }
}

QColor Application::splashColor() const
{
    QString colorStr = m_desktopData->splashColor();
    return colorFromString(colorStr, "splashColor");
}

QColor Application::splashColorHeader() const
{
    QString colorStr = m_desktopData->splashColorHeader();
    return colorFromString(colorStr, "splashColorHeader");
}

QColor Application::splashColorFooter() const
{
    QString colorStr = m_desktopData->splashColorFooter();
    return colorFromString(colorStr, "splashColorFooter");
}

QString Application::exec() const
{
    return m_desktopData->exec();
}

Application::Stage Application::stage() const
{
    return m_stage;
}

void Application::setStage(Application::Stage stage)
{
    qCDebug(QTMIR_APPLICATIONS) << "Application::setStage - appId=" << appId() << "stage=" << stage;

    if (m_stage != stage) {
        if ((stage | m_supportedStages) == 0) {
            return;
        }

        m_stage = stage;
        Q_EMIT stageChanged(stage);
    }
}

Application::Stages Application::supportedStages() const
{
    return m_supportedStages;
}

Application::State Application::state() const
{
    // The public state is a simplified version of the internal one as our consumers
    // don't have to know or care about all the nasty details.
    switch (m_state) {
    case InternalState::Starting:
        return Starting;
    case InternalState::Running:
    case InternalState::RunningInBackground:
    case InternalState::SuspendingWaitSession:
    case InternalState::SuspendingWaitProcess:
    case InternalState::Closing:
        return Running;
    case InternalState::Suspended:
        return Suspended;
    case InternalState::Stopped:
    default:
        return Stopped;
    }
}

Application::RequestedState Application::requestedState() const
{
    return m_requestedState;
}

void Application::setRequestedState(RequestedState value)
{
    if (m_requestedState == value) {
        // nothing to do
        return;
    }

    qCDebug(QTMIR_APPLICATIONS) << "Application::setRequestedState - appId=" << appId()
                                << "requestedState=" << applicationStateToStr(value);
    m_requestedState = value;
    Q_EMIT requestedStateChanged(m_requestedState);

    applyRequestedState();
}

void Application::applyRequestedState()
{
    if (m_requestedState == RequestedRunning) {
        applyRequestedRunning();
    } else {
        applyRequestedSuspended();
    }
}

void Application::applyRequestedRunning()
{
    switch (m_state) {
    case InternalState::Starting:
        // should leave the app alone until it reaches Running state
        break;
    case InternalState::Running:
        // already where it's wanted to be
        break;
    case InternalState::RunningInBackground:
    case InternalState::SuspendingWaitSession:
    case InternalState::Suspended:
        resume();
        break;
    case InternalState::SuspendingWaitProcess:
        // should leave the app alone until it reaches Suspended state
        break;
    case InternalState::Closing:
        break;
    case InternalState::StoppedResumable:
        respawn();
        break;
    case InternalState::Stopped:
        // dead end.
        break;
    }
}

void Application::applyRequestedSuspended()
{
    switch (m_state) {
    case InternalState::Starting:
        // should leave the app alone until it reaches Running state
        break;
    case InternalState::Running:
        if (m_processState == ProcessRunning) {
            suspend();
        } else {
            // we can't suspend it since we have no information on the app process
            Q_ASSERT(m_processState == ProcessUnknown);
        }
        break;
    case InternalState::RunningInBackground:
    case InternalState::SuspendingWaitSession:
    case InternalState::SuspendingWaitProcess:
    case InternalState::Suspended:
        // it's already going where we it's wanted
        break;
    case InternalState::Closing:
        // don't suspend while it is closing
        break;
    case InternalState::StoppedResumable:
    case InternalState::Stopped:
        // the app doesn't have a process in the first place, so there's nothing to suspend
        break;
    }
}

bool Application::focused() const
{
    return m_focused;
}

bool Application::fullscreen() const
{
    return m_session ? m_session->fullscreen() : false;
}

bool Application::canBeResumed() const
{
    return m_processState != ProcessUnknown;
}

pid_t Application::pid() const
{
    return m_pid;
}

void Application::close()
{
    qCDebug(QTMIR_APPLICATIONS) << "Application::close - appId=" << appId();

    switch (m_state) {
    case InternalState::Starting:
        stop();
        break;
    case InternalState::Running:
        doClose();
        break;
    case InternalState::RunningInBackground:
    case InternalState::SuspendingWaitSession:
    case InternalState::SuspendingWaitProcess:
    case InternalState::Suspended:
        setRequestedState(RequestedRunning);
        doClose();
        break;
    case InternalState::Closing:
        // already on the way
        break;
    case InternalState::StoppedResumable:
    case InternalState::Stopped:
        // too late
        break;
    }

}

void Application::doClose()
{
    Q_ASSERT(m_closeTimer == 0);
    Q_ASSERT(m_session != nullptr);

    m_session->close();
    m_closeTimer = startTimer(3000);
    setInternalState(InternalState::Closing);
}

void Application::setPid(pid_t pid)
{
    m_pid = pid;
}

void Application::setArguments(const QStringList arguments)
{
    m_arguments = arguments;
}

void Application::setSession(SessionInterface *newSession)
{
    qCDebug(QTMIR_APPLICATIONS) << "Application::setSession - appId=" << appId() << "session=" << newSession;

    if (newSession == m_session)
        return;

    if (m_session) {
        m_session->disconnect(this);
        m_session->setApplication(nullptr);
        m_session->setParent(nullptr);
    }

    bool oldFullscreen = fullscreen();
    m_session = newSession;

    if (m_session) {
        m_session->setParent(this);
        m_session->setApplication(this);

        switch (m_state) {
        case InternalState::Starting:
        case InternalState::Running:
        case InternalState::RunningInBackground:
        case InternalState::Closing:
            m_session->resume();
            break;
        case InternalState::SuspendingWaitSession:
        case InternalState::SuspendingWaitProcess:
        case InternalState::Suspended:
            m_session->suspend();
            break;
        case InternalState::Stopped:
        default:
            m_session->stop();
            break;
        }

        connect(m_session, &SessionInterface::stateChanged, this, &Application::onSessionStateChanged);
        connect(m_session, &SessionInterface::fullscreenChanged, this, &Application::fullscreenChanged);

        if (oldFullscreen != fullscreen())
            Q_EMIT fullscreenChanged(fullscreen());
    } else {
        // this can only happen after the session has stopped and QML code called Session::release()
        Q_ASSERT(m_state == InternalState::Stopped || m_state == InternalState::StoppedResumable);
    }

    Q_EMIT sessionChanged(m_session);
}

void Application::setInternalState(Application::InternalState state)
{
    if (m_state == state) {
        return;
    }

    qCDebug(QTMIR_APPLICATIONS) << "Application::setInternalState - appId=" << appId()
        << "state=" << internalStateToStr(state);

    auto oldPublicState = this->state();
    m_state = state;

    switch (m_state) {
        case InternalState::Starting:
        case InternalState::Running:
            acquireWakelock();
            break;
        case InternalState::RunningInBackground:
        case InternalState::Suspended:
            releaseWakelock();
            break;
        case InternalState::Closing:
            acquireWakelock();
            break;
        case InternalState::StoppedResumable:
            releaseWakelock();
            break;
        case InternalState::Stopped:
            Q_EMIT stopped();
            releaseWakelock();
            break;
        case InternalState::SuspendingWaitSession:
        case InternalState::SuspendingWaitProcess:
            // transitory states. leave as it is
        default:
            break;
    };

    if (this->state() != oldPublicState) {
        Q_EMIT stateChanged(this->state());
    }

    applyRequestedState();
}

void Application::setFocused(bool focused)
{
    qCDebug(QTMIR_APPLICATIONS) << "Application::setFocused - appId=" << appId() << "focused=" << focused;

    if (m_focused != focused) {
        m_focused = focused;
        Q_EMIT focusedChanged(focused);
    }
}

void Application::setProcessState(ProcessState newProcessState)
{
    if (m_processState == newProcessState) {
        return;
    }

    m_processState = newProcessState;

    switch (m_processState) {
    case ProcessUnknown:
        // it would be a coding error
        Q_ASSERT(false);
        break;
    case ProcessRunning:
        if (m_state == InternalState::StoppedResumable) {
            setInternalState(InternalState::Starting);
        }
        break;
    case ProcessSuspended:
        Q_ASSERT(m_state == InternalState::SuspendingWaitProcess);
        setInternalState(InternalState::Suspended);
        break;
    case ProcessFailed:
        // we assume the session always stop before the process
        Q_ASSERT(!m_session || m_session->state() == Session::Stopped);

        if (m_state == InternalState::Starting) {
            // that was way too soon. let it go away
            setInternalState(InternalState::Stopped);
        } else {
            Q_ASSERT(m_state == InternalState::Stopped
                    || m_state == InternalState::StoppedResumable);
        }
        break;
    case ProcessStopped:
        // we assume the session always stop before the process
        Q_ASSERT(!m_session || m_session->state() == Session::Stopped);

        if (m_state == InternalState::Starting) {
            // that was way too soon. let it go away
            setInternalState(InternalState::Stopped);
        } else if (m_state == InternalState::StoppedResumable ||
                   m_state == InternalState::Closing) {
            // The application stopped nicely, likely closed itself. Thus not meant to be resumed later.
            setInternalState(InternalState::Stopped);
        } else {
            Q_ASSERT(m_state == InternalState::Stopped);
        }
        break;
    }

    applyRequestedState();
}

void Application::suspend()
{
    qCDebug(QTMIR_APPLICATIONS) << "Application::suspend - appId=" << appId();

    Q_ASSERT(m_state == InternalState::Running);
    Q_ASSERT(m_session != nullptr);

    if (exemptFromLifecycle()) {
        // There's no need to keep the wakelock as the process is never suspended
        // and thus has no cleanup to perform when (for example) the display is
        // blanked.
        setInternalState(InternalState::RunningInBackground);
    } else {
        setInternalState(InternalState::SuspendingWaitSession);
        m_session->suspend();
    }
}

void Application::resume()
{
    qCDebug(QTMIR_APPLICATIONS) << "Application::resume - appId=" << appId();

    if (m_state == InternalState::Suspended) {
        setInternalState(InternalState::Running);
        Q_EMIT resumeProcessRequested();
        if (m_processState == ProcessSuspended) {
            setProcessState(ProcessRunning); // should we wait for a resumed() signal?
        }
        m_session->resume();
    } else if (m_state == InternalState::SuspendingWaitSession) {
        setInternalState(InternalState::Running);
        m_session->resume();
    } else if (m_state == InternalState::RunningInBackground) {
        setInternalState(InternalState::Running);
    }
}

void Application::respawn()
{
    qCDebug(QTMIR_APPLICATIONS) << "Application::respawn - appId=" << appId();

    setInternalState(InternalState::Starting);

    Q_EMIT startProcessRequested();
}

void Application::stop()
{
    qCDebug(QTMIR_APPLICATIONS) << "Application::stop - appId=" << appId();

    Q_EMIT stopProcessRequested();
}

void Application::timerEvent(QTimerEvent *event)
{
    if (event->timerId() == m_closeTimer) {
        m_closeTimer = 0;
        stop();
    }
}

bool Application::isTouchApp() const
{
    return m_desktopData->isTouchApp();
}

bool Application::exemptFromLifecycle() const
{
    return m_exemptFromLifecycle;
}

void Application::setExemptFromLifecycle(bool exemptFromLifecycle)
{
    if (m_exemptFromLifecycle != exemptFromLifecycle)
    {
        // We don't adjust current suspension state, we only care about exempt
        // status going into a suspend.
        m_exemptFromLifecycle = exemptFromLifecycle;
        Q_EMIT exemptFromLifecycleChanged(m_exemptFromLifecycle);
    }
}

QString Application::longAppId() const
{
    return m_longAppId;
}

Qt::ScreenOrientations Application::supportedOrientations() const
{
    return m_supportedOrientations;
}

bool Application::rotatesWindowContents() const
{
    return m_rotatesWindowContents;
}

SessionInterface* Application::session() const
{
    return m_session;
}

void Application::acquireWakelock() const
{
    if (appId() == "unity8-dash")
        return;

    m_sharedWakelock->acquire(this);
}

void Application::releaseWakelock() const
{
    if (appId() == "unity8-dash")
        return;

    m_sharedWakelock->release(this);
}

void Application::onSessionStateChanged(Session::State sessionState)
{
    switch (sessionState) {
    case Session::Starting:
        break;
    case Session::Running:
        if (m_state == InternalState::Starting) {
            setInternalState(InternalState::Running);
        }
        break;
    case Session::Suspending:
        break;
    case Session::Suspended:
        Q_ASSERT(m_state == InternalState::SuspendingWaitSession);
        setInternalState(InternalState::SuspendingWaitProcess);
        Q_EMIT suspendProcessRequested();
        break;
    case Session::Stopped:
        if (!canBeResumed()
                || m_state == InternalState::Starting
                || m_state == InternalState::Running
                || m_state == InternalState::Closing) {
            /*  1. application is not managed by upstart
             *  2. application is managed by upstart, but has stopped before it managed
             *     to create a surface, we can assume it crashed on startup, and thus
             *     cannot be resumed
             *  3. application is managed by upstart and is in foreground (i.e. has
             *     Running state), if Mir reports the application disconnects, it
             *     either crashed or stopped itself.
             *  4. We're expecting the application to stop after a close request
             */
            setInternalState(InternalState::Stopped);
        } else {
            setInternalState(InternalState::StoppedResumable);
        }
    }
}

} // namespace qtmir<|MERGE_RESOLUTION|>--- conflicted
+++ resolved
@@ -45,12 +45,8 @@
     , m_sharedWakelock(sharedWakelock)
     , m_desktopData(desktopFileReader)
     , m_pid(0)
-<<<<<<< HEAD
-    , m_stage((m_desktopData->stageHint() == "SideStage") ? Application::SideStage : Application::MainStage)
+    , m_stage((desktopFileReader->stageHint() == "SideStage") ? Application::SideStage : Application::MainStage)
     , m_supportedStages(Application::MainStage|Application::SideStage)
-=======
-    , m_stage((desktopFileReader->stageHint() == "SideStage") ? Application::SideStage : Application::MainStage)
->>>>>>> bf5129ed
     , m_state(InternalState::Starting)
     , m_focused(false)
     , m_arguments(arguments)

--- conflicted
+++ resolved
@@ -374,11 +374,7 @@
         // it's already going where we it's wanted
         break;
     case InternalState::Closing:
-<<<<<<< HEAD
-        // can't suspend while it's getting closed
-=======
         // don't suspend while it is closing
->>>>>>> 33e7d224
         break;
     case InternalState::StoppedResumable:
     case InternalState::Stopped:
@@ -449,32 +445,6 @@
 void Application::setPid(pid_t pid)
 {
     m_pid = pid;
-}
-
-void Application::close()
-{
-    qCDebug(QTMIR_APPLICATIONS) << "Application::close - appId=" << appId();
-
-    switch (m_state) {
-    case InternalState::Starting:
-    case InternalState::Running:
-        setInternalState(InternalState::Closing);
-        break;
-    case InternalState::RunningInBackground:
-    case InternalState::SuspendingWaitSession:
-    case InternalState::SuspendingWaitProcess:
-    case InternalState::Suspended:
-        setRequestedState(RequestedRunning);
-        setInternalState(InternalState::Closing);
-        break;
-    case InternalState::Closing:
-        // already on the way
-        break;
-    case InternalState::StoppedResumable:
-    case InternalState::Stopped:
-        // too late
-        break;
-    }
 }
 
 void Application::setArguments(const QStringList arguments)
@@ -785,11 +755,7 @@
              *  3. application is managed by upstart and is in foreground (i.e. has
              *     Running state), if Mir reports the application disconnects, it
              *     either crashed or stopped itself.
-<<<<<<< HEAD
              *  4. We're expecting the application to stop after a close request
-=======
-             * 4. We're expecting the application to stop after a close request
->>>>>>> 33e7d224
              */
             setInternalState(InternalState::Stopped);
         } else {

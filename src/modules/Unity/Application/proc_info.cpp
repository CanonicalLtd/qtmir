/*
 * Copyright (C) 2014-2015 Canonical, Ltd.
 *
 * This program is free software: you can redistribute it and/or modify it under
 * the terms of the GNU Lesser General Public License version 3, as published by
 * the Free Software Foundation.
 *
 * This program is distributed in the hope that it will be useful, but WITHOUT
 * ANY WARRANTY; without even the implied warranties of MERCHANTABILITY,
 * SATISFACTORY QUALITY, or FITNESS FOR A PARTICULAR PURPOSE.  See the GNU
 * Lesser General Public License for more details.
 *
 * You should have received a copy of the GNU Lesser General Public License
 * along with this program.  If not, see <http://www.gnu.org/licenses/>.
 */

#include "proc_info.h"

// Qt
#include <QFile>
#include <QRegularExpression>

namespace qtmir
{

ProcInfo::~ProcInfo() {
}

<<<<<<< HEAD
std::unique_ptr<ProcInfo::CommandLine> ProcInfo::commandLine(quint64 pid) {
    QFile cmdline(QStringLiteral("/proc/%1/cmdline").arg(pid));
=======
std::unique_ptr<ProcInfo::CommandLine> ProcInfo::commandLine(pid_t pid) {
    QFile cmdline(QString("/proc/%1/cmdline").arg(pid));
>>>>>>> bf5129ed
    if (!cmdline.open(QIODevice::ReadOnly | QIODevice::Text)) {
        return nullptr;
    }

    return std::unique_ptr<CommandLine>(new CommandLine{ cmdline.readLine().replace('\0', ' ') });
}
QStringList ProcInfo::CommandLine::asStringList() const {
    return QString(m_command.data()).split(' ');
}

bool ProcInfo::CommandLine::startsWith(char const* prefix) const {
    return m_command.startsWith(prefix);
}

bool ProcInfo::CommandLine::contains(char const* prefix) const {
    return m_command.contains(prefix);
}

QString ProcInfo::CommandLine::getParameter(const char* name) const {
    QString pattern = QRegularExpression::escape(name) + "(\\S+)";
    QRegularExpression regExp(pattern);
    QRegularExpressionMatch regExpMatch = regExp.match(m_command);

    if (!regExpMatch.hasMatch()) {
        return QString();
    }

    return QString(regExpMatch.captured(1));
}

} // namespace qtmir<|MERGE_RESOLUTION|>--- conflicted
+++ resolved
@@ -26,13 +26,8 @@
 ProcInfo::~ProcInfo() {
 }
 
-<<<<<<< HEAD
-std::unique_ptr<ProcInfo::CommandLine> ProcInfo::commandLine(quint64 pid) {
-    QFile cmdline(QStringLiteral("/proc/%1/cmdline").arg(pid));
-=======
 std::unique_ptr<ProcInfo::CommandLine> ProcInfo::commandLine(pid_t pid) {
     QFile cmdline(QString("/proc/%1/cmdline").arg(pid));
->>>>>>> bf5129ed
     if (!cmdline.open(QIODevice::ReadOnly | QIODevice::Text)) {
         return nullptr;
     }

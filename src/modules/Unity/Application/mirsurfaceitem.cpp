--- conflicted
+++ resolved
@@ -574,29 +574,8 @@
     qtmir::MirSurface *surface = static_cast<qtmir::MirSurface*>(unitySurface);
     qCDebug(QTMIR_SURFACES).nospace() << "MirSurfaceItem::setSurface surface=" << surface;
 
-<<<<<<< HEAD
-    int framesPending = m_surface->buffers_ready_for_compositor(userId);
-    if (framesPending > 0) {
-        // The line below looks like an innocent, effect-less, getter. But as this
-        // method returns a unique_pointer, not holding its reference causes the
-        // buffer to be destroyed/released straight away.
-        for (auto const & item : m_surface->generate_renderables(userId))
-            item->buffer();
-        qCDebug(QTMIR_SURFACES) << "MirSurfaceItem::dropPendingBuffer()"
-            << "surface =" << this
-            << "buffer dropped."
-            << framesPending-1
-            << "left.";
-    } else {
-        // The client can't possibly be blocked in swap buffers if the
-        // queue is empty. So we can safely enter deep sleep now. If the
-        // client provides any new frames, the timer will get restarted
-        // via scheduleTextureUpdate()...
-        m_frameDropperTimer.stop();
-=======
     if (surface == m_surface) {
         return;
->>>>>>> 893ffdb7
     }
 
     if (m_surface) {

--- conflicted
+++ resolved
@@ -46,11 +46,7 @@
 {
     AppIdDesktopFile res;
     ApplicationManager *appMgr = static_cast<ApplicationManager*>(parent());
-<<<<<<< HEAD
-    const Application* app = static_cast<Application*>(appMgr->findApplicationWithPid(pid, false));
-=======
-    const Application *app = appMgr->findApplicationWithPid(pid);
->>>>>>> 266cd383
+    const Application *app = appMgr->findApplicationWithPid(pid, false);
     if (app) {
         res.app_id = app->appId();
         res.desktop_file = app->desktopFile();

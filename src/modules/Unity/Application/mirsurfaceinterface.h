/*
 * Copyright (C) 2015 Canonical, Ltd.
 *
 * This program is free software: you can redistribute it and/or modify it under
 * the terms of the GNU Lesser General Public License version 3, as published by
 * the Free Software Foundation.
 *
 * This program is distributed in the hope that it will be useful, but WITHOUT
 * ANY WARRANTY; without even the implied warranties of MERCHANTABILITY,
 * SATISFACTORY QUALITY, or FITNESS FOR A PARTICULAR PURPOSE.  See the GNU
 * Lesser General Public License for more details.
 *
 * You should have received a copy of the GNU Lesser General Public License
 * along with this program.  If not, see <http://www.gnu.org/licenses/>.
 */

#ifndef QTMIR_MIRSURFACEINTERFACE_H
#define QTMIR_MIRSURFACEINTERFACE_H

// Unity API
#include <unity/shell/application/MirSurfaceInterface.h>

#include "session_interface.h"

// Qt
#include <QCursor>
#include <QSharedPointer>
#include <QTouchEvent>

class QHoverEvent;
class QMouseEvent;
class QKeyEvent;
class QSGTexture;

namespace qtmir {

class MirSurfaceInterface : public unity::shell::application::MirSurfaceInterface
{
    Q_OBJECT

public:
    MirSurfaceInterface(QObject *parent = nullptr) : unity::shell::application::MirSurfaceInterface(parent) {}
    virtual ~MirSurfaceInterface() {}

    virtual void setLive(bool value) = 0;

    virtual bool isFirstFrameDrawn() const = 0;

    virtual void stopFrameDropper() = 0;
    virtual void startFrameDropper() = 0;

    virtual bool isBeingDisplayed() const = 0;

    virtual void registerView(qintptr viewId) = 0;
    virtual void unregisterView(qintptr viewId) = 0;
    virtual void setViewVisibility(qintptr viewId, bool visible) = 0;

    // methods called from the rendering (scene graph) thread:
    virtual QSharedPointer<QSGTexture> texture() = 0;
    virtual QSGTexture *weakTexture() const = 0;
    virtual bool updateTexture() = 0;
    virtual unsigned int currentFrameNumber() const = 0;
    virtual bool numBuffersReadyForCompositor() = 0;
    // end of methods called from the rendering (scene graph) thread

    /*
        Defines the unityapi::MirSurfaceInterface::focused() value, which is what shell sees.
        Set centrally by MirFocusController and used for window-management purposes by shell.
     */
    virtual void setFocused(bool focus) = 0;

    /*
        Defines the "focus" attribute of the underlying mir::scene::Surface, which is what
        the client application sees.
        Set by a MirSurfaceItem and used to inform the client application about the actual
        focus, pretty much a one-to-one mapping with QML's active focus concept, hence the name.
     */
    virtual void setActiveFocus(bool focus) = 0;

    virtual void mousePressEvent(QMouseEvent *event) = 0;
    virtual void mouseMoveEvent(QMouseEvent *event) = 0;
    virtual void mouseReleaseEvent(QMouseEvent *event) = 0;
    virtual void hoverEnterEvent(QHoverEvent *event) = 0;
    virtual void hoverLeaveEvent(QHoverEvent *event) = 0;
    virtual void hoverMoveEvent(QHoverEvent *event) = 0;
    virtual void wheelEvent(QWheelEvent *event) = 0;

    virtual void keyPressEvent(QKeyEvent *event) = 0;
    virtual void keyReleaseEvent(QKeyEvent *event) = 0;

    virtual void touchEvent(Qt::KeyboardModifiers qmods,
            const QList<QTouchEvent::TouchPoint> &qtTouchPoints,
            Qt::TouchPointStates qtTouchPointStates,
            ulong qtTimestamp) = 0;

    virtual QString appId() const = 0;

    virtual QCursor cursor() const = 0;

<<<<<<< HEAD
    virtual void setScreen(QScreen *screen) = 0;

Q_SIGNALS:
    void cursorChanged(const QCursor &cursor);
=======
    virtual SessionInterface* session() = 0;
>>>>>>> 7145926e

public Q_SLOTS:
    virtual void onCompositorSwappedBuffers() = 0;

    virtual void setMinimumWidth(int) = 0;
    virtual void setMinimumHeight(int) = 0;
    virtual void setMaximumWidth(int) = 0;
    virtual void setMaximumHeight(int) = 0;
    virtual void setWidthIncrement(int) = 0;
    virtual void setHeightIncrement(int) = 0;
    virtual void setShellChrome(Mir::ShellChrome shellChrome) = 0;

Q_SIGNALS:
    void cursorChanged(const QCursor &cursor);
    void raiseRequested();
    void closeRequested();
    void firstFrameDrawn();
    void framesPosted();
    void isBeingDisplayedChanged();
    void frameDropped();
};

} // namespace qtmir

#endif // QTMIR_MIRSURFACEINTERFACE_H<|MERGE_RESOLUTION|>--- conflicted
+++ resolved
@@ -97,14 +97,9 @@
 
     virtual QCursor cursor() const = 0;
 
-<<<<<<< HEAD
     virtual void setScreen(QScreen *screen) = 0;
 
-Q_SIGNALS:
-    void cursorChanged(const QCursor &cursor);
-=======
     virtual SessionInterface* session() = 0;
->>>>>>> 7145926e
 
 public Q_SLOTS:
     virtual void onCompositorSwappedBuffers() = 0;

--- conflicted
+++ resolved
@@ -54,11 +54,7 @@
     // methods called from the rendering (scene graph) thread:
     virtual QSharedPointer<QSGTexture> texture() = 0;
     virtual QSGTexture *weakTexture() const = 0;
-<<<<<<< HEAD
-    virtual void updateTexture() = 0;
-=======
     virtual bool updateTexture() = 0;
->>>>>>> b92638c0
     virtual unsigned int currentFrameNumber() const = 0;
     virtual bool numBuffersReadyForCompositor() = 0;
     // end of methods called from the rendering (scene graph) thread

--- conflicted
+++ resolved
@@ -187,11 +187,8 @@
     SessionInterface *m_session;
     RequestedState m_requestedState;
     ProcessState m_processState;
-<<<<<<< HEAD
+    int m_closeTimer;
     bool m_exemptFromLifecycle;
-=======
-    int m_closeTimer;
->>>>>>> 85d92681
 
     friend class ApplicationManager;
     friend class SessionManager;

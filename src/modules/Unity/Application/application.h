--- conflicted
+++ resolved
@@ -72,13 +72,9 @@
         SuspendingWaitSession,
         SuspendingWaitProcess,
         Suspended,
-<<<<<<< HEAD
         Closing,
-        StoppedUnexpectedly,
-=======
         StoppedResumable, // The process stopped but we want to keep the Application object around
                           // so it can be respawned as if it never stopped running in the first place.
->>>>>>> 893ffdb7
         Stopped // It closed itself, crashed or it stopped and we can't respawn it
                 // In any case, this is a dead end. The Application object can be deleted at
                 // any moment once in this state.
@@ -157,6 +153,7 @@
     void timerEvent(QTimerEvent *event);
 
 private:
+
     QString longAppId() const;
     void acquireWakelock() const;
     void releaseWakelock() const;

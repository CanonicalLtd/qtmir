/*
 * Copyright (C) 2013-2015 Canonical, Ltd.
 *
 * This program is free software: you can redistribute it and/or modify it under
 * the terms of the GNU Lesser General Public License version 3, as published by
 * the Free Software Foundation.
 *
 * This program is distributed in the hope that it will be useful, but WITHOUT
 * ANY WARRANTY; without even the implied warranties of MERCHANTABILITY,
 * SATISFACTORY QUALITY, or FITNESS FOR A PARTICULAR PURPOSE.  See the GNU
 * Lesser General Public License for more details.
 *
 * You should have received a copy of the GNU Lesser General Public License
 * along with this program.  If not, see <http://www.gnu.org/licenses/>.
 */

#ifndef APPLICATION_H
#define APPLICATION_H

// std
#include <memory>

//Qt
#include <QtCore/QtCore>
#include <QImage>
#include <QSharedPointer>

// Unity API
#include <unity/shell/application/ApplicationInfoInterface.h>

#include "session_interface.h"

namespace mir {
    namespace scene {
        class Session;
    }
}

namespace qtmir
{

class ApplicationManager;
class DesktopFileReader;
class Session;
class SharedWakelock;

class Application : public unity::shell::application::ApplicationInfoInterface
{
    Q_OBJECT

    Q_PROPERTY(QString desktopFile READ desktopFile CONSTANT)
    Q_PROPERTY(QString exec READ exec CONSTANT)
    Q_PROPERTY(bool fullscreen READ fullscreen NOTIFY fullscreenChanged)
    Q_PROPERTY(Stage stage READ stage WRITE setStage NOTIFY stageChanged)
    Q_PROPERTY(SessionInterface* session READ session NOTIFY sessionChanged DESIGNABLE false)

public:
    Q_DECLARE_FLAGS(Stages, Stage)

    enum ProcessState {
        ProcessUnknown,
        ProcessRunning,
        ProcessSuspended,
        ProcessFailed, // it stopped, but because it was killed or because it crashed
        ProcessStopped
    };

    enum class InternalState {
        Starting,
        Running,
        RunningInBackground,
        SuspendingWaitSession,
        SuspendingWaitProcess,
        Suspended,
<<<<<<< HEAD
        Closing,
=======
        Closing, // The user has requested the app be closed
>>>>>>> 33e7d224
        StoppedResumable, // The process stopped but we want to keep the Application object around
                          // so it can be respawned as if it never stopped running in the first place.
        Stopped // It closed itself, crashed or it stopped and we can't respawn it
                // In any case, this is a dead end. The Application object can be deleted at
                // any moment once in this state.
    };

    Application(const QSharedPointer<SharedWakelock>& sharedWakelock,
                DesktopFileReader *desktopFileReader,
                const QStringList &arguments,
                ApplicationManager *parent);
    virtual ~Application();

    // ApplicationInfoInterface
    QString appId() const override;
    QString name() const override;
    QString comment() const override;
    QUrl icon() const override;
    Stage stage() const override;
    State state() const override;
    RequestedState requestedState() const override;
    void setRequestedState(RequestedState) override;
    bool focused() const override;
    QString splashTitle() const override;
    QUrl splashImage() const override;
    bool splashShowHeader() const override;
    QColor splashColor() const override;
    QColor splashColorHeader() const override;
    QColor splashColorFooter() const override;
    Qt::ScreenOrientations supportedOrientations() const override;
    bool rotatesWindowContents() const override;

    void setStage(Stage stage);

    ProcessState processState() const { return m_processState; }
    void setProcessState(ProcessState value);

    QStringList arguments() const { return m_arguments; }

    SessionInterface* session() const;
    void setSession(SessionInterface *session);

    bool canBeResumed() const;

    bool isValid() const;
    QString desktopFile() const;
    QString exec() const;
    bool fullscreen() const;

    Stages supportedStages() const;

    pid_t pid() const;

    void close();

    // for tests
    InternalState internalState() const { return m_state; }

    static QStringList lifecycleExceptions;

Q_SIGNALS:
    void fullscreenChanged(bool fullscreen);
    void stageChanged(Stage stage);
    void sessionChanged(SessionInterface *session);

    void startProcessRequested();
    void stopProcessRequested();
    void suspendProcessRequested();
    void resumeProcessRequested();
    void stopped();

private Q_SLOTS:
    void onSessionStateChanged(SessionInterface::State sessionState);

    void respawn();

protected:
    void timerEvent(QTimerEvent *event);

private:

    QString longAppId() const;
    void acquireWakelock() const;
    void releaseWakelock() const;
    void setPid(pid_t pid);
    void setArguments(const QStringList arguments);
    void setFocused(bool focus);
    void setInternalState(InternalState state);
    void wipeQMLCache();
    void suspend();
    void resume();
    void stop();
    QColor colorFromString(const QString &colorString, const char *colorName) const;
    static const char* internalStateToStr(InternalState state);
    void applyRequestedState();
    void applyRequestedRunning();
    void applyRequestedSuspended();
    void doClose();

    QSharedPointer<SharedWakelock> m_sharedWakelock;
    DesktopFileReader* m_desktopData;
    QString m_longAppId;
    qint64 m_pid;
    Stage m_stage;
    Stages m_supportedStages;
    InternalState m_state;
    bool m_focused;
    QStringList m_arguments;
    Qt::ScreenOrientations m_supportedOrientations;
    bool m_rotatesWindowContents;
    SessionInterface *m_session;
    RequestedState m_requestedState;
    ProcessState m_processState;
    int m_closeTimer;

    friend class ApplicationManager;
    friend class SessionManager;
    friend class Session;
};

} // namespace qtmir

Q_DECLARE_METATYPE(qtmir::Application*)

#endif  // APPLICATION_H<|MERGE_RESOLUTION|>--- conflicted
+++ resolved
@@ -72,11 +72,7 @@
         SuspendingWaitSession,
         SuspendingWaitProcess,
         Suspended,
-<<<<<<< HEAD
-        Closing,
-=======
         Closing, // The user has requested the app be closed
->>>>>>> 33e7d224
         StoppedResumable, // The process stopped but we want to keep the Application object around
                           // so it can be respawned as if it never stopped running in the first place.
         Stopped // It closed itself, crashed or it stopped and we can't respawn it

--- conflicted
+++ resolved
@@ -71,12 +71,8 @@
         SuspendingWaitSession,
         SuspendingWaitProcess,
         Suspended,
-<<<<<<< HEAD
         Closing,
-        DiedUnexpectedly,
-=======
         StoppedUnexpectedly,
->>>>>>> 9d44e2ab
         Stopped // It closed itself, crashed or it stopped and we can't respawn it
                 // In any case, this is a dead end.
     };
